--- conflicted
+++ resolved
@@ -1243,17 +1243,17 @@
         },
       },
       {
-<<<<<<< HEAD
         path: 'item-merge/',
         component: () => import('src/pages/settings/ItemMerge.vue'),
         meta: {
           breadcrumb: ['Home', 'Item Merge'],
-=======
+        },
+      },
+      {
         path: 'inventory-settings/',
         component: () => import('src/pages/settings/InventorySettings.vue'),
         meta: {
           breadcrumb: ['Home', 'Inventory Settings'],
->>>>>>> 64e0f742
         },
       },
     ],

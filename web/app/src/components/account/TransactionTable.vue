<template>
  <q-markup-table class="box-shadow q-mt-sm" v-if="fields">
    <!-- TODO: aggregate data not availaible, so check if it works -->
    <thead>
      <tr>
        <th class="text-left">Date</th>
        <th class="text-left">Voucher Type</th>
        <th class="text-left">Against</th>
        <th class="text-left">Voucher No.</th>
        <th class="text-left">Dr</th>
        <th class="text-left">Cr</th>
        <th v-if="fields.aggregate" class="text-left">Balance</th>
      </tr>
    </thead>
    <tbody v-if="fields.transactions">
      <tr
        class="text-weight-bold"
        v-if="
          fields.aggregate &&
          fields.aggregate.total &&
          fields.aggregate.opening &&
          (fields.aggregate.opening.dr_amount__sum ||
            fields.aggregate.opening.cr_amount__sum)
        "
      >
        <td rowspan="1" colspan="2"></td>
        <td class="text-left">Opening</td>
        <td></td>
        <td class="text-left">
<<<<<<< HEAD
          {{
            Math.round((fields.aggregate.opening.dr_amount__sum || 0) * 100) /
            100
          }}
        </td>
        <td class="text-left">
          {{
            Math.round((fields.aggregate.opening.cr_amount__sum || 0) * 100) /
            100
          }}
        </td>
        <td>
          {{
            Math.round(
              ((fields.aggregate.opening.dr_amount__sum || 0) -
                (fields.aggregate.opening.cr_amount__sum || 0)) *
                100
            ) / 100
          }}
        </td>
=======
          {{ $nf(fields.aggregate.opening.dr_amount__sum, 2)}}
        </td>
        <td class="text-left">
          {{ $nf(fields.aggregate.opening.cr_amount__sum, 2) }}
        </td>
        <td>{{ $nf((fields.aggregate.opening.dr_amount__sum || 0) - (fields.aggregate.opening.cr_amount__sum ||
          0), 2) }}</td>
>>>>>>> 3dc062d2
      </tr>
      <tr
        class="text-weight-bold"
        v-if="
          fields.aggregate &&
          fields.aggregate.total &&
          (fields.aggregate.total.dr_amount__sum ||
            fields.aggregate.total.cr_amount__sum)
        "
      >
        <td colspan="2"></td>
        <td class="text-left">Transactions</td>
        <td></td>
        <td class="text-left">
<<<<<<< HEAD
          {{
            Math.round((fields.aggregate.total.dr_amount__sum || 0) * 100) / 100
          }}
        </td>
        <td class="text-left">
          {{
            Math.round((fields.aggregate.total.cr_amount__sum || 0) * 100) / 100
          }}
        </td>
        <td class="text-left">
          {{
            Math.round(
              ((fields.aggregate.total.dr_amount__sum || 0) -
                (fields.aggregate.total.cr_amount__sum || 0)) *
                100
            ) / 100
          }}
=======
          {{ $nf(fields.aggregate.total.dr_amount__sum, 2) }}
        </td>
        <td class="text-left">
          {{ $nf(fields.aggregate.total.cr_amount__sum, 2) }}
        </td>
        <td class="text-left">
          {{ $nf((fields.aggregate.total.dr_amount__sum || 0) - (fields.aggregate.total.cr_amount__sum || 0), 2) }}
>>>>>>> 3dc062d2
        </td>
      </tr>
      <tr
        class="text-weight-bold"
        v-if="
          fields.aggregate && fields.aggregate.total && fields.aggregate.opening
        "
      >
        <td colspan="2"></td>
        <td class="text-left">Closing</td>
        <td></td>
        <td class="text-left">
<<<<<<< HEAD
          {{
            Math.round(
              (fields.aggregate.opening.dr_amount__sum || 0) +
                (fields.aggregate.total.dr_amount__sum || 0) * 100
            ) / 100
          }}
        </td>
        <td class="text-left">
          {{
            Math.round(
              ((fields.aggregate.opening.cr_amount__sum || 0) +
                (fields.aggregate.total.cr_amount__sum || 0)) *
                100
            ) / 100
          }}
        </td>
        <td class="text-left">
          {{
            Math.round(
              ((fields.aggregate.opening.dr_amount__sum || 0) +
                (fields.aggregate.total.dr_amount__sum || 0) -
                ((fields.aggregate.opening.cr_amount__sum || 0) +
                  (fields.aggregate.total.cr_amount__sum || 0)) || 0) * 100
            ) / 100
          }}
=======
          {{ $nf((fields.aggregate.opening.dr_amount__sum || 0) + (fields.aggregate.total.dr_amount__sum || 0), 2) }}
        </td>
        <td class="text-left">
          {{ $nf((fields.aggregate.opening.cr_amount__sum || 0) + (fields.aggregate.total.cr_amount__sum || 0), 2) }}
        </td>
        <td class="text-left">
          {{ $nf((fields.aggregate.opening.dr_amount__sum || 0) + (fields.aggregate.total.dr_amount__sum ||
            0) - ((fields.aggregate.opening.cr_amount__sum || 0) + (fields.aggregate.total.cr_amount__sum ||
              0)), 2) }}
>>>>>>> 3dc062d2
        </td>
      </tr>
      <tr v-for="(transaction, index) in mergedTransactions" :key="index">
        <td>
          {{
            store.isCalendarInAD
              ? transaction.date
              : DateConverter.getRepresentation(transaction.date, 'bs')
          }}
        </td>
        <td>{{ transaction.source_type }}</td>
        <td>
          <div v-for="account in transaction.accounts" :key="account.id">
            <router-link
              v-if="account.id !== fields.id"
              :to="`/account/${account.id}/view/`"
              style="font-weight: 500; text-decoration: none"
              class="text-blue"
              :title="`${account.name}`"
            >
              {{ account.name }}
            </router-link>
          </div>
        </td>
        <td>
          <router-link
            v-if="
              checkPermissions(
                getPermissionsWithSourceType[transaction.source_type]
              ) && transaction.voucher_no
            "
            class="text-blue"
            style="text-decoration: none"
            :to="getVoucherUrl(transaction)"
            >{{ transaction.voucher_no }}</router-link
          >
          <span v-else> {{ transaction.voucher_no }} </span>
        </td>
<<<<<<< HEAD
        <td>
          <span v-if="transaction.dr_amount">{{
            Math.round((transaction.dr_amount || 0) * 100) / 100
          }}</span>
        </td>
        <td>
          <span v-if="transaction.cr_amount">{{
            Math.round((transaction.cr_amount || 0) * 100) / 100
          }}</span>
        </td>
=======
        <td><span v-if="transaction.dr_amount">{{ $nf(transaction.dr_amount, 2) }}</span></td>
        <td><span v-if="transaction.cr_amount">{{ $nf(transaction.cr_amount, 2) }}</span></td>
>>>>>>> 3dc062d2
        <td v-if="fields.aggregate"></td>
      </tr>

      <tr
        class="text-weight-bold"
        v-if="
          fields.aggregate &&
          fields.aggregate.total &&
          (fields.aggregate.total.dr_amount__sum ||
            fields.aggregate.total.cr_amount__sum)
        "
      >
        <td colspan="2"></td>
        <td class="text-left">Total</td>
        <td></td>
        <td class="text-left">
<<<<<<< HEAD
          {{
            Math.round((fields.aggregate.total.dr_amount__sum || 0) * 100) / 100
          }}
        </td>
        <td class="text-left">
          {{
            Math.round((fields.aggregate.total.cr_amount__sum || 0) * 100) / 100
          }}
        </td>
        <td>
          {{
            Math.round(
              ((fields.aggregate.total.dr_amount__sum || 0) -
                (fields.aggregate.total.cr_amount__sum || 0)) *
                100
            ) / 100
          }}
        </td>
=======
          {{ $nf(fields.aggregate.total.dr_amount__sum, 2) }}
        </td>
        <td class="text-left">
          {{ $nf(fields.aggregate.total.cr_amount__sum, 2) }}
        </td>
        <td>{{ $nf((fields.aggregate.total.dr_amount__sum || 0) - (fields.aggregate.total.cr_amount__sum || 0), 2)
        }}</td>
>>>>>>> 3dc062d2
      </tr>
      <tr>
        <td colspan="7">
          <slot> </slot>
        </td>
      </tr>
    </tbody>
  </q-markup-table>
</template>

<script lang="ts">
import { Ref } from 'vue'
import checkPermissions from 'src/composables/checkPermissions'
import DateConverter from '/src/components/date/VikramSamvat.js'
import { useLoginStore } from 'src/stores/login-info'
export default {
  props: {
    fields: {
      type: Object || null,
      default: null,
    },
  },
  setup(props) {
    const store = useLoginStore()
    interface Amounts {
      dr: number
      cr: number
    }
    interface Fields {
      customer_account: Record<string, string | number | Amounts> | null
      name: string
      supplier_account: Record<string, string | number | Amounts> | null
    }
    const fields = ref(props.fields)
    watch(
      () => props.fields,
      (newValue) => {
        fields.value = newValue
      }
    )
    // function getEndPoint() {
    //   return `parties/${this.$route.params.pk}/transactions/`
    // }
    function getVoucherUrl(row) {
      if (!row.source_id) return ''
      const source_type = row.source_type
      if (source_type === 'Sales Voucher')
        return `/sales-voucher/${row.source_id}/view/`
      if (source_type === 'Purchase Voucher')
        return `/purchase-voucher/${row.source_id}/view`
      if (source_type === 'Journal Voucher')
        return `/journal-voucher/${row.source_id}/view`
      if (source_type === 'Credit Note')
        return `/credit-note/${row.source_id}/view`
      if (source_type === 'Debit Note')
        return `/debit-note/${row.source_id}/view`
      // if (source_type === 'Tax Payment') return 'Tax Payment Edit'
      // TODO: add missing links
      if (source_type === 'Cheque Deposit')
        return `/cheque-deposit/${row.source_id}/view/`
      if (source_type === 'Payment Receipt')
        return `/payment-receipt/${row.source_id}/view/`
      if (source_type === 'Cheque Issue')
        return `/cheque-issue/${row.source_id}/`
      if (source_type === 'Challan') return `/challan/${row.source_id}/`
      if (source_type === 'Account Opening Balance')
        return `/account-opening-balance/${row.source_id}/`
      if (source_type === 'Item') return `/items/details/${row.source_id}/`
      // added
      if (source_type === 'Fund Transfer')
        return `/bank/fund/fund-transfer/${row.source_id}/edit/`
      if (source_type === 'Bank Cash Deposit')
        return `/bank/cash/cash-deposit/${row.source_id}/edit/`
      if (source_type === 'Tax Payment') return `/tax-payment/${row.source_id}/`
      console.error(source_type + ' not handled!')
    }
    const getPermissionsWithSourceType = {
      'Sales Voucher': 'SalesView',
      'Purchase Voucher': 'PurchaseVoucherView',
      'Journal Voucher': 'JournalVoucherView',
      'Credit Note': 'CreditNoteView',
      'Debit Note': 'DebitNoteView',
      'Cheque Deposit': 'ChequeDepositView',
      'Payment Receipt': 'PaymentReceiptView',
      'Cheque Issue': 'ChequeIssueModify',
      Challan: 'ChallanModify',
      'Account Opening Balance': 'AccountOpeningBalanceModify',
      'Fund Transfer': 'FundTransferModify',
      'Bank Cash Deposit': 'BankCashDepositModify',
      'Tax Payment': 'TaxPaymentModify',
      Item: 'ItemView',
    }
    const mergedTransactions = computed(() => {
      let dct: Record<string, any> = {}
      if (fields.value?.transactions?.results) {
        fields.value.transactions.results.forEach((transaction) => {
          const sourceType = transaction.source_type
            .toLowerCase()
            .replace(' ', '')
          const key = `${sourceType}-${123}`
          if (key in dct && dct[key].date === transaction.date) {
            dct[key].accounts.push('agvsghvasgcvag')
            if (transaction.dr_amount) {
              dct[key].dr_amount =
                parseFloat(transaction.dr_amount) +
                parseFloat(dct[key].dr_amount)
            }
            if (transaction.cr_amount) {
              dct[key].cr_amount =
                parseFloat(transaction.cr_amount) +
                parseFloat(dct[key].cr_amount)
            }
          } else {
            dct[key] = transaction
          }
        })
      }

      return Object.keys(dct).map(function (key) {
        return dct[key]
      })
    })
    return {
      props,
      getVoucherUrl,
      checkPermissions,
      getPermissionsWithSourceType,
      store,
      DateConverter,
      mergedTransactions,
    }
  },
}
</script>

<style scoped>
.box-shadow {
  box-shadow: 0 1px 5px rgba(0, 0, 0, 0.2), 0 2px 2px rgba(0, 0, 0, 0.14),
    0 3px 1px -2px rgba(0, 0, 0, 0.12);
}

@media print {
  .box-shadow {
    box-shadow: none;
  }

  td,
  th {
    padding: 5px;
    margin: 0;
    font-size: 12px !important;
    height: inherit !important;
  }

  .q-card,
  .q-card__section {
    box-shadow: none !important;
  }
}
</style><|MERGE_RESOLUTION|>--- conflicted
+++ resolved
@@ -27,7 +27,6 @@
         <td class="text-left">Opening</td>
         <td></td>
         <td class="text-left">
-<<<<<<< HEAD
           {{
             Math.round((fields.aggregate.opening.dr_amount__sum || 0) * 100) /
             100
@@ -48,15 +47,6 @@
             ) / 100
           }}
         </td>
-=======
-          {{ $nf(fields.aggregate.opening.dr_amount__sum, 2)}}
-        </td>
-        <td class="text-left">
-          {{ $nf(fields.aggregate.opening.cr_amount__sum, 2) }}
-        </td>
-        <td>{{ $nf((fields.aggregate.opening.dr_amount__sum || 0) - (fields.aggregate.opening.cr_amount__sum ||
-          0), 2) }}</td>
->>>>>>> 3dc062d2
       </tr>
       <tr
         class="text-weight-bold"
@@ -71,25 +61,6 @@
         <td class="text-left">Transactions</td>
         <td></td>
         <td class="text-left">
-<<<<<<< HEAD
-          {{
-            Math.round((fields.aggregate.total.dr_amount__sum || 0) * 100) / 100
-          }}
-        </td>
-        <td class="text-left">
-          {{
-            Math.round((fields.aggregate.total.cr_amount__sum || 0) * 100) / 100
-          }}
-        </td>
-        <td class="text-left">
-          {{
-            Math.round(
-              ((fields.aggregate.total.dr_amount__sum || 0) -
-                (fields.aggregate.total.cr_amount__sum || 0)) *
-                100
-            ) / 100
-          }}
-=======
           {{ $nf(fields.aggregate.total.dr_amount__sum, 2) }}
         </td>
         <td class="text-left">
@@ -97,7 +68,6 @@
         </td>
         <td class="text-left">
           {{ $nf((fields.aggregate.total.dr_amount__sum || 0) - (fields.aggregate.total.cr_amount__sum || 0), 2) }}
->>>>>>> 3dc062d2
         </td>
       </tr>
       <tr
@@ -110,33 +80,6 @@
         <td class="text-left">Closing</td>
         <td></td>
         <td class="text-left">
-<<<<<<< HEAD
-          {{
-            Math.round(
-              (fields.aggregate.opening.dr_amount__sum || 0) +
-                (fields.aggregate.total.dr_amount__sum || 0) * 100
-            ) / 100
-          }}
-        </td>
-        <td class="text-left">
-          {{
-            Math.round(
-              ((fields.aggregate.opening.cr_amount__sum || 0) +
-                (fields.aggregate.total.cr_amount__sum || 0)) *
-                100
-            ) / 100
-          }}
-        </td>
-        <td class="text-left">
-          {{
-            Math.round(
-              ((fields.aggregate.opening.dr_amount__sum || 0) +
-                (fields.aggregate.total.dr_amount__sum || 0) -
-                ((fields.aggregate.opening.cr_amount__sum || 0) +
-                  (fields.aggregate.total.cr_amount__sum || 0)) || 0) * 100
-            ) / 100
-          }}
-=======
           {{ $nf((fields.aggregate.opening.dr_amount__sum || 0) + (fields.aggregate.total.dr_amount__sum || 0), 2) }}
         </td>
         <td class="text-left">
@@ -146,7 +89,6 @@
           {{ $nf((fields.aggregate.opening.dr_amount__sum || 0) + (fields.aggregate.total.dr_amount__sum ||
             0) - ((fields.aggregate.opening.cr_amount__sum || 0) + (fields.aggregate.total.cr_amount__sum ||
               0)), 2) }}
->>>>>>> 3dc062d2
         </td>
       </tr>
       <tr v-for="(transaction, index) in mergedTransactions" :key="index">
@@ -185,21 +127,8 @@
           >
           <span v-else> {{ transaction.voucher_no }} </span>
         </td>
-<<<<<<< HEAD
-        <td>
-          <span v-if="transaction.dr_amount">{{
-            Math.round((transaction.dr_amount || 0) * 100) / 100
-          }}</span>
-        </td>
-        <td>
-          <span v-if="transaction.cr_amount">{{
-            Math.round((transaction.cr_amount || 0) * 100) / 100
-          }}</span>
-        </td>
-=======
         <td><span v-if="transaction.dr_amount">{{ $nf(transaction.dr_amount, 2) }}</span></td>
         <td><span v-if="transaction.cr_amount">{{ $nf(transaction.cr_amount, 2) }}</span></td>
->>>>>>> 3dc062d2
         <td v-if="fields.aggregate"></td>
       </tr>
 
@@ -216,26 +145,6 @@
         <td class="text-left">Total</td>
         <td></td>
         <td class="text-left">
-<<<<<<< HEAD
-          {{
-            Math.round((fields.aggregate.total.dr_amount__sum || 0) * 100) / 100
-          }}
-        </td>
-        <td class="text-left">
-          {{
-            Math.round((fields.aggregate.total.cr_amount__sum || 0) * 100) / 100
-          }}
-        </td>
-        <td>
-          {{
-            Math.round(
-              ((fields.aggregate.total.dr_amount__sum || 0) -
-                (fields.aggregate.total.cr_amount__sum || 0)) *
-                100
-            ) / 100
-          }}
-        </td>
-=======
           {{ $nf(fields.aggregate.total.dr_amount__sum, 2) }}
         </td>
         <td class="text-left">
@@ -243,7 +152,6 @@
         </td>
         <td>{{ $nf((fields.aggregate.total.dr_amount__sum || 0) - (fields.aggregate.total.cr_amount__sum || 0), 2)
         }}</td>
->>>>>>> 3dc062d2
       </tr>
       <tr>
         <td colspan="7">

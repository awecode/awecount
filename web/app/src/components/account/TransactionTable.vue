--- conflicted
+++ resolved
@@ -13,58 +13,11 @@
       </tr>
     </thead>
     <tbody v-if="fields.transactions">
-<<<<<<< HEAD
       <!-- <tr class="text-weight-bold" v-if="fields.aggregate &&
         fields.aggregate.total &&
         (fields.aggregate.total.dr_amount__sum ||
           fields.aggregate.total.cr_amount__sum)
         ">
-=======
-      <tr
-        class="text-weight-bold"
-        v-if="
-          fields.aggregate &&
-          fields.aggregate.total &&
-          fields.aggregate.opening &&
-          (fields.aggregate.opening.dr_amount__sum ||
-            fields.aggregate.opening.cr_amount__sum)
-        "
-      >
-        <td rowspan="1" colspan="2"></td>
-        <td class="text-left">Opening</td>
-        <td></td>
-        <td class="text-left">
-          {{
-            Math.round((fields.aggregate.opening.dr_amount__sum || 0) * 100) /
-            100
-          }}
-        </td>
-        <td class="text-left">
-          {{
-            Math.round((fields.aggregate.opening.cr_amount__sum || 0) * 100) /
-            100
-          }}
-        </td>
-        <td>
-          {{
-            Math.round(
-              ((fields.aggregate.opening.dr_amount__sum || 0) -
-                (fields.aggregate.opening.cr_amount__sum || 0)) *
-                100
-            ) / 100
-          }}
-        </td>
-      </tr>
-      <tr
-        class="text-weight-bold"
-        v-if="
-          fields.aggregate &&
-          fields.aggregate.total &&
-          (fields.aggregate.total.dr_amount__sum ||
-            fields.aggregate.total.cr_amount__sum)
-        "
-      >
->>>>>>> cb60a809
         <td colspan="2"></td>
         <td class="text-left">Transactions</td>
         <td></td>
@@ -180,16 +133,7 @@
           }}
         </td>
       </tr>
-<<<<<<< HEAD
       <tr class="text-weight-bold" v-else>
-=======
-      <tr
-        class="text-weight-bold"
-        v-if="
-          fields.aggregate && fields.aggregate.total && fields.aggregate.opening
-        "
-      >
->>>>>>> cb60a809
         <td colspan="2"></td>
         <td class="text-left">Closing</td>
         <td></td>
@@ -223,64 +167,30 @@
           }}
         </td>
       </tr>
-<<<<<<< HEAD
       <tr v-for="(transaction, index) in fields.transactions.results" :key="index">
         <td>
           {{
             store.isCalendarInAD
             ? transaction.date
             : DateConverter.getRepresentation(transaction.date, 'bs')
-=======
-      <tr v-for="(transaction, index) in mergedTransactions" :key="index">
-        <td>
-          {{
-            store.isCalendarInAD
-              ? transaction.date
-              : DateConverter.getRepresentation(transaction.date, 'bs')
->>>>>>> cb60a809
           }}
         </td>
         <td>{{ transaction.source_type }}</td>
         <td>
-<<<<<<< HEAD
           <account-list :account_ids="transaction.account_ids" :account_names="transaction.account_names"></account-list>
           <!-- <div v-for="(id, index) in transaction.account_ids" :key="id">
             <router-link :to="`/account/${id}/view/`"
               style="font-weight: 500; text-decoration: none" class="text-blue" :title="`${transaction.account_names}`">
-=======
-          <div v-for="account in transaction.accounts" :key="account.id">
-            <router-link
-              v-if="account.id !== fields.id"
-              :to="`/account/${account.id}/view/`"
-              style="font-weight: 500; text-decoration: none"
-              class="text-blue"
-              :title="`${account.name}`"
-            >
->>>>>>> cb60a809
               {{ account.name }}
             </router-link>
           </div> -->
         </td>
         <td>
-<<<<<<< HEAD
           <router-link v-if="checkPermissions(
             getPermissionsWithSourceType[transaction.source_type]
           ) && transaction.voucher_no
             " class="text-blue" style="text-decoration: none" :to="getVoucherUrl(transaction)">{{
     transaction.voucher_no }}</router-link>
-=======
-          <router-link
-            v-if="
-              checkPermissions(
-                getPermissionsWithSourceType[transaction.source_type]
-              ) && transaction.voucher_no
-            "
-            class="text-blue"
-            style="text-decoration: none"
-            :to="getVoucherUrl(transaction)"
-            >{{ transaction.voucher_no }}</router-link
-          >
->>>>>>> cb60a809
           <span v-else> {{ transaction.voucher_no }} </span>
         </td>
         <td>
@@ -298,15 +208,11 @@
         </td>
       </tr>
 
-      <tr
-        class="text-weight-bold"
-        v-if="
-          fields.aggregate &&
-          fields.aggregate.total &&
-          (fields.aggregate.total.dr_amount__sum ||
-            fields.aggregate.total.cr_amount__sum)
-        "
-      >
+      <tr class="text-weight-bold" v-if="fields.aggregate &&
+        fields.aggregate.total &&
+        (fields.aggregate.total.dr_amount__sum ||
+          fields.aggregate.total.cr_amount__sum)
+        ">
         <td colspan="2"></td>
         <td class="text-left">Total</td>
         <td></td>
@@ -437,6 +343,7 @@
 </template>
 
 <script lang="ts">
+import { Ref } from 'vue'
 import checkPermissions from 'src/composables/checkPermissions'
 import DateConverter from '/src/components/date/VikramSamvat.js'
 import { useLoginStore } from 'src/stores/login-info'
@@ -449,7 +356,6 @@
   },
   setup(props) {
     const store = useLoginStore()
-<<<<<<< HEAD
     interface Amounts {
       dr: number
       cr: number
@@ -461,9 +367,6 @@
     //   supplier_account: Record<string, string | number | Amounts> | null
     // }
     const fields: Ref<null | Record<string, any>> = ref(props.fields)
-=======
-    const fields = ref(props.fields)
->>>>>>> cb60a809
     watch(
       () => props.fields,
       (newValue) => {
@@ -473,12 +376,7 @@
     // function getEndPoint() {
     //   return `parties/${this.$route.params.pk}/transactions/`
     // }
-<<<<<<< HEAD
     function getVoucherUrl(row: Record<string, string>) {
-=======
-    function getVoucherUrl(row) {
-      if (!row.source_id) return ''
->>>>>>> cb60a809
       const source_type = row.source_type
       if (source_type === 'Sales Voucher')
         return `/sales-voucher/${row.source_id}/view/`
@@ -526,7 +424,6 @@
       'Tax Payment': 'TaxPaymentModify',
       Item: 'ItemView',
     }
-<<<<<<< HEAD
     // const mergedTransactions = computed(() => {
     //   let dct = {}
     //   if (fields.value?.transactions?.results) {
@@ -586,37 +483,6 @@
         })
       }
       return runningBalanceData
-=======
-    const mergedTransactions = computed(() => {
-      let dct: Record<string, any> = {}
-      if (fields.value?.transactions?.results) {
-        fields.value.transactions.results.forEach((transaction) => {
-          const sourceType = transaction.source_type
-            .toLowerCase()
-            .replace(' ', '')
-          const key = `${sourceType}-${transaction.source_id}`
-          if (key in dct && dct[key].date === transaction.date) {
-            dct[key].accounts.push('agvsghvasgcvag')
-            if (transaction.dr_amount) {
-              dct[key].dr_amount =
-                parseFloat(transaction.dr_amount) +
-                parseFloat(dct[key].dr_amount)
-            }
-            if (transaction.cr_amount) {
-              dct[key].cr_amount =
-                parseFloat(transaction.cr_amount) +
-                parseFloat(dct[key].cr_amount)
-            }
-          } else {
-            dct[key] = transaction
-          }
-        })
-      }
-
-      return Object.keys(dct).map(function (key) {
-        return dct[key]
-      })
->>>>>>> cb60a809
     })
     return {
       props,
@@ -625,12 +491,7 @@
       getPermissionsWithSourceType,
       store,
       DateConverter,
-<<<<<<< HEAD
-      // mergedTransactions,
       runningBalance,
-=======
-      mergedTransactions,
->>>>>>> cb60a809
     }
   },
 }

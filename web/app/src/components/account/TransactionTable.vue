--- conflicted
+++ resolved
@@ -61,23 +61,23 @@
           <td></td>
           <td class="text-left">
             {{
-    $nf(fields.aggregate.total.dr + fields.aggregate.opening.dr, 2)
-  }}
+              $nf(fields.aggregate.total.dr + fields.aggregate.opening.dr, 2)
+            }}
           </td>
           <td class="text-left">
             {{
-      $nf(fields.aggregate.total.cr + fields.aggregate.opening.cr, 2)
-    }}
+              $nf(fields.aggregate.total.cr + fields.aggregate.opening.cr, 2)
+            }}
           </td>
           <td class="text-left">
             {{
-      $nf(
-        fields.aggregate.total.dr +
-        fields.aggregate.opening.dr -
-        (fields.aggregate.total.cr + fields.aggregate.opening.cr),
-        2
-      )
-    }}
+              $nf(
+                fields.aggregate.total.dr +
+                fields.aggregate.opening.dr -
+                (fields.aggregate.total.cr + fields.aggregate.opening.cr),
+            2
+            )
+            }}
           </td>
         </tr>
         <tr class="text-weight-bold" v-else>
@@ -101,36 +101,36 @@
         <td></td>
         <td class="text-left">
           {{
-    $nf(
-      fields.page_cumulative.current.dr +
-      fields.page_cumulative.next.dr +
-      fields.aggregate.opening.dr,
-      2
-    )
-  }}
-        </td>
-        <td class="text-left">
-          {{
-      $nf(
-        fields.page_cumulative.current.cr +
-        fields.page_cumulative.next.cr +
-        fields.aggregate.opening.cr,
-        2
-      )
-    }}
-        </td>
-        <td class="text-left">
-          {{
-      $nf(
-        fields.page_cumulative.current.dr +
-        fields.page_cumulative.next.dr +
-        fields.aggregate.opening.dr -
-        (fields.page_cumulative.current.cr +
-          fields.page_cumulative.next.cr +
-          fields.aggregate.opening.cr),
-        2
-      )
-    }}
+            $nf(
+              fields.page_cumulative.current.dr +
+              fields.page_cumulative.next.dr +
+              fields.aggregate.opening.dr,
+          2
+          )
+          }}
+        </td>
+        <td class="text-left">
+          {{
+            $nf(
+              fields.page_cumulative.current.cr +
+              fields.page_cumulative.next.cr +
+              fields.aggregate.opening.cr,
+              2
+          )
+          }}
+        </td>
+        <td class="text-left">
+          {{
+            $nf(
+              fields.page_cumulative.current.dr +
+              fields.page_cumulative.next.dr +
+              fields.aggregate.opening.dr -
+              (fields.page_cumulative.current.cr +
+                fields.page_cumulative.next.cr +
+                fields.aggregate.opening.cr),
+              2
+          )
+          }}
         </td>
       </tr>
       <tr class="text-weight-bold" v-else-if="fields.page_cumulative">
@@ -139,48 +139,41 @@
         <td></td>
         <td class="text-left">
           {{
-      $nf(
-        fields.page_cumulative.current.dr +
-        fields.page_cumulative.next.dr,
-        2
-      )
-    }}
-        </td>
-        <td class="text-left">
-          {{
-      $nf(
-        fields.page_cumulative.current.cr +
-        fields.page_cumulative.next.cr,
-        2
-      )
-    }}
-        </td>
-        <td class="text-left">
-          {{
-      $nf(
-        fields.page_cumulative.current.dr +
-        fields.page_cumulative.next.dr -
-        (fields.page_cumulative.current.cr +
-          fields.page_cumulative.next.cr),
-        2
-      )
-    }}
+            $nf(
+              fields.page_cumulative.current.dr +
+              fields.page_cumulative.next.dr,
+              2
+          )
+          }}
+        </td>
+        <td class="text-left">
+          {{
+            $nf(
+              fields.page_cumulative.current.cr +
+              fields.page_cumulative.next.cr,
+              2
+          )
+          }}
+        </td>
+        <td class="text-left">
+          {{
+            $nf(
+              fields.page_cumulative.current.dr +
+              fields.page_cumulative.next.dr -
+              (fields.page_cumulative.current.cr +
+                fields.page_cumulative.next.cr),
+              2
+          )
+          }}
         </td>
       </tr>
       <tr v-for="(transaction, index) in fields.transactions.results" :key="index">
         <td>
           {{
-<<<<<<< HEAD
-    store.isCalendarInAD
-      ? transaction.date
-      : DateConverter.getRepresentation(transaction.date, 'bs')
-  }}
-=======
             store.isCalendarInAD
               ? transaction.date
               : DateConverter.getRepresentation(transaction.date, 'bs')
           }}
->>>>>>> a1f8648c
         </td>
         <td>{{ transaction.source_type }}</td>
         <td>
@@ -194,38 +187,21 @@
         </td>
         <td>
           <router-link v-if="transaction.source_type && transaction.voucher_no && checkPermissions(
-<<<<<<< HEAD
-    getPermissionsWithSourceType[transaction.source_type]
-  )
-    " class="text-blue" style="text-decoration: none" :to="getVoucherUrl(transaction)">{{
-    transaction.voucher_no }}</router-link>
-=======
             getPermissionsWithSourceType[transaction.source_type]
           )
           " class="text-blue" style="text-decoration: none" :to="getVoucherUrl(transaction)">{{
             transaction.voucher_no }}</router-link>
->>>>>>> a1f8648c
           <span v-else> {{ transaction.voucher_no }} </span>
         </td>
         <td>
           <span v-if="transaction.dr_amount">{{
-<<<<<<< HEAD
-    $nf(transaction.dr_amount, 2)
-  }}</span>
-        </td>
-        <td>
-          <span v-if="transaction.cr_amount">{{
-    $nf(transaction.cr_amount, 2)
-  }}</span>
-=======
             $nf(transaction.dr_amount, 2)
-            }}</span>
+          }}</span>
         </td>
         <td>
           <span v-if="transaction.cr_amount">{{
             $nf(transaction.cr_amount, 2)
-            }}</span>
->>>>>>> a1f8648c
+          }}</span>
         </td>
         <td v-if="runningBalance && Object.keys(runningBalance).length">
           {{ $nf((runningBalance[index].dr - runningBalance[index].cr), 2) }}
@@ -233,17 +209,10 @@
       </tr>
 
       <tr class="text-weight-bold" v-if="fields.aggregate &&
-<<<<<<< HEAD
-    fields.aggregate.total &&
-    (fields.aggregate.total.dr_amount__sum ||
-      fields.aggregate.total.cr_amount__sum)
-    ">
-=======
         fields.aggregate.total &&
         (fields.aggregate.total.dr_amount__sum ||
           fields.aggregate.total.cr_amount__sum)
       ">
->>>>>>> a1f8648c
         <td colspan="2"></td>
         <td class="text-left">Total</td>
         <td></td>
@@ -255,12 +224,12 @@
         </td>
         <td>
           {{
-    $nf(
-      (fields.aggregate.total.dr_amount__sum || 0) -
-      (fields.aggregate.total.cr_amount__sum || 0),
-      2
-    )
-  }}
+            $nf(
+              (fields.aggregate.total.dr_amount__sum || 0) -
+              (fields.aggregate.total.cr_amount__sum || 0),
+          2
+          )
+          }}
         </td>
       </tr>
 
@@ -293,22 +262,22 @@
         <td></td>
         <td class="text-left">
           {{
-    $nf(fields.aggregate.opening.dr + fields.page_cumulative.next.dr, 2)
-  }}
-        </td>
-        <td class="text-left">
-          {{
-      $nf(fields.aggregate.opening.cr + fields.page_cumulative.next.cr, 2)
-    }}
-        </td>
-        <td>
-          {{
-      $nf(
-        fields.aggregate.opening.dr +
-        fields.page_cumulative.next.dr -
-          (fields.aggregate.opening.cr + fields.page_cumulative.next.cr),
-          2
-          )
+            $nf(fields.aggregate.opening.dr + fields.page_cumulative.next.dr, 2)
+          }}
+        </td>
+        <td class="text-left">
+          {{
+            $nf(fields.aggregate.opening.cr + fields.page_cumulative.next.cr, 2)
+          }}
+        </td>
+        <td>
+          {{
+            $nf(
+              fields.aggregate.opening.dr +
+              fields.page_cumulative.next.dr -
+              (fields.aggregate.opening.cr + fields.page_cumulative.next.cr),
+              2
+            )
           }}
         </td>
       </tr>
@@ -324,10 +293,10 @@
         </td>
         <td>
           {{
-          $nf(
-          fields.page_cumulative.next.dr - fields.page_cumulative.next.cr,
-          2
-          )
+            $nf(
+              fields.page_cumulative.next.dr - fields.page_cumulative.next.cr,
+              2
+            )
           }}
         </td>
       </tr>

<script setup lang="ts">
import Decimal from 'decimal.js'
import FormattedNumber from 'src/components/FormattedNumber.vue'
import checkPermissions from 'src/composables/checkPermissions'
import ItemForm from 'src/pages/inventory/item/ItemForm.vue'
import { computed, onMounted, ref, watch } from 'vue'
import { useRoute } from 'vue-router'

interface Props {
  itemOptions?: {
    results: any[]
    pagination: Record<string, any>
  }
  unitOptions?: {
    results: any[]
    pagination: Record<string, any>
  }
  discountOptions?: any[]
  errors?: Record<string, string[]> | null
  rowEmpty?: boolean
  usedIn?: 'sales' | 'purchase' | 'creditNote' | null
  usedInPos?: boolean
  taxOptions?: {
    results: any[]
    pagination: Record<string, any>
  }
  taxType?: string | null
  modelValue?: {
    quantity: number
    rate: number | string
    item_id: number | null
    unit_id: number | null
    description: string
    discount: number
    discount_type: string | null
    itemObj: any | null
    tax_scheme_id: string | null
    discount_id: number | null
    trade_discount: boolean
    is_returned?: boolean
    selected_unit_obj?: any
    selected_tax_scheme_obj?: any
    selected_item_obj?: any
    name?: string
    discountObj?: any | null
    missingFields?: string[] | null
  }
  index?: number | null
  enableRowDescription?: boolean
  showRowTradeDiscount?: boolean
  inputAmount?: boolean
  showRateQuantity?: boolean
  isFifo?: boolean
  cogsData?: Record<string, any> | null
  hasChallan?: boolean
  missingFieldsConfig?: {
    enabled: boolean
    fields: Record<string, boolean>
  }
}

const props = withDefaults(defineProps<Props>(), {
  itemOptions: () => ({ results: [], pagination: {} }),
  unitOptions: () => ({ results: [], pagination: {} }),
  discountOptions: () => [],
  errors: null,
  rowEmpty: false,
  usedIn: null,
  usedInPos: false,
  taxOptions: () => ({ results: [], pagination: {} }),
  taxType: null,
  modelValue: () => ({
    quantity: 1,
    rate: '',
    item_id: null,
    unit_id: null,
    description: '',
    discount: 0,
    discount_type: null,
    itemObj: null,
    tax_scheme_id: '',
    discount_id: null,
    trade_discount: false,
    discountObj: null,
    missingFields: null,
  }),
  index: null,
  enableRowDescription: false,
  showRowTradeDiscount: false,
  inputAmount: false,
  showRateQuantity: true,
  isFifo: false,
  cogsData: null,
  hasChallan: false,
  missingFieldsConfig: () => ({
    enabled: false,
    fields: {},
  }),
})

const emit = defineEmits<{
  'update:modelValue': [value: Props['modelValue']]
  'deleteRow': [index: number]
  'onItemIdUpdate': [value?: number]
}>()

const route = useRoute()
const expandedState = ref(false)
const modalValue = ref(props.modelValue)
const amountComputed = computed(() => new Decimal(modalValue.value.rate || 0).mul(modalValue.value.quantity || 0).toNumber())
const oldTaxSchemeId = ref<string | null>(null)

watch(
  () => props.modelValue,
  (newValue) => {
    modalValue.value = newValue
    emit('update:modelValue', newValue)
  },
)

watch(
  () => modalValue.value,
  (newValue) => {
    emit('update:modelValue', newValue)
  },
  { deep: true },
)

watch(
  () => props.taxType,
  (newTaxType) => {
    if (newTaxType === 'No Tax') {
      oldTaxSchemeId.value = modalValue.value.tax_scheme_id
      modalValue.value.tax_scheme_id = null
    } else if (oldTaxSchemeId.value) {
      modalValue.value.tax_scheme_id = oldTaxSchemeId.value
      oldTaxSchemeId.value = null
    }
  },
  { deep: true },
)

watch(
  () => props.errors,
  (newValue) => {
    if (newValue?.tax_scheme_id || newValue?.unit_id) {
      expandedState.value = true
    }
  },
)

watch(
  () => props.modelValue.discount_type,
  (newValue) => {
    if (typeof newValue === 'number') {
      const index = props.discountOptions.findIndex(item => newValue === item.id)
      modalValue.value.discountObj = props.discountOptions[index]
    } else if (newValue === null) {
      modalValue.value.discountObj = null
      modalValue.value.discount = null
    } else {
      modalValue.value.discountObj = null
    }
  },
)

const deleteRow = (index: number) => {
  emit('deleteRow', index)
}

onMounted(() => {
  if (props.usedIn === 'creditNote') modalValue.value.is_returned = true
})

const onAmountInput = (amount: number) => {
  const currentAmount = new Decimal(modalValue.value.rate || 0).mul(modalValue.value.quantity || 1)
  const newAmount = new Decimal(amount)

  if (!newAmount.equals(currentAmount)) {
    if (!modalValue.value.quantity) {
      modalValue.value.quantity = 1
    }
    modalValue.value.rate = newAmount.div(modalValue.value.quantity).toNumber()
  }
}

if (props.isFifo && props.usedIn === 'sales' && !route.params.id && !props.usedInPos) {
  watch(
    () => modalValue.value.item_id,
    (newValue) => {
      if (modalValue.value.item_id) {
        emit('onItemIdUpdate', newValue)
      }
    },
  )
  watch(
    () => modalValue.value.quantity,
    () => {
      if (modalValue.value.item_id) {
        emit('onItemIdUpdate')
      }
    },
  )
}

const updateItem = (itemObject: any) => {
  if (itemObject) {
    modalValue.value.itemObj = itemObject
    modalValue.value.item_id = itemObject.id
<<<<<<< HEAD
    modalValue.value.description = itemObject.description
    modalValue.value.rate = itemObject.rate
    modalValue.value.unit_id = itemObject.unit_id
    modalValue.value.tax_scheme_id = props.taxType === 'No Tax' ? null : itemObject.tax_scheme_id
    modalValue.value.selected_unit_obj = itemObject.default_unit_obj
    modalValue.value.selected_tax_scheme_obj = itemObject.default_tax_scheme_obj
=======
    modalValue.value.description = modalValue.value.description || itemObject.description
    modalValue.value.rate = modalValue.value.rate || itemObject.rate
    modalValue.value.unit_id = modalValue.value.unit_id || itemObject.unit_id
    modalValue.value.tax_scheme_id = props.taxType === 'no_tax' ? null : (modalValue.value.tax_scheme_id || itemObject.tax_scheme_id)
    modalValue.value.selected_unit_obj = modalValue.value.selected_unit_obj || itemObject.default_unit_obj
    modalValue.value.selected_tax_scheme_obj = modalValue.value.selected_tax_scheme_obj || itemObject.default_tax_scheme_obj
>>>>>>> e352590f

    // Check for missing fields based on config
    if (props.missingFieldsConfig?.enabled) {
      const missingFields = []
      const fieldLabels: Record<string, string> = {
        code: 'Code',
        hs_code: 'HS Code',
      }

      Object.entries(props.missingFieldsConfig.fields).forEach(([field, enabled]) => {
        if (enabled && (!itemObject[field] || itemObject[field].toString().trim() === '')) {
          missingFields.push(fieldLabels[field] || field)
        }
      })

      if (missingFields.length > 0) {
        modalValue.value.missingFields = missingFields
      } else {
        modalValue.value.missingFields = null
      }
    } else {
      modalValue.value.missingFields = null
    }
  }
}

const choiceEndpointBaseComputed = computed(() => {
  if (props.usedIn === 'sales') return 'sales-voucher'
  if (props.usedIn === 'purchase') return 'purchase-vouchers'
  if (props.usedIn === 'creditNote') return 'credit-note'
  return ''
})
</script>

<template>
  <div :class="usedInPos ? '-mt-12' : ''">
    <div class="row q-col-gutter-md no-wrap">
      <div class="col-5 row">
        <div data-testid="item" :class="usedIn === 'creditNote' ? 'col-10' : 'col-12'">
          <n-auto-complete-v2
            v-if="!usedInPos"
            v-model="modalValue.item_id"
            label="Item"
            :disabled="usedInPos || hasChallan"
            :emit-obj="true"
            :endpoint="`/api/company/${$route.params.company}/${choiceEndpointBaseComputed}/create-defaults/items`"
            :error="errors?.item_id ? errors?.item_id[0]
              : rowEmpty ? 'Item is required'
                : ''
            "
            :modal-component="usedInPos || hasChallan ? undefined
              : checkPermissions('inventoryaccount.create') ? ItemForm
                : undefined
            "
            :options="itemOptions"
            :static-option="modelValue.selected_item_obj"
            @update-obj="updateItem"
          />
          <q-input
            v-else
            disable
            :label="usedInPos ? '' : 'Item'"
            :model-value="modelValue.name"
          />
        </div>
        <div v-if="modalValue.missingFields" class="text-orange text-sm -mt-2">
          Item is missing required fields: {{ modalValue.missingFields.join(', ') }}
        </div>
        <div v-if="usedIn === 'creditNote'" class="col-2 row justify-center">
          <q-checkbox v-model="modalValue.is_returned" :false-value="null" />
        </div>
      </div>
      <div class="col-2">
        <span v-if="showRateQuantity" data-testid="quantity-input">
          <q-input
            v-model.number="modalValue.quantity"
            type="number"
            :disable="hasChallan"
            :error="errors?.quantity ? true : false"
            :error-message="errors?.quantity ? errors.quantity[0] : null"
            :label="usedInPos ? '' : 'Quantity'"
          >
            <template v-if="isFifo && Object.hasOwn(cogsData, index)" #append>
              <q-icon v-if="cogsData[index].totalCost.status === 'error'" color="orange" name="mdi-alert">
                <q-tooltip>
                  {{ cogsData[index].totalCost.message }}
                  <br />
                  Available Quantity {{ cogsData[index].availableStock }}
                </q-tooltip>
              </q-icon>
              <span v-else class="text-sm mt-4 text-blue-400">
                <q-tooltip>Available Stock</q-tooltip>
                {{ cogsData[index].availableStock }}
              </span>
            </template>
          </q-input>
        </span>
      </div>
      <div class="col-2">
        <div v-if="showRateQuantity" data-testid="rate-input">
          <q-input
            v-model.number="modalValue.rate"
            type="number"
            :error="errors?.rate ? true : false"
            :error-message="errors?.rate ? errors.rate[0] : null"
            :label="usedInPos ? '' : 'Rate'"
          >
            <template v-if="isFifo && Object.hasOwn(cogsData, index)" #append>
              <span v-if="cogsData[index].totalCost.status !== 'error'" class="text-sm mt-4 text-blue-400">
                <q-tooltip>Cost Rate as per Fifo.</q-tooltip>
                <FormattedNumber
                  type="currency"
                  :value="new Decimal(cogsData[index].totalCost).div(modalValue.quantity).toNumber()"
                />
              </span>
            </template>
          </q-input>
        </div>
      </div>
      <div v-if="inputAmount" class="col-2" data-testid="amount-input">
        <q-input v-model="amountComputed" label="Amount" @change="onAmountInput">
          <template
            v-if="isFifo && Object.hasOwn(cogsData, index) && cogsData[index].totalCost.status !== 'error'"
            #append
          >
            <span class="text-sm mt-4 text-blue-400">
              <q-tooltip>Total Cost Price as per Fifo.</q-tooltip>
              <FormattedNumber type="currency" :value="cogsData[index].totalCost" />
            </span>
          </template>
        </q-input>
      </div>
      <div v-else class="col-2 row justify-center items-center" data-testid="amount-input">
        <span class="">
          <FormattedNumber type="currency" :value="amountComputed" />
          <span
            v-if="isFifo && Object.hasOwn(cogsData, index) && cogsData[index].totalCost.status !== 'error'"
            class="relative bg-red-200"
          >
            <span class="text-sm ml-2 text-blue-400 absolute top-1/2 -right-0 -translate-y-1/2">
              <q-tooltip>Total Cost Price as per Fifo.</q-tooltip>
              <FormattedNumber type="currency" :value="cogsData[index].totalCost" />
            </span>
          </span>
        </span>
      </div>
      <div class="col-1 row no-wrap q-gutter-x-sm justify-center items-center">
        <q-btn
          flat
          class="q-pa-sm focus-highLight"
          color="transparent"
          data-testid="expand-btn"
          @click="() => (expandedState = !expandedState)"
        >
          <q-icon
            class="cursor-pointer"
            color="green"
            name="mdi-arrow-expand"
            size="20px"
          >
            <q-tooltip>Expand</q-tooltip>
          </q-icon>
        </q-btn>
        <q-btn
          flat
          class="q-pa-sm focus-highLight"
          color="transparent"
          data-testid="row-delete-btn"
          :disable="hasChallan"
          @click="() => deleteRow(index)"
        >
          <q-icon
            class="cursor-pointer"
            color="negative"
            name="delete"
            size="20px"
          />
        </q-btn>
      </div>
    </div>
    <div v-if="expandedState">
      <div class="row q-col-gutter-md q-px-lg">
        <div class="col-grow" data-testid="unit-select">
          <n-auto-complete-v2
            v-model="modalValue.unit_id"
            label="Unit"
            :emit-obj="usedInPos"
            :endpoint="`/api/company/${$route.params.company}/${choiceEndpointBaseComputed}/create-defaults/units`"
            :error="errors?.unit_id ? errors?.unit_id[0] : ''"
            :options="unitOptions"
            :static-option="modalValue.selected_unit_obj"
            @update-obj="(val) => (modalValue.selected_unit_obj = val)"
          />
        </div>
        <div class="col-5">
          <div class="row q-col-gutter-md">
            <div
              data-testid="row-discount-type-div"
              :class="['Amount', 'Percent'].includes(modalValue.discount_type) ? 'col-5' : 'col-12'"
            >
              <n-auto-complete v-model="modalValue.discount_type" label="Discount" :options="discountOptions" />
            </div>
            <div
              v-if="modalValue.discount_type === 'Amount' || modalValue.discount_type === 'Percent'"
              :class="showRowTradeDiscount ? 'col-3' : 'col-6'"
            >
              <q-input
                v-model.number="modalValue.discount"
                data-testid="row-discount-input"
                label="Discount"
                :error="errors?.discount ? true : false"
                :error-message="errors?.discount ? errors.discount[0] : null"
              />
            </div>
            <div
              v-if="['Amount', 'Percent'].includes(modalValue.discount_type) && showRowTradeDiscount"
              class="col-3 row"
            >
              <q-checkbox
                v-model="modalValue.trade_discount"
                data-testid="row-trade-discount-checkbox"
                label="Trade Discount?"
              />
            </div>
          </div>
        </div>
<<<<<<< HEAD
        <div v-if="taxType !== 'No Tax'" class="col-3" data-testid="row-tax-select">
=======
        <div v-if="taxType !== 'no_tax'" class="col-3" data-testid="row-tax-select">
>>>>>>> e352590f
          <n-auto-complete-v2
            v-model="modalValue.tax_scheme_id"
            label="Tax"
            :emit-obj="true"
            :endpoint="`/api/company/${$route.params.company}/${choiceEndpointBaseComputed}/create-defaults/tax_schemes`"
            :error="errors?.tax_scheme_id ? 'This field is required' : ''"
            :options="props.taxOptions"
            :static-option="modalValue.selected_tax_scheme_obj"
            @update-obj="(val) => (modalValue.selected_tax_scheme_obj = val)"
          />
        </div>
      </div>
      <div v-if="$route.params.id ? (!!modalValue.item_id || !!modalValue.itemObj) && enableRowDescription : !!modalValue.itemObj && enableRowDescription">
        <q-input
          v-model="modalValue.description"
          class="q-mb-lg"
          data-testid="row-description-input"
          label="Description"
          type="textarea"
        />
      </div>
    </div>
  </div>
</template><|MERGE_RESOLUTION|>--- conflicted
+++ resolved
@@ -207,21 +207,12 @@
   if (itemObject) {
     modalValue.value.itemObj = itemObject
     modalValue.value.item_id = itemObject.id
-<<<<<<< HEAD
-    modalValue.value.description = itemObject.description
-    modalValue.value.rate = itemObject.rate
-    modalValue.value.unit_id = itemObject.unit_id
-    modalValue.value.tax_scheme_id = props.taxType === 'No Tax' ? null : itemObject.tax_scheme_id
-    modalValue.value.selected_unit_obj = itemObject.default_unit_obj
-    modalValue.value.selected_tax_scheme_obj = itemObject.default_tax_scheme_obj
-=======
     modalValue.value.description = modalValue.value.description || itemObject.description
     modalValue.value.rate = modalValue.value.rate || itemObject.rate
     modalValue.value.unit_id = modalValue.value.unit_id || itemObject.unit_id
-    modalValue.value.tax_scheme_id = props.taxType === 'no_tax' ? null : (modalValue.value.tax_scheme_id || itemObject.tax_scheme_id)
+    modalValue.value.tax_scheme_id = props.taxType === 'No Tax' ? null : (modalValue.value.tax_scheme_id || itemObject.tax_scheme_id)
     modalValue.value.selected_unit_obj = modalValue.value.selected_unit_obj || itemObject.default_unit_obj
     modalValue.value.selected_tax_scheme_obj = modalValue.value.selected_tax_scheme_obj || itemObject.default_tax_scheme_obj
->>>>>>> e352590f
 
     // Check for missing fields based on config
     if (props.missingFieldsConfig?.enabled) {
@@ -448,11 +439,7 @@
             </div>
           </div>
         </div>
-<<<<<<< HEAD
         <div v-if="taxType !== 'No Tax'" class="col-3" data-testid="row-tax-select">
-=======
-        <div v-if="taxType !== 'no_tax'" class="col-3" data-testid="row-tax-select">
->>>>>>> e352590f
           <n-auto-complete-v2
             v-model="modalValue.tax_scheme_id"
             label="Tax"

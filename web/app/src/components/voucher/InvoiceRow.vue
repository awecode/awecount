--- conflicted
+++ resolved
@@ -5,19 +5,11 @@
         <div :class="usedIn === 'creditNote' ? 'col-10' : 'col-12'">
           <!-- TODO: solve error -->
           <n-auto-complete v-if="!usedInPos" v-model="modalValue.item_id" :options="itemOptions" label="Item"
-<<<<<<< HEAD
             :error="errors?.item_id ? errors?.item_id[0] : rowEmpty ? 'Item is required' : ''" :modal-component="usedInPos || hasChallan
                 ? false
                 : checkPermissions('InventoryAccountCreate')
                   ? ItemAdd
                   : null
-=======
-            :error="errors?.item_id ? errors?.item_id[0] : rowEmpty || null" :modal-component="usedInPos || hasChallan
-              ? false
-              : checkPermissions('InventoryAccountCreate')
-                ? ItemAdd
-                : null
->>>>>>> 8e4bf0cd
               " :disabled="usedInPos || hasChallan" />
           <q-input v-else :label="usedInPos ? '' : 'Item'" disable :modelValue="modelValue.name"></q-input>
         </div>

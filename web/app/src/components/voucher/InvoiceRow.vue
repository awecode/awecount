<template>
  <div>
    <div class="row q-col-gutter-md no-wrap">
      <div class="col-5 row">
        <div :class="usedIn === 'creditNote' ? 'col-10' : 'col-12'">
          <!-- TODO: solve error -->
          <n-auto-complete
            v-model="modalValue.item_id"
            :options="itemOptions"
            label="Item"
            :error="errors?.item_id ? errors?.item_id[0] : rowEmpty || null"
            :modal-component="
              usedInPos || hasChallan
                ? false
                : checkPermissions('InventoryAccountCreate')
                ? ItemAdd
                : null
            "
            :disabled="usedInPos || hasChallan"
          />
        </div>
        <div v-if="usedIn === 'creditNote'" class="col-2 row justify-center">
          <q-checkbox v-model="modalValue.is_returned" :false-value="null">
          </q-checkbox>
        </div>
      </div>
      <div class="col-2">
        <span v-if="showRateQuantity">
          <q-input
            v-model.number="modalValue.quantity"
            label="Quantity"
            :error-message="errors?.quantity ? errors.quantity[0] : null"
            :error="errors?.quantity ? true : false"
            type="number"
            :disable="hasChallan"
<<<<<<< HEAD
            data-testid="quantity-input"
=======
>>>>>>> f25d09eb
          ></q-input>
        </span>
      </div>
      <div class="col-2">
<<<<<<< HEAD
        <span v-if="showRateQuantity">
          <q-input
            v-model.number="modalValue.rate"
            label="Rate"
            :error-message="errors?.rate ? errors.rate[0] : null"
            :error="errors?.rate ? true : false"
            type="number"
            data-testid="rate-input"
          ></q-input>
        </span>
=======
        <div
          v-if="showRateQuantity"
          style="display: flex; align-items: center; gap: 4px"
        >
          <span v-if="showRateQuantity">
            <q-input
              v-model.number="modalValue.rate"
              label="Rate"
              :error-message="errors?.rate ? errors.rate[0] : null"
              :error="errors?.rate ? true : false"
              type="number"
            ></q-input>
          </span>
          <!-- <span>asvhva</span> -->
          <!-- <q-icon v-if="isFifo" name="info" size="28px" color="blue-3" :title="`COGS: ${'5000'}-/`">
          </q-icon> -->
        </div>
>>>>>>> f25d09eb
      </div>
      <div v-if="inputAmount" class="col-2">
        <!-- <span class="">{{ amountComputed }}</span> -->
        <q-input
          v-model="amountComputed"
          label="Amount"
          @change="onAmountInput"
<<<<<<< HEAD
          data-testid="amount-input"
=======
>>>>>>> f25d09eb
        ></q-input>
        <!-- <q-input v-model="amountComputed" disable label="Amount"></q-input> -->
      </div>
      <div v-else class="col-2 row justify-center items-center">
        <span class="" data-testid="amount-input">{{ amountComputed }}</span>
        <!-- <q-input v-model="amountComputed" disable label="Amount"></q-input> -->
      </div>
      <div class="col-1 row no-wrap q-gutter-x-sm justify-center items-center">
        <q-btn
          flat
          class="q-pa-sm focus-highLight"
          color="transparent"
          @click="() => (expandedState = !expandedState)"
<<<<<<< HEAD
          data-testid="expand-btn"
=======
>>>>>>> f25d09eb
        >
          <q-icon
            name="mdi-arrow-expand"
            size="20px"
            color="green"
            class="cursor-pointer"
            title="Expand"
          ></q-icon>
        </q-btn>
        <q-btn
          flat
          @click="() => deleteRow(index)"
          class="q-pa-sm focus-highLight"
          color="transparent"
          :disable="hasChallan"
<<<<<<< HEAD
          data-testid="row-delete-btn"
=======
>>>>>>> f25d09eb
        >
          <q-icon
            name="delete"
            size="20px"
            color="negative"
            class="cursor-pointer"
          ></q-icon>
        </q-btn>
      </div>
    </div>
    <div v-if="isFifo && COGSData?.hasOwnProperty(index)" class="pb-2">
      <div v-if="COGSData[index].status != 'error'" class="row text-blue-4">
        <!-- {{ props }} -->
        <div class="col-5">Average Cost:</div>
        <div class="col-2"></div>
        <div class="col-2 q-pl-sm">
          {{ $nf(COGSData[index] / modalValue.quantity) }}
        </div>
        <div class="col-2 text-center">{{ COGSData[index] }}</div>
      </div>
      <div v-else class="row text-orange-5">
        <!-- {{ props }} -->
        <div class="col-5">Error:</div>
        <div class="col-1"></div>
        <div class="col-5 q-pl-sm text-right">
          {{ COGSData[index].message }}
        </div>
      </div>
    </div>
    <div v-if="expandedState">
      <div class="row q-col-gutter-md q-px-lg">
        <div class="col-grow">
          <q-select
            v-model="modalValue.unit_id"
            :options="unitOptions"
            label="Unit"
            option-value="id"
            option-label="name"
            emit-value
            map-options
            :error-message="errors?.unit_id ? errors.unit_id[0] : null"
            :error="errors?.unit_id ? true : false"
<<<<<<< HEAD
            data-testid="unit-select"
=======
>>>>>>> f25d09eb
          />
        </div>
        <div class="col-5">
          <div class="row q-col-gutter-md">
            <div
              :class="
                ['Amount', 'Percent'].includes(modalValue.discount_type)
                  ? 'col-5'
                  : 'col-12'
              "
<<<<<<< HEAD
              data-testid="row-discount-type-div"
=======
>>>>>>> f25d09eb
            >
              <n-auto-complete
                v-model="modalValue.discount_type"
                label="Discount"
                :options="discountOptions"
              >
              </n-auto-complete>
            </div>
            <div
              :class="showRowTradeDiscount ? 'col-3' : 'col-6'"
              v-if="
                modalValue.discount_type === 'Amount' ||
                modalValue.discount_type === 'Percent'
              "
            >
              <q-input
                v-model.number="modalValue.discount"
                label="Discount"
                :error-message="errors?.discount ? errors.discount[0] : null"
                :error="errors?.discount ? true : false"
<<<<<<< HEAD
                data-testid="row-discount-input"
=======
>>>>>>> f25d09eb
              ></q-input>
            </div>
            <div
              class="col-3 row"
              v-if="
                ['Amount', 'Percent'].includes(modalValue.discount_type) &&
                showRowTradeDiscount
              "
            >
              <q-checkbox
                v-model="modalValue.trade_discount"
                label="Trade Discount?"
<<<<<<< HEAD
                data-testid="row-trade-discount-checkbox"
=======
>>>>>>> f25d09eb
              ></q-checkbox>
            </div>
          </div>
        </div>
        <div class="col-3">
          <q-select
            v-model="modalValue.tax_scheme_id"
            :options="taxOptions"
            label="Tax"
            option-value="id"
            option-label="name"
            emit-value
            map-options
            :error="errors?.tax_scheme_id ? true : null"
            :error-message="
              errors?.tax_scheme_id ? 'This field is required' : null
            "
<<<<<<< HEAD
            data-testid="row-tax-select"
=======
>>>>>>> f25d09eb
          />
        </div>
      </div>
      <div
        v-if="
          $route.params.id
            ? (!!modalValue.item_id || !!modalValue.itemObj) &&
              enableRowDescription
            : !!modalValue.itemObj && enableRowDescription
        "
      >
        <q-input
          label="Description"
          v-model="modalValue.description"
          type="textarea"
          class="q-mb-lg"
<<<<<<< HEAD
          data-testid="row-description-input"
=======
>>>>>>> f25d09eb
        >
        </q-input>
      </div>
    </div>
  </div>
</template>

<script>
import ItemAdd from 'src/pages/inventory/item/ItemAdd.vue'
import checkPermissions from 'src/composables/checkPermissions'
export default {
  props: {
    itemOptions: {
      type: Array,
      default: () => {
        return []
      },
    },
    unitOptions: {
      type: Object,
      default: () => {
        return {}
      },
    },
    discountOptions: {
      type: Array,
      default: () => {
        return []
      },
    },
    errors: {
      type: Object,
      default: () => {
        return null
      },
    },
    rowEmpty: {
      type: Boolean,
      default: () => false,
    },
    usedIn: {
      type: String,
      default: () => {
        return null
      },
    },
    usedInPos: {
      type: Boolean,
      default: () => false,
    },
    taxOptions: {
      type: Array,
      default: () => {
        return []
      },
    },
    modelValue: {
      type: Object,
      default: () => {
        return {
          quantity: 1,
          rate: '',
          item_id: null,
          unit_id: null,
          description: '',
          discount: 0,
          discount_type: null,
          itemObj: null,
          tax_scheme_id: '',
          taxObj: null,
          discount_id: null,
          trade_discount: false,
        }
      },
    },
    index: {
      type: Number,
      default: () => null,
    },
    enableRowDescription: {
      type: Boolean,
      default: () => false,
    },
    showRowTradeDiscount: {
      type: Boolean,
      default: () => false,
    },
    inputAmount: {
      type: Boolean,
      default: () => false,
    },
    showRateQuantity: {
      type: Boolean,
      default: () => true,
    },
    isFifo: {
      type: Boolean,
      default: () => false,
    },
    COGSData: {
      type: Object,
      default: () => null,
    },
    hasChallan: {
      type: Boolean,
      default: () => false,
    },
  },

  emits: ['update:modelValue', 'deleteRow', 'onItemIdUpdate'],
  setup(props, { emit }) {
    const route = useRoute()
    const expandedState = ref(false)
    const modalValue = ref(props.modelValue)
    const selectedTax = ref(null)
    const amountComputed = computed(
      () =>
        Math.round(
          (modalValue.value.rate || 0) * (modalValue.value.quantity || 0) * 100
        ) / 100
    )
    const selectedItem = ref(null)
    const updateTaxObj = () => {
      const taxindex = props.taxOptions.findIndex(
        (item) => item.id === props.modelValue.tax_scheme_id
      )
      if (taxindex > -1) {
        selectedTax.value = props.taxOptions[taxindex]
        nextTick(() => (modalValue.value.taxObj = props.taxOptions[taxindex]))
      }
    }

    watch(
      () => props.modelValue,
      (newValue) => {
        modalValue.value = newValue
        emit('update:modelValue', newValue)
      }
    )
    watch(
      () => modalValue.value,
      (newValue) => {
        emit('update:modelValue', newValue)
      },
      { deep: true }
    )
    watch(
      () => props.modelValue.item_id,
      (newValue) => {
        if (!!props.itemOptions && !!newValue) {
          const index = props.itemOptions.findIndex(
            (item) => item.id === newValue
          )
          const itemObject = props.itemOptions[index]
          modalValue.value.itemObj = itemObject
          modalValue.value.item_id = itemObject.id
          modalValue.value.description = itemObject.description
          modalValue.value.rate = itemObject.rate
          modalValue.value.unit_id = itemObject.unit_id
          modalValue.value.tax_scheme_id = itemObject.tax_scheme_id
        }
      }
    )
    watch(
      () => props.modelValue.tax_scheme_id,
      () => updateTaxObj()
    )
    watch(
      () => props.taxOptions,
      () => updateTaxObj()
    )
    watch(
      () => props.errors,
      (newValue) => {
        if (newValue?.tax_scheme_id || newValue?.unit_id)
          expandedState.value = true
      }
    )
    watch(
      () => props.modelValue.discount_type,
      (newValue) => {
        if (typeof newValue === 'number') {
          const index = props.discountOptions.findIndex(
            (item) => newValue === item.id
          )
          modalValue.value.discountObj = props.discountOptions[index]
        } else if (newValue === null) {
          modalValue.value.discountObj = null
          modalValue.value.discount = null
        } else modalValue.value.discountObj = null
      }
    )
    const deleteRow = (index) => {
      emit('deleteRow', index)
    }
    onMounted(() => {
      if (props.usedIn === 'creditNote') modalValue.value.is_returned = true
    })
    const onAmountInput = (amount) => {
<<<<<<< HEAD
      // debugger
=======
>>>>>>> f25d09eb
      if (
        amount !==
        (modalValue.value.rate || 0) * (modalValue.value.quantity || 1)
      ) {
<<<<<<< HEAD
        // debugger
=======
>>>>>>> f25d09eb
        if (!modalValue.value.quantity) modalValue.value.quantity = 1
        modalValue.value.rate = amount / modalValue.value.quantity
      }
    }
    if (props.isFifo && props.usedIn === 'sales' && !route.params.id) {
      watch(
        () => modalValue.value.item_id,
        (newValue) => {
          if (modalValue.value.item_id) emit('onItemIdUpdate', newValue)
        }
      )
      watch(
        () => modalValue.value.quantity,
        () => {
          if (modalValue.value.item_id) emit('onItemIdUpdate')
        }
      )
    }
    return {
      ItemAdd,
      expandedState,
      modalValue,
      amountComputed,
      selectedItem,
      selectedTax,
      deleteRow,
      checkPermissions,
      onAmountInput,
    }
  },
}
</script><|MERGE_RESOLUTION|>--- conflicted
+++ resolved
@@ -5,8 +5,11 @@
         <div :class="usedIn === 'creditNote' ? 'col-10' : 'col-12'">
           <!-- TODO: solve error -->
           <n-auto-complete
+
             v-model="modalValue.item_id"
+
             :options="itemOptions"
+
             label="Item"
             :error="errors?.item_id ? errors?.item_id[0] : rowEmpty || null"
             :modal-component="
@@ -27,61 +30,57 @@
       <div class="col-2">
         <span v-if="showRateQuantity">
           <q-input
+
             v-model.number="modalValue.quantity"
+
             label="Quantity"
             :error-message="errors?.quantity ? errors.quantity[0] : null"
+
             :error="errors?.quantity ? true : false"
             type="number"
+
             :disable="hasChallan"
-<<<<<<< HEAD
             data-testid="quantity-input"
-=======
->>>>>>> f25d09eb
+
           ></q-input>
         </span>
       </div>
       <div class="col-2">
-<<<<<<< HEAD
-        <span v-if="showRateQuantity">
-          <q-input
-            v-model.number="modalValue.rate"
-            label="Rate"
-            :error-message="errors?.rate ? errors.rate[0] : null"
-            :error="errors?.rate ? true : false"
-            type="number"
-            data-testid="rate-input"
-          ></q-input>
-        </span>
-=======
         <div
           v-if="showRateQuantity"
           style="display: flex; align-items: center; gap: 4px"
         >
           <span v-if="showRateQuantity">
             <q-input
+
               v-model.number="modalValue.rate"
+
               label="Rate"
+
               :error-message="errors?.rate ? errors.rate[0] : null"
               :error="errors?.rate ? true : false"
+
               type="number"
+            data-testid="rate-input"
+
             ></q-input>
           </span>
           <!-- <span>asvhva</span> -->
           <!-- <q-icon v-if="isFifo" name="info" size="28px" color="blue-3" :title="`COGS: ${'5000'}-/`">
           </q-icon> -->
         </div>
->>>>>>> f25d09eb
       </div>
       <div v-if="inputAmount" class="col-2">
         <!-- <span class="">{{ amountComputed }}</span> -->
         <q-input
+
           v-model="amountComputed"
+
           label="Amount"
+
           @change="onAmountInput"
-<<<<<<< HEAD
           data-testid="amount-input"
-=======
->>>>>>> f25d09eb
+
         ></q-input>
         <!-- <q-input v-model="amountComputed" disable label="Amount"></q-input> -->
       </div>
@@ -91,39 +90,55 @@
       </div>
       <div class="col-1 row no-wrap q-gutter-x-sm justify-center items-center">
         <q-btn
+
           flat
+
           class="q-pa-sm focus-highLight"
+
           color="transparent"
+
           @click="() => (expandedState = !expandedState)"
-<<<<<<< HEAD
           data-testid="expand-btn"
-=======
->>>>>>> f25d09eb
+
         >
           <q-icon
+
             name="mdi-arrow-expand"
+
             size="20px"
+
             color="green"
+
             class="cursor-pointer"
+
             title="Expand"
+
           ></q-icon>
         </q-btn>
         <q-btn
+
           flat
+
           @click="() => deleteRow(index)"
+
           class="q-pa-sm focus-highLight"
+
           color="transparent"
+
           :disable="hasChallan"
-<<<<<<< HEAD
           data-testid="row-delete-btn"
-=======
->>>>>>> f25d09eb
+
         >
           <q-icon
+
             name="delete"
+
             size="20px"
+
             color="negative"
+
             class="cursor-pointer"
+
           ></q-icon>
         </q-btn>
       </div>
@@ -151,73 +166,90 @@
       <div class="row q-col-gutter-md q-px-lg">
         <div class="col-grow">
           <q-select
+
             v-model="modalValue.unit_id"
+
             :options="unitOptions"
+
             label="Unit"
+
             option-value="id"
+
             option-label="name"
             emit-value
+
             map-options
+
             :error-message="errors?.unit_id ? errors.unit_id[0] : null"
             :error="errors?.unit_id ? true : false"
-<<<<<<< HEAD
             data-testid="unit-select"
-=======
->>>>>>> f25d09eb
+
           />
         </div>
         <div class="col-5">
           <div class="row q-col-gutter-md">
             <div
+
               :class="
+
                 ['Amount', 'Percent'].includes(modalValue.discount_type)
-                  ? 'col-5'
-                  : 'col-12'
+                      ? 'col-5'
+                      : 'col-12'
               "
-<<<<<<< HEAD
               data-testid="row-discount-type-div"
-=======
->>>>>>> f25d09eb
+
             >
               <n-auto-complete
+
                 v-model="modalValue.discount_type"
+
                 label="Discount"
+
                 :options="discountOptions"
+
               >
               </n-auto-complete>
             </div>
             <div
+
               :class="showRowTradeDiscount ? 'col-3' : 'col-6'"
+
               v-if="
+
                 modalValue.discount_type === 'Amount' ||
-                modalValue.discount_type === 'Percent'
+                  modalValue.discount_type === 'Percent'
               "
+
             >
               <q-input
+
                 v-model.number="modalValue.discount"
+
                 label="Discount"
                 :error-message="errors?.discount ? errors.discount[0] : null"
                 :error="errors?.discount ? true : false"
-<<<<<<< HEAD
                 data-testid="row-discount-input"
-=======
->>>>>>> f25d09eb
+
               ></q-input>
             </div>
             <div
+
               class="col-3 row"
+
               v-if="
+
                 ['Amount', 'Percent'].includes(modalValue.discount_type) &&
-                showRowTradeDiscount
+                  showRowTradeDiscount
               "
+
             >
               <q-checkbox
+
                 v-model="modalValue.trade_discount"
+
                 label="Trade Discount?"
-<<<<<<< HEAD
                 data-testid="row-trade-discount-checkbox"
-=======
->>>>>>> f25d09eb
+
               ></q-checkbox>
             </div>
           </div>
@@ -235,10 +267,7 @@
             :error-message="
               errors?.tax_scheme_id ? 'This field is required' : null
             "
-<<<<<<< HEAD
             data-testid="row-tax-select"
-=======
->>>>>>> f25d09eb
           />
         </div>
       </div>
@@ -255,10 +284,7 @@
           v-model="modalValue.description"
           type="textarea"
           class="q-mb-lg"
-<<<<<<< HEAD
           data-testid="row-description-input"
-=======
->>>>>>> f25d09eb
         >
         </q-input>
       </div>
@@ -458,18 +484,12 @@
       if (props.usedIn === 'creditNote') modalValue.value.is_returned = true
     })
     const onAmountInput = (amount) => {
-<<<<<<< HEAD
       // debugger
-=======
->>>>>>> f25d09eb
       if (
         amount !==
         (modalValue.value.rate || 0) * (modalValue.value.quantity || 1)
       ) {
-<<<<<<< HEAD
         // debugger
-=======
->>>>>>> f25d09eb
         if (!modalValue.value.quantity) modalValue.value.quantity = 1
         modalValue.value.rate = amount / modalValue.value.quantity
       }
@@ -483,7 +503,7 @@
       )
       watch(
         () => modalValue.value.quantity,
-        () => {
+        (newValue) => {
           if (modalValue.value.item_id) emit('onItemIdUpdate')
         }
       )

<template>
  <q-card-section>
    <q-card>
      <div class="q-pa-lg q-col-gutter-md scroll">
        <div class="row text-subtitle2 hr q-py-sm no-wrap">
          <div class="col-5 row">
            <div :class="usedIn === 'creditNote' ? 'col-10' : 'col-12'">
              Particular(s)
            </div>
            <div v-if="usedIn === 'creditNote'" class="col-2 text-center">
              Return
            </div>
          </div>
          <div class="col-2 text-center">Qty</div>
          <div class="col-2 text-center">Rate</div>
          <div class="col-2 text-center">Amount</div>
          <div class="col-1 text-center"></div>
        </div>
        <div v-for="(row, index) in modalValue" :key="row">
          <InvoiceRow v-if="modalValue[index]" :usedIn="props.usedIn" v-model="modalValue[index]"
            :itemOptions="itemOptions" :unitOptions="unitOptions" :taxOptions="taxOptions"
            :discountOptions="discountOptions" :index="index" :rowEmpty="(rowEmpty && index === 0) || false"
            @deleteRow="(index) => removeRow(index)" :errors="!rowEmpty ? (Array.isArray(errors) ? errors[index] : null) : null
              " :usedInPos="props.usedInPos" :enableRowDescription="props.enableRowDescription"
<<<<<<< HEAD
            :showRowTradeDiscount="props.showRowTradeDiscount" :inputAmount="props.inputAmount"
            :showRateQuantity="props.showRateQuantity" :isFifo="isFifo" @onItemIdUpdate="onItemIdUpdate"
            :COGSData="COGSData" />
=======
            :showRowTradeDiscount="props.showRowTradeDiscount" :inputAmount="props.inputAmount" :showRateQuantity="props.showRateQuantity" :hasChallan="hasChallan" />
>>>>>>> b11aa49b
        </div>
        <div class="row q-py-sm">
          <div class="col-7 text-center"></div>
          <div class="text-weight-bold text-grey-8 col-4 text-center">
            <div class="row q-pb-md">
              <div class="col-6 text-right">Sub Total</div>
              <div class="col-6 q-pl-md">
                {{ $nf(totalDataComputed.subTotal) }}
              </div>
            </div>
            <div class="row q-pb-md" v-if="totalDataComputed.discount">
              <div class="col-6 text-right">Discount</div>
              <div class="col-6 q-pl-md">
                {{ $nf(totalDataComputed.discount) }}
              </div>
            </div>
            <div class="row q-pb-md" v-if="totalDataComputed.totalTax">
              <div class="col-6 text-right">
                {{ totalDataComputed.taxName }}
              </div>
              <div class="col-6 q-pl-md">
                {{ $nf(totalDataComputed.totalTax) }}
              </div>
            </div>
            <div class="row q-pb-md">
              <div class="col-6 text-right">Total</div>
              <div class="col-6 q-pl-md">
                {{ $nf(totalDataComputed.total) }}
              </div>
            </div>
          </div>
          <div class="col-1 text-center"></div>
        </div>
        <div>
          <q-btn @click="addRow" v-if="!usedInPos" color="green" outline class="q-px-lg q-py-ms" :disabled="hasChallan">Add Row</q-btn>
        </div>
      </div>
    </q-card>
  </q-card-section>
</template>

<script>
import ItemAdd from 'src/pages/inventory/item/ItemAdd.vue'
import InvoiceRow from './InvoiceRow.vue'
import useCalcDiscount from 'src/composables/useCalcDiscount.js'
export default {
  props: {
    itemOptions: {
      type: Array,
      default: () => {
        return []
      },
    },
    unitOptions: {
      type: Object,
      default: () => {
        return {}
      },
    },
    discountOptions: {
      type: Object,
      default: () => {
        return {}
      },
    },
    taxOptions: {
      type: Array,
      default: () => {
        return []
      },
    },
    mainDiscount: {
      type: Object,
      default: () => {
        return { discount_type: null, discount: 0 }
      },
    },
    errors: {
      type: Array || String,
      default: () => {
        return null
      },
    },
    usedIn: {
      type: String,
      default: () => {
        return null
      },
    },
    modelValue: {
      type: Array,
      default: () => [
        {
          discount: 0,
          quantity: 1,
          rate: '',
          item_id: null,
          unit_id: '',
          description: '',
          discount_type: null,
          tax_scheme_id: '',
          taxObj: null,
          discount_id: null,
          trade_discount: false
        },
      ],
    },
    usedInPos: {
      type: Boolean,
      default: () => false,
    },
    enableRowDescription: {
      type: Boolean,
      default: () => false,
    },
    showRowTradeDiscount: {
      type: Boolean,
      default: () => false,
    },
    inputAmount: {
      type: Boolean,
      default: () => false,
    },
    showRateQuantity: {
      type: Boolean,
      default: () => true,
    },
<<<<<<< HEAD
    isFifo: {
      type: Boolean,
      default: () => false,
    },
=======
    hasChallan: {
      type: Boolean,
      default: () => false
    }
>>>>>>> b11aa49b
  },
  emits: ['update:modelValue', 'deleteRowErr', 'updateVoucherMeta'],
  setup(props, { emit }) {
    const modalValue = ref(props.modelValue)
    const rowEmpty = ref(false)
    watch(
      () => props.modelValue,
      (newValue) => {
        modalValue.value = newValue
      }
    )
    watch(
      () => props.errors,
      (newValue) => {
        if (newValue === 'This field is required.') rowEmpty.value = true
        else rowEmpty.value = false
      }
    )
    watch(
      () => props.errors,
      (newValue) => {
        if (newValue === 'This field is required.') rowEmpty.value = true
        else rowEmpty.value = false
      }
    )
    watch(
      () => modalValue,
      (newValue) => {
        emit('update:modelValue', newValue)
      },
      { deep: true }
    )
    const totalDataComputed = computed(() => {
      let data = {
        subTotal: 0,
        discount: 0,
        total: 0,
        totalTax: 0,
        sameScheme: null,
        taxObj: null,
        taxName: null,
        taxRate: null,
        taxableAmount: 0,
        addTotal: 0,
      }
      modalValue.value.forEach((item) => {
        data.addTotal = data.addTotal + (item.rate || 0) * (item.quantity || 0)
      })
      modalValue.value.forEach((item, index) => {
        const rowTotal = (item.rate || 0) * (item.quantity || 0)
        data.subTotal = data.subTotal + rowTotal
        const rowDiscount =
          useCalcDiscount(
            item.discount_type,
            rowTotal,
            item.discount,
            props.discountOptions
          ) || 0
        if (data.sameScheme !== false && item.taxObj) {
          if (data.sameScheme === null && item.taxObj && item.taxObj.rate != 0) {
            data.sameScheme = item.taxObj.id
            data.taxObj = item.taxObj
          } else if (data.sameScheme === item.taxObj?.id || item.taxObj.rate === 0) {
          } else data.sameScheme = false
        }
        let mainDiscountAmount =
          useCalcDiscount(
            props.mainDiscount.discount_type,
            rowTotal - (rowDiscount || 0),
            props.mainDiscount.discount,
            props.discountOptions
          ) || 0

        if (item.taxObj) {
          let rowTax = 0
          if (props.mainDiscount.discount_type === 'Amount') {
            rowTax =
              (rowTotal -
                (rowDiscount || 0) -
                props.mainDiscount.discount * (rowTotal / data.addTotal)) *
              (item.taxObj.rate / 100 || 0)
          } else {
            rowTax =
              (rowTotal - (rowDiscount || 0) - mainDiscountAmount) *
              (item.taxObj.rate / 100 || 0)
          }
          data.totalTax = data.totalTax + rowTax
        }
        if (props.mainDiscount.discount_type === 'Amount') {
          if (index === 0) {
            data.discount = data.discount + rowDiscount + mainDiscountAmount
          } else {
            data.discount = data.discount + rowDiscount
          }
        } else {
          data.discount = data.discount + rowDiscount + mainDiscountAmount
        }
      })
      // tax
      if (typeof data.sameScheme === 'number' && data.taxObj) {
        data.taxName =
          `${data.taxObj.name || ''}` +
          ' @ ' +
          `${data.taxObj.rate || ''}` +
          '%'
        data.taxRate = data.taxObj.rate
      } else {
        data.taxName = 'Tax'
        data.taxRate = null
      }
      data.total = data.subTotal - data.discount + (data.totalTax || 0)
      return data
    })
    const amountComputed = computed(() => {
      let total = []
      modalValue.value.forEach((element) => {
        total.push((element.quantity || 0) * (element.rate || 0))
      })
      return total
    })
    const addRow = () => {
      modalValue.value.push({
        quantity: 1,
        rate: '',
        item_id: null,
        unit_id: '',
        description: '',
        discount: 0,
        discount_type: null,
        tax_scheme_id: '',
        discount_id: null,
      })
    }
    const removeRow = (index) => {
      if (props.errors || modalValue.value[index].id)
        emit(
          'deleteRowErr',
          index,
          modalValue.value[index]?.id ? modalValue.value[index] : null
        )
      modalValue.value.splice(index, 1)
    }
<<<<<<< HEAD
    // For purchase rows Data of Items
    const itemPurchaseData = ref({})
    const COGSData = ref(null)
    const onItemIdUpdate = async (itemId) => {
      if (itemId && !itemPurchaseData.value.hasOwnProperty(itemId)) {
        try {
          const data = await useApi(`/v1/items/${itemId}/available-stock/`)
          itemPurchaseData.value[itemId] = data
        } catch (err) { console.log(err) }
      }
      const localPurchaseData = JSON.parse(JSON.stringify(itemPurchaseData.value))
      const COGSRows = {}
      modalValue.value.forEach((row, index) => {
        const currentItemId = row.item_id
        let currentCOGS = 0
        let quantity = row.quantity
        if (localPurchaseData[currentItemId] && localPurchaseData[currentItemId].length > 0) {
          for (let i = 0; quantity >= 0; i++) {
            const currentRow = localPurchaseData[currentItemId][i]
            if (currentRow.remaining_quantity > quantity) {
              currentRow.remaining_quantity = currentRow.remaining_quantity - quantity
              currentCOGS = currentCOGS + (quantity * currentRow.rate)
              break
            } else if (currentRow.remaining_quantity <= quantity) {
              quantity = quantity - currentRow.remaining_quantity
              currentCOGS = currentCOGS + (currentRow.remaining_quantity * currentRow.rate)
              localPurchaseData[currentItemId][i].remaining_quantity = 0
              if (((i + 1) === localPurchaseData[currentItemId].length)) {
                if (quantity > 0) {
                  currentCOGS = { status: 'error', message: 'The provided quantity exceeded the avaliable quantity' }
                  break
                } else break
              }
            }
          }
        } else {
          currentCOGS = { status: 'error', message: 'The provided quantity exceeded the avaliable quantity' }
        }
        COGSRows[index] = currentCOGS
      })
      COGSData.value = COGSRows
    }
    // For purchase rows Data of Items
=======

    // to update voucher meta in Credit and debit Notes
    if (props.usedIn === "creditNote") {
      watch(totalDataComputed, (newValue) => {
        emit('updateVoucherMeta', newValue)
      })
    }

>>>>>>> b11aa49b
    return {
      props,
      modalValue,
      amountComputed,
      addRow,
      removeRow,
      ItemAdd,
      totalDataComputed,
      InvoiceRow,
      useCalcDiscount,
      rowEmpty,
      itemPurchaseData,
      onItemIdUpdate,
      COGSData
    }
  },
}
</script>
<|MERGE_RESOLUTION|>--- conflicted
+++ resolved
@@ -22,13 +22,9 @@
             :discountOptions="discountOptions" :index="index" :rowEmpty="(rowEmpty && index === 0) || false"
             @deleteRow="(index) => removeRow(index)" :errors="!rowEmpty ? (Array.isArray(errors) ? errors[index] : null) : null
               " :usedInPos="props.usedInPos" :enableRowDescription="props.enableRowDescription"
-<<<<<<< HEAD
             :showRowTradeDiscount="props.showRowTradeDiscount" :inputAmount="props.inputAmount"
             :showRateQuantity="props.showRateQuantity" :isFifo="isFifo" @onItemIdUpdate="onItemIdUpdate"
-            :COGSData="COGSData" />
-=======
-            :showRowTradeDiscount="props.showRowTradeDiscount" :inputAmount="props.inputAmount" :showRateQuantity="props.showRateQuantity" :hasChallan="hasChallan" />
->>>>>>> b11aa49b
+            :COGSData="COGSData" :hasChallan="hasChallan" />
         </div>
         <div class="row q-py-sm">
           <div class="col-7 text-center"></div>
@@ -156,17 +152,14 @@
       type: Boolean,
       default: () => true,
     },
-<<<<<<< HEAD
     isFifo: {
       type: Boolean,
       default: () => false,
     },
-=======
     hasChallan: {
       type: Boolean,
       default: () => false
     }
->>>>>>> b11aa49b
   },
   emits: ['update:modelValue', 'deleteRowErr', 'updateVoucherMeta'],
   setup(props, { emit }) {
@@ -309,7 +302,6 @@
         )
       modalValue.value.splice(index, 1)
     }
-<<<<<<< HEAD
     // For purchase rows Data of Items
     const itemPurchaseData = ref({})
     const COGSData = ref(null)
@@ -353,7 +345,6 @@
       COGSData.value = COGSRows
     }
     // For purchase rows Data of Items
-=======
 
     // to update voucher meta in Credit and debit Notes
     if (props.usedIn === "creditNote") {
@@ -362,7 +353,6 @@
       })
     }
 
->>>>>>> b11aa49b
     return {
       props,
       modalValue,

<template>
  <q-card-section>
    <q-card>
      <div class="q-pa-lg q-col-gutter-md scroll">
        <div class="row text-subtitle2 hr q-py-sm no-wrap">
          <div class="col-5 row">
            <div :class="usedIn === 'creditNote' ? 'col-10' : 'col-12'">
              Particular(s)
            </div>
            <div v-if="usedIn === 'creditNote'" class="col-2 text-center">
              Return
            </div>
          </div>
          <div class="col-2 text-center">Qty</div>
          <div class="col-2 text-center">Rate</div>
          <div class="col-2 text-center">Amount</div>
          <div class="col-1 text-center"></div>
        </div>
        <div v-for="(row, index) in modalValue" :key="row">
<<<<<<< HEAD
          <InvoiceRow
            v-if="modalValue[index]"
            :usedIn="props.usedIn"
            v-model="modalValue[index]"
            :itemOptions="itemOptions"
            :unitOptions="unitOptions"
            :taxOptions="taxOptions"
            :discountOptions="discountOptions"
            :index="index"
            :rowEmpty="(rowEmpty && index === 0) || false"
            @deleteRow="(index) => removeRow(index)"
            :errors="
              !rowEmpty ? (Array.isArray(errors) ? errors[index] : null) : null
            "
            :usedInPos="props.usedInPos"
            :enableRowDescription="props.enableRowDescription"
            :showRowTradeDiscount="props.showRowTradeDiscount"
            :inputAmount="props.inputAmount"
            :showRateQuantity="props.showRateQuantity"
            :hasChallan="hasChallan"
          />
=======
          <InvoiceRow v-if="modalValue[index]" :usedIn="props.usedIn" v-model="modalValue[index]"
            :itemOptions="itemOptions" :unitOptions="unitOptions" :taxOptions="taxOptions"
            :discountOptions="discountOptions" :index="index" :rowEmpty="(rowEmpty && index === 0) || false"
            @deleteRow="(index) => removeRow(index)" :errors="!rowEmpty ? (Array.isArray(errors) ? errors[index] : null) : null
              " :usedInPos="props.usedInPos" :enableRowDescription="props.enableRowDescription"
            :showRowTradeDiscount="props.showRowTradeDiscount" :inputAmount="props.inputAmount"
            :showRateQuantity="props.showRateQuantity" :isFifo="isFifo" @onItemIdUpdate="onItemIdUpdate"
            :COGSData="COGSData" :hasChallan="hasChallan" />
>>>>>>> f25d09eb
        </div>
        <div class="row q-py-sm">
          <div class="col-7 text-center"></div>
          <div class="text-weight-bold text-grey-8 col-4 text-center">
            <div class="row q-pb-md">
              <div class="col-6 text-right">Sub Total</div>
              <div class="col-6 q-pl-md" data-testid="computed-subtotal">
                {{ $nf(totalDataComputed.subTotal) }}
              </div>
            </div>
            <div class="row q-pb-md" v-if="totalDataComputed.discount">
              <div class="col-6 text-right">Discount</div>
<<<<<<< HEAD
              <div class="col-6 q-pl-md" data-testid="computed-final-discount">
                <!-- {{ totalDataComputed.discount }} -->
=======
              <div class="col-6 q-pl-md">
>>>>>>> f25d09eb
                {{ $nf(totalDataComputed.discount) }}
              </div>
            </div>
            <div class="row q-pb-md" v-if="totalDataComputed.totalTax">
              <div class="col-6 text-right" data-testid="computed-tax-name">
                {{ totalDataComputed.taxName }}
              </div>
              <div class="col-6 q-pl-md" data-testid="computed-total-tax">
                {{ $nf(totalDataComputed.totalTax) }}
              </div>
            </div>
            <div class="row q-pb-md">
              <div class="col-6 text-right">Total</div>
              <div class="col-6 q-pl-md" data-testid="computed-total">
                {{ $nf(totalDataComputed.total) }}
              </div>
            </div>
          </div>
          <div class="col-1 text-center"></div>
        </div>
        <div>
          <q-btn
            @click="addRow"
            v-if="!usedInPos"
            color="green"
            outline
            class="q-px-lg q-py-ms"
            :disabled="hasChallan"
            data-testid="add-row-btn"
            >Add Row</q-btn
          >
        </div>
      </div>
    </q-card>
  </q-card-section>
</template>

<script>
import ItemAdd from 'src/pages/inventory/item/ItemAdd.vue'
import InvoiceRow from './InvoiceRow.vue'
import useCalcDiscount from 'src/composables/useCalcDiscount.js'
export default {
  props: {
    itemOptions: {
      type: Array,
      default: () => {
        return []
      },
    },
    unitOptions: {
      type: Object,
      default: () => {
        return {}
      },
    },
    discountOptions: {
      type: Object,
      default: () => {
        return {}
      },
    },
    taxOptions: {
      type: Array,
      default: () => {
        return []
      },
    },
    mainDiscount: {
      type: Object,
      default: () => {
        return { discount_type: null, discount: 0 }
      },
    },
    errors: {
      type: Array || String,
      default: () => {
        return null
      },
    },
    usedIn: {
      type: String,
      default: () => {
        return null
      },
    },
    modelValue: {
      type: Array,
      default: () => [
        {
          discount: 0,
          quantity: 1,
          rate: '',
          item_id: null,
          unit_id: '',
          description: '',
          discount_type: null,
          tax_scheme_id: '',
          taxObj: null,
          discount_id: null,
          trade_discount: false,
        },
      ],
    },
    usedInPos: {
      type: Boolean,
      default: () => false,
    },
    enableRowDescription: {
      type: Boolean,
      default: () => false,
    },
    showRowTradeDiscount: {
      type: Boolean,
      default: () => false,
    },
    inputAmount: {
      type: Boolean,
      default: () => false,
    },
    showRateQuantity: {
      type: Boolean,
      default: () => true,
    },
    isFifo: {
      type: Boolean,
      default: () => false,
    },
    hasChallan: {
      type: Boolean,
      default: () => false,
    },
  },
  emits: ['update:modelValue', 'deleteRowErr', 'updateVoucherMeta'],
  setup(props, { emit }) {
    const modalValue = ref(props.modelValue)
    const rowEmpty = ref(false)
    watch(
      () => props.modelValue,
      (newValue) => {
        modalValue.value = newValue
      }
    )
    watch(
      () => props.errors,
      (newValue) => {
        if (newValue === 'This field is required.') rowEmpty.value = true
        else rowEmpty.value = false
      }
    )
    watch(
      () => props.errors,
      (newValue) => {
        if (newValue === 'This field is required.') rowEmpty.value = true
        else rowEmpty.value = false
      }
    )
    watch(
      () => modalValue,
      (newValue) => {
        emit('update:modelValue', newValue)
      },
      { deep: true }
    )
    const totalDataComputed = computed(() => {
      let data = {
        subTotal: 0,
        discount: 0,
        total: 0,
        totalTax: 0,
        sameScheme: null,
        taxObj: null,
        taxName: null,
        taxRate: null,
        taxableAmount: 0,
        addTotal: 0,
      }
      modalValue.value.forEach((item) => {
        data.addTotal = data.addTotal + (item.rate || 0) * (item.quantity || 0)
      })
      modalValue.value.forEach((item, index) => {
        const rowTotal = (item.rate || 0) * (item.quantity || 0)
        data.subTotal = data.subTotal + rowTotal
        const rowDiscount =
          useCalcDiscount(
            item.discount_type,
            rowTotal,
            item.discount,
            props.discountOptions
          ) || 0
        if (data.sameScheme !== false && item.taxObj) {
          if (
            data.sameScheme === null &&
            item.taxObj &&
            item.taxObj.rate != 0
          ) {
            data.sameScheme = item.taxObj.id
            data.taxObj = item.taxObj
          } else if (
            data.sameScheme === item.taxObj?.id ||
            item.taxObj.rate === 0
          ) {
          } else data.sameScheme = false
        }
        let mainDiscountAmount =
          useCalcDiscount(
            props.mainDiscount.discount_type,
            rowTotal - (rowDiscount || 0),
            props.mainDiscount.discount,
            props.discountOptions
          ) || 0

        if (item.taxObj) {
          let rowTax = 0
          if (props.mainDiscount.discount_type === 'Amount') {
            rowTax =
              (rowTotal -
                (rowDiscount || 0) -
                props.mainDiscount.discount * (rowTotal / data.addTotal)) *
              (item.taxObj.rate / 100 || 0)
          } else {
            rowTax =
              (rowTotal - (rowDiscount || 0) - mainDiscountAmount) *
              (item.taxObj.rate / 100 || 0)
          }
          data.totalTax = data.totalTax + rowTax
        }
        if (props.mainDiscount.discount_type === 'Amount') {
          if (index === 0) {
            data.discount = data.discount + rowDiscount + mainDiscountAmount
          } else {
            data.discount = data.discount + rowDiscount
          }
        } else {
          data.discount = data.discount + rowDiscount + mainDiscountAmount
        }
      })
      // tax
      if (typeof data.sameScheme === 'number' && data.taxObj) {
        data.taxName =
          `${data.taxObj.name || ''}` +
          ' @ ' +
          `${data.taxObj.rate || ''}` +
          '%'
        data.taxRate = data.taxObj.rate
      } else {
        data.taxName = 'Tax'
        data.taxRate = null
      }
      data.total = data.subTotal - data.discount + (data.totalTax || 0)
      return data
    })
    const amountComputed = computed(() => {
      let total = []
      modalValue.value.forEach((element) => {
        total.push((element.quantity || 0) * (element.rate || 0))
      })
      return total
    })
    const addRow = () => {
      modalValue.value.push({
        quantity: 1,
        rate: '',
        item_id: null,
        unit_id: '',
        description: '',
        discount: 0,
        discount_type: null,
        tax_scheme_id: '',
        discount_id: null,
      })
    }
    const removeRow = (index) => {
      if (props.errors || modalValue.value[index].id)
        emit(
          'deleteRowErr',
          index,
          modalValue.value[index]?.id ? modalValue.value[index] : null
        )
      modalValue.value.splice(index, 1)
    }
    // For purchase rows Data of Items
    const itemPurchaseData = ref({})
    const COGSData = ref(null)
    const onItemIdUpdate = async (itemId) => {
      if (itemId && !itemPurchaseData.value.hasOwnProperty(itemId)) {
        try {
          const data = await useApi(`/v1/items/${itemId}/available-stock/`)
          itemPurchaseData.value[itemId] = data
        } catch (err) { console.log(err) }
      }
      const localPurchaseData = JSON.parse(JSON.stringify(itemPurchaseData.value))
      const COGSRows = {}
      modalValue.value.forEach((row, index) => {
        const currentItemId = row.item_id
        let currentCOGS = 0
        let quantity = row.quantity
        if (localPurchaseData[currentItemId] && localPurchaseData[currentItemId].length > 0) {
          for (let i = 0; quantity >= 0; i++) {
            const currentRow = localPurchaseData[currentItemId][i]
            if (currentRow.remaining_quantity > quantity) {
              currentRow.remaining_quantity = currentRow.remaining_quantity - quantity
              currentCOGS = currentCOGS + (quantity * currentRow.rate)
              break
            } else if (currentRow.remaining_quantity <= quantity) {
              quantity = quantity - currentRow.remaining_quantity
              currentCOGS = currentCOGS + (currentRow.remaining_quantity * currentRow.rate)
              localPurchaseData[currentItemId][i].remaining_quantity = 0
              if (((i + 1) === localPurchaseData[currentItemId].length)) {
                if (quantity > 0) {
                  currentCOGS = { status: 'error', message: 'The provided quantity exceeded the avaliable quantity' }
                  break
                } else break
              }
            }
          }
        } else {
          currentCOGS = { status: 'error', message: 'The provided quantity exceeded the avaliable quantity' }
        }
        COGSRows[index] = currentCOGS
      })
      COGSData.value = COGSRows
    }
    // For purchase rows Data of Items

    // to update voucher meta in Credit and debit Notes
    if (props.usedIn === 'creditNote') {
      watch(totalDataComputed, (newValue) => {
        emit('updateVoucherMeta', newValue)
      })
    }

    return {
      props,
      modalValue,
      amountComputed,
      addRow,
      removeRow,
      ItemAdd,
      totalDataComputed,
      InvoiceRow,
      useCalcDiscount,
      rowEmpty,
      itemPurchaseData,
      onItemIdUpdate,
      COGSData
    }
  },
}
</script><|MERGE_RESOLUTION|>--- conflicted
+++ resolved
@@ -17,7 +17,6 @@
           <div class="col-1 text-center"></div>
         </div>
         <div v-for="(row, index) in modalValue" :key="row">
-<<<<<<< HEAD
           <InvoiceRow
             v-if="modalValue[index]"
             :usedIn="props.usedIn"
@@ -36,19 +35,11 @@
             :enableRowDescription="props.enableRowDescription"
             :showRowTradeDiscount="props.showRowTradeDiscount"
             :inputAmount="props.inputAmount"
+
             :showRateQuantity="props.showRateQuantity"
-            :hasChallan="hasChallan"
+            :isFifo="isFifo" @onItemIdUpdate="onItemIdUpdate"
+            :COGSData="COGSData" :hasChallan="hasChallan"
           />
-=======
-          <InvoiceRow v-if="modalValue[index]" :usedIn="props.usedIn" v-model="modalValue[index]"
-            :itemOptions="itemOptions" :unitOptions="unitOptions" :taxOptions="taxOptions"
-            :discountOptions="discountOptions" :index="index" :rowEmpty="(rowEmpty && index === 0) || false"
-            @deleteRow="(index) => removeRow(index)" :errors="!rowEmpty ? (Array.isArray(errors) ? errors[index] : null) : null
-              " :usedInPos="props.usedInPos" :enableRowDescription="props.enableRowDescription"
-            :showRowTradeDiscount="props.showRowTradeDiscount" :inputAmount="props.inputAmount"
-            :showRateQuantity="props.showRateQuantity" :isFifo="isFifo" @onItemIdUpdate="onItemIdUpdate"
-            :COGSData="COGSData" :hasChallan="hasChallan" />
->>>>>>> f25d09eb
         </div>
         <div class="row q-py-sm">
           <div class="col-7 text-center"></div>
@@ -61,12 +52,7 @@
             </div>
             <div class="row q-pb-md" v-if="totalDataComputed.discount">
               <div class="col-6 text-right">Discount</div>
-<<<<<<< HEAD
               <div class="col-6 q-pl-md" data-testid="computed-final-discount">
-                <!-- {{ totalDataComputed.discount }} -->
-=======
-              <div class="col-6 q-pl-md">
->>>>>>> f25d09eb
                 {{ $nf(totalDataComputed.discount) }}
               </div>
             </div>

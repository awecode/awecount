--- conflicted
+++ resolved
@@ -74,10 +74,6 @@
           <div class="col-1 text-center"></div>
         </div>
         <div>
-<<<<<<< HEAD
-          <q-btn @click="addRow" v-if="!usedInPos" color="green" outline class="q-px-lg q-py-ms"
-            :disabled="hasChallan">Add Row</q-btn>
-=======
           <q-btn
             @click="addRow"
             v-if="!usedInPos"
@@ -88,7 +84,6 @@
             data-testid="add-row-btn"
             >Add Row</q-btn
           >
->>>>>>> 20199d3d
         </div>
       </div>
     </q-card>

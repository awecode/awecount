<template>
  <div class="row no-wrap">
    <q-select :loading="fetchLoading" :autofocus="focusOnMount" v-model="modalValue" :label="label" use-input
      :options="filteredOptions" option-value="id" option-label="name" map-options emit-value class="q-mr-xs col"
      @update:modelValue="valUpdated" :disable="props.disabled" :error-message="props?.error" :error="!!props?.error"
      clearable clear-icon="close" @virtual-scroll="onScroll" @filter="filterFn" :virtual-scroll-slice-ratio-after="0">
      <template #no-option>
        <div class="py-3 px-4 bg-slate-1">No Results Found</div>
      </template>
      <template v-if="fetchLoading" #after-options>
        <div class="flex justify-center pb-2 text-gray-500">
          <svg xmlns="http://www.w3.org/2000/svg" width="32" height="32" viewBox="0 0 24 24">
            <g fill="none" stroke="currentColor" stroke-linecap="round" stroke-width="2">
              <path stroke-dasharray="60" stroke-dashoffset="60" stroke-opacity=".3"
                d="M12 3C16.9706 3 21 7.02944 21 12C21 16.9706 16.9706 21 12 21C7.02944 21 3 16.9706 3 12C3 7.02944 7.02944 3 12 3Z">
                <animate fill="freeze" attributeName="stroke-dashoffset" dur="1.3s" values="60;0" />
              </path>
              <path stroke-dasharray="15" stroke-dashoffset="15" d="M12 3C16.9706 3 21 7.02944 21 12">
                <animate fill="freeze" attributeName="stroke-dashoffset" dur="0.3s" values="15;0" />
                <animateTransform attributeName="transform" dur="1.5s" repeatCount="indefinite" type="rotate"
                  values="0 12 12;360 12 12" />
              </path>
            </g>
          </svg>
        </div>
      </template>
    </q-select>
    <div>
      <q-btn v-if="modalComponent" color="white" label="+" class="q-ml-auto text-black q-mt-md" @click="openModal" />
    </div>
  </div>
  <q-dialog v-model="isModalOpen" transition-hide="none">
    <q-card style="min-width: 80vw">
      <component :is="modalComponent" :is-modal="true" @modalSignal="handleModalSignal" @closeModal="closeModal">
      </component>
    </q-card>
  </q-dialog>
</template>

<script>
import { withQuery } from 'ufo'
export default {
  props: {
    label: {
      type: String,
      default: 'Select',
    },
    modelValue: {
      type: [Object, String, Number],
      default: () => null,
    },
    options: {
      type: Object,
      default: () => {
        return {
          results: [],
          pagination: {},
        }
      },
    },
    modalComponent: {
      type: Object,
      required: false,
    },
    disabled: {
      type: Boolean,
      required: false,
      default: () => false,
    },
    error: {
      type: String,
      required: false,
    },
    focusOnMount: {
      type: Boolean,
      default: false,
    },
    endpoint: {
      type: [String, null],
      default: () => null,
    },
    staticOption: {
      type: [Object, undefined],
      required: false,
    },
    emitObj: {
      type: Boolean,
      default: false,
    },
    fetchOnMount: {
      type: Boolean,
      default: false,
    },
    dataTestid: {
      type: String,
      required: false,
    },
    mapOptions: {
      type: Boolean,
      required: false,
    },
    errorMessage: {
      type: String,
      required: false,
    },
    optionValue: {
      type: String,
      required: false,
    },
    emitValue: {
      type: Boolean,
      required: false,
    },
    optionLabel: {
      type: String,
      required: false,
    },
  },
  emits: ['update:modelValue', 'updateObj'],

  setup(props, { emit }) {
    const valUpdated = (val) => {
      emit('update:modelValue', val)
    }
    const modalValue = ref(props.modelValue)
    const initalAllOptions = props.options
    if (props.staticOption && props.staticOption.id) {
      initalAllOptions.results = initalAllOptions.results.filter((item) => {
        return props.staticOption.id !== item.id
      })
      initalAllOptions.results.unshift(props.staticOption)
    }
    const allOptions = ref(initalAllOptions)
    const isModalOpen = ref(false)
    const filteredOptions = ref(allOptions.value.results || [])
    const fetchLoading = ref(false)
    const filteredOptionsPagination = ref(null)
    const serachKeyword = ref(null)
    watch(
      () => props.modelValue,
      (newValue) => {
        modalValue.value = newValue
        if (props.emitObj) {
          let data = null
          if (filteredOptions.value && filteredOptions.value.length) {
            const index = filteredOptions.value.findIndex((item) => {
              return item.id === newValue
            })
            if (index > -1) {
              data = filteredOptions.value[index]
            }
          }
          emit('updateObj', data)
        }
      }
    )

    watch(
      () => props.options,
      (newValue) => {
        if (!newValue) return
        if (props.staticOption && props.staticOption.id) {
          const cleanedOptions = newValue.results.filter((item) => {
            return props.staticOption.id !== item.id
          })
          cleanedOptions.unshift(props.staticOption)
          allOptions.value.results = cleanedOptions
          filteredOptions.value = cleanedOptions
        } else {
          allOptions.value.results = newValue.results
          filteredOptions.value = newValue.results
        }
        Object.assign(allOptions.value.pagination, newValue.pagination)
      }
    )

    watch(
      () => props.staticOption,
      (newValue) => {
        if (newValue && newValue.id) {
          const cleanedOptions = allOptions.value.results.filter((item) => {
            return newValue.id !== item.id
          })
          cleanedOptions.unshift(newValue)
          allOptions.value.results = cleanedOptions
          filteredOptions.value = cleanedOptions
        }
      }
    )

    // watch(
    //   () => isActive.value, async (newValue) => {
    //     if (newValue && !fetchLoading.value && !initiallyLoaded.value) {
    //       await fetchOptions()
    //       initiallyLoaded.value = true
    //     }
    //   }
    // )

    const filterFn = (val, update) => {
      serachKeyword.value = val
      if (val === '') {
        update(() => {
          filteredOptions.value = allOptions.value.results
          filteredOptionsPagination.value = null
        })
        return
      }
      update(() => {
        const endpoint = props.endpoint + `?search=${val}`
        useApi(endpoint)
          .then((data) => {
            filteredOptions.value = data.results
            filteredOptionsPagination.value = data.pagination
          })
          .catch((err) => {
            console.log(`Error While Fetching ${err}`)
          })
        // const needle = val.toLowerCase()
        // filteredOptions.value = allOptions.value.results.filter(
        //   (v) => v.name.toLowerCase().indexOf(needle) > -1
        // )
      })
    }

    const openModal = () => {
      // debugger
      isModalOpen.value = true
    }

    const handleModalSignal = (v) => {
      allOptions.value.results.push(v)
      isModalOpen.value = false
      emit('update:modelValue', v.id)
    }

    const closeModal = () => {
      isModalOpen.value = false
    }
    const fetchOptions = async () => {
      fetchLoading.value = true
      const queryObj = {}
      if (allOptions.value?.pagination?.page)
        queryObj.page = allOptions.value.pagination.page + 1
      if (props.fetchOnMount && modalValue.value) queryObj.id = modalValue.value
      const endpoint = withQuery(props.endpoint, queryObj)
      try {
        const data = await useApi(endpoint)
        if (data) {
          if (props.staticOption && props.staticOption.id) {
            const filteredOptions = data.results.filter((item) => {
              return props.staticOption.id !== item.id
            })
            allOptions.value.results.push(...filteredOptions)
          } else allOptions.value.results.push(...data.results)
          Object.assign(allOptions.value.pagination, data.pagination)
        }
        fetchLoading.value = false
      } catch (error) {
        console.log('Error While Fetching Options', error)
        fetchLoading.value = false
      }
      // .then((data) => {
      //   if (staticOptions && staticOptions.length) {
      //     allOptions.value.results.push(...props.staticOptions, ...data.results)
      //   } else allOptions.value.results.push(...data.results)
      //   Object.assign(allOptions.value.pagination, data.pagination)
      //   fetchLoading.value = false
      // }).catch((err) => {
      //   console.log('Error While Fetching Options', err)
      //   fetchLoading.value = false
      // })
    }

    // if (props.endpoint && !props.options?.results?.length > 0) {
    //   if (props.staticOptions && props.staticOptions.length) {
    //     fetchOptions(props.staticOptions)
    //   } else fetchOptions()
    // }

    const onScroll = (scrollData) => {
      if (filteredOptionsPagination.value) {
        if (
          scrollData.direction === 'increase' &&
          scrollData.to > filteredOptions.value.length - 2 &&
          !(
            filteredOptionsPagination.value.page >=
            filteredOptionsPagination.value.pages
          ) &&
          !fetchLoading.value
        ) {
          fetchLoading.value = true
          const endpoint =
            props.endpoint +
            `?search=${serachKeyword.value}&page=${filteredOptionsPagination.value.page + 1
            }`
          useApi(endpoint)
            .then((data) => {
              filteredOptions.value.push(...data.results)
              filteredOptionsPagination.value = data.pagination
              fetchLoading.value = false
            })
            .catch((err) => {
              console.log(`Error While Fetching ${err}`)
              fetchLoading.value = false
            })
        }
<<<<<<< HEAD
      } else if (
        scrollData.direction === 'increase' &&
        scrollData.to > allOptions.value.results.length - 2 &&
        allOptions.value.pagination.page !==
        allOptions.value.pagination.pages &&
        !fetchLoading.value
      ) {
=======
      }
      else if (scrollData.direction === 'increase' && scrollData.to > allOptions.value.results.length - 3 &&
        allOptions.value.pagination.page !== allOptions.value.pagination.pages && !fetchLoading.value) {
>>>>>>> 7f2c3b17
        fetchOptions()
      }
    }
    if (props.fetchOnMount && props.endpoint) {
      fetchOptions()
    }

    return {
      filteredOptions,
      filterFn,
      valUpdated,
      isModalOpen,
      openModal,
      closeModal,
      handleModalSignal,
      props,
      modalValue,
      onScroll,
      fetchLoading,
    }
  },
}
</script><|MERGE_RESOLUTION|>--- conflicted
+++ resolved
@@ -305,19 +305,9 @@
               fetchLoading.value = false
             })
         }
-<<<<<<< HEAD
-      } else if (
-        scrollData.direction === 'increase' &&
-        scrollData.to > allOptions.value.results.length - 2 &&
-        allOptions.value.pagination.page !==
-        allOptions.value.pagination.pages &&
-        !fetchLoading.value
-      ) {
-=======
       }
       else if (scrollData.direction === 'increase' && scrollData.to > allOptions.value.results.length - 3 &&
         allOptions.value.pagination.page !== allOptions.value.pagination.pages && !fetchLoading.value) {
->>>>>>> 7f2c3b17
         fetchOptions()
       }
     }

--- conflicted
+++ resolved
@@ -87,20 +87,6 @@
         />
       </div>
       <div class="row q-ma-md justify-end">
-<<<<<<< HEAD
-        <q-btn v-if="checkPermissions('JournalVoucherCreate') && !isEdit" :loading="loading"
-          @click.prevent="onSubmitClick('Unapproved')" color="orange"
-          icon="fa-solid fa-pen-to-square" label="Draft" class="q-mr-md q-py-sm" type="submit"/>
-        <q-btn v-if="checkPermissions('JournalVoucherModify') && isEdit && fields.status === 'Draft'" :loading="loading"
-          @click.prevent="onSubmitClick('Unapproved')" color="orange"
-          icon="fa-solid fa-pen-to-square" label="Save Draft" class="q-mr-md q-py-sm" type="submit"/>
-        <q-btn v-if="checkPermissions('JournalVoucherCreate') && !isEdit" :loading="loading"
-          @click.prevent="onSubmitClick('Approved')" color="green-7" icon="fa-solid fa-floppy-disk"
-          label="Save"/>
-        <q-btn v-if="checkPermissions('JournalVoucherModify') && isEdit" :loading="loading"
-          @click.prevent="onSubmitClick('Approved')" color="green-7" icon="fa-solid fa-floppy-disk"
-          label="Update" type="submit"/>
-=======
         <q-btn
           v-if="checkPermissions('JournalVoucherCreate') && !isEdit"
           @click.prevent="onSubmitClick('Unapproved')"
@@ -138,7 +124,6 @@
           label="Update"
           type="submit"
         />
->>>>>>> a10ce4dd
       </div>
     </q-card>
   </q-form>
@@ -183,12 +168,6 @@
       }
       if (amountComputed.value.dr - amountComputed.value.cr > 0) {
         newRow.type = 'Cr'
-<<<<<<< HEAD
-        newRow.cr_amount = Math.floor((amountComputed.value.dr - amountComputed.value.cr) * 100) / 100
-      } else if (amountComputed.value.cr - amountComputed.value.dr > 0) {
-        newRow.type = 'Dr'
-        newRow.dr_amount = Math.floor((amountComputed.value.cr - amountComputed.value.dr) * 100) / 100
-=======
         newRow.cr_amount = subtract(
           amountComputed.value.dr,
           amountComputed.value.cr
@@ -199,7 +178,6 @@
           amountComputed.value.cr,
           amountComputed.value.dr
         )
->>>>>>> a10ce4dd
       }
       formData.fields.value.rows.push(newRow)
     }

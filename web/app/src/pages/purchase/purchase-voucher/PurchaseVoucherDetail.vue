--- conflicted
+++ resolved
@@ -2,8 +2,8 @@
 import type { Ref } from 'vue'
 import Decimal from 'decimal.js'
 import DateConverter from 'src/components/date/VikramSamvat.js'
+import checkPermissions from 'src/composables/checkPermissions'
 import useApi from 'src/composables/useApi'
-import checkPermissions from 'src/composables/checkPermissions'
 import { useLoginStore } from 'src/stores/login-info'
 
 interface Fields {
@@ -25,6 +25,7 @@
 const metaData = {
   title: 'Purchase/Expenses | Awecount',
 }
+
 const route = useRoute()
 const router = useRouter()
 useMeta(metaData)
@@ -114,15 +115,6 @@
   }
 }
 
-<<<<<<< HEAD
-const averageRate = computed(() => {
-  if (!fields.value.rows || !fields.value.landed_cost_rows) return 0
-  const totalAmount = fields.value.rows.reduce((sum, row) => sum.add(new Decimal(row.rate || '0').mul(row.quantity || '0')), new Decimal('0'))
-  const totalLandedCosts = fields.value.landed_cost_rows.reduce((sum, row) => sum.add(row.amount || '0'), new Decimal('0'))
-  const totalQuantity = fields.value.rows.reduce((sum, row) => sum.add(row.quantity || '0'), new Decimal('0'))
-  return totalAmount.add(totalLandedCosts).div(totalQuantity).toNumber()
-})
-
 const createCopyModalOpen = ref(false)
 const createCopy = () => {
   const endpoint = `/api/company/${route.params.company}/purchase-vouchers/${fields.value?.id}/create-a-copy/`
@@ -138,7 +130,6 @@
     })
 }
 
-
 const endpoint = `/api/company/${route.params.company}/purchase-vouchers/${route.params.id}/details/`
 useApi(endpoint, { method: 'GET' }, false, true)
   .then((data) => {
@@ -148,28 +139,8 @@
   .catch((error) => {
     if (error.response && error.response.status == 404) {
       router.replace({ path: '/ErrorNotFound' })
-=======
-    return {
-      allowPrint: false,
-      bodyOnly: false,
-      options: {},
-      fields,
-      dialog: false,
-      partyObj: null,
-      modes,
-      submitChangeStatus,
-      modeOptions,
-      discountComputed,
-      isDeleteOpen,
-      deleteMsg,
-      getDate,
-      checkPermissions,
-      isLoading,
-      errors,
->>>>>>> e352590f
     }
   })
-
 </script>
 
 <template>

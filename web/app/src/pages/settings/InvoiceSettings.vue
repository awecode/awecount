--- conflicted
+++ resolved
@@ -1,11 +1,7 @@
 <script setup>
 import { useQuasar } from 'quasar'
-<<<<<<< HEAD
 import VoucherPDF from 'src/components/voucher/PDF.vue'
-=======
-import useGeneratePdf from 'src/composables/pdf/useGeneratePdf'
 import { useAuthStore } from 'src/stores/auth'
->>>>>>> beb5c6ba
 import { useLoginStore } from 'src/stores/login-info'
 import { ref } from 'vue'
 import { useRoute } from 'vue-router'

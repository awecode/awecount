--- conflicted
+++ resolved
@@ -93,7 +93,6 @@
         />
       </div>
       <div class="q-ma-md row q-pb-lg flex justify-end q-gutter-md">
-<<<<<<< HEAD
         <q-btn v-if="checkPermissions('ChallanModify') && isEdit && fields.status === 'Issued'" :loading="loading"
           @click.prevent="onResolvedClick" color="green" icon="done_all" label="Mark As Resolved" />
         <q-btn v-if="checkPermissions('ChallanModify') && (fields.status === 'Issued' || fields.status === 'Resolved')" :loading="loading"
@@ -104,59 +103,6 @@
           @click.prevent="() => onSubmitClick('Issued', fields, submitForm)" color="green" label="Create" />
         <q-btn v-if="checkPermissions('ChallanModify') && isEdit && fields.status !== 'Cancelled'" :loading="loading"
           @click.prevent="() => onSubmitClick('Issued', fields, submitForm)" color="green" :label="fields.status === 'Draft' ? 'Issue From Draft' : 'Update'"/>
-=======
-        <q-btn
-          v-if="
-            checkPermissions('ChallanModify') &&
-            isEdit &&
-            fields.status === 'Issued'
-          "
-          :loading="loading"
-          @click.prevent="onResolvedClick"
-          color="green"
-          icon="done_all"
-          label="Mark As Resolved"
-        />
-        <q-btn
-          v-if="
-            checkPermissions('ChallanModify') &&
-            (fields.status === 'Issued' || fields.status === 'Resolved')
-          "
-          :loading="loading"
-          @click.prevent="isDeleteOpen = true"
-          color="red"
-          label="Cancel"
-        />
-        <q-btn
-          v-if="
-            checkPermissions('ChallanCreate') &&
-            (!isEdit || fields.status === 'Draft')
-          "
-          :loading="loading"
-          @click.prevent="() => onSubmitClick('Draft', fields, submitForm)"
-          color="orange"
-          label="Draft"
-          type="submit"
-        />
-        <q-btn
-          v-if="checkPermissions('ChallanCreate') && !isEdit"
-          :loading="loading"
-          @click.prevent="() => onSubmitClick('Issued', fields, submitForm)"
-          color="green"
-          label="Create"
-        />
-        <q-btn
-          v-if="
-            checkPermissions('ChallanModify') &&
-            isEdit &&
-            fields.status !== 'Cancelled'
-          "
-          :loading="loading"
-          @click.prevent="() => onSubmitClick('Issued', fields, submitForm)"
-          color="green"
-          label="Update"
-        />
->>>>>>> 64e0f742
       </div>
     </q-card>
     <q-dialog v-model="isDeleteOpen" @before-hide="delete errors.message">
@@ -301,23 +247,10 @@
           formData.loading.value = false
         })
         .catch((err) => {
-<<<<<<< HEAD
           // let message = 'error'
           // if (err.data?.message) {
           //   message = err.data?.message
           // }
-          const parsedError = useHandleFormError(err)
-          formData.errors.value = parsedError.errors
-          $q.notify({
-            color: 'negative',
-            message: parsedError.message,
-            icon: 'report_problem',
-          })
-=======
-          let message = 'error'
-          if (err.data?.message) {
-            message = err.data?.message
-          }
           if (err.status === 422) {
             useHandleCancelInconsistencyError(url, err, body, $q)
               .then(() => {
@@ -328,6 +261,7 @@
                 })
                 formData.fields.value.status = 'Cancelled'
                 isDeleteOpen.value = false
+                formData.loading.value = false
               })
               .catch((error) => {
                 if (error.status !== 'cancel') {
@@ -337,15 +271,18 @@
                     icon: 'report_problem',
                   })
                 }
+                formData.loading.value = false
               })
           } else {
+            const parsedError = useHandleFormError(err)
+            formData.errors.value = parsedError.errors
             $q.notify({
               color: 'negative',
-              message,
+              message: parsedError.message,
               icon: 'report_problem',
             })
+            formData.loading.value = false
           }
->>>>>>> 64e0f742
           formData.loading.value = false
         })
     }

--- conflicted
+++ resolved
@@ -76,11 +76,7 @@
             </q-card-section>
 
             <q-card-section class="q-ma-md">
-<<<<<<< HEAD
               <q-input autofocus v-model="deleteMsg" type="textarea" outlined :error="!!errors?.message"
-=======
-              <q-input v-model="deleteMsg" type="textarea" outlined :error="!!errors?.message"
->>>>>>> d351bc2c
                 :error-message="errors?.message"> </q-input>
               <div class="text-right q-mt-lg">
                 <q-btn label="Confirm" @click="() => submitChangeStatus(fields?.id, 'Cancelled')"></q-btn>

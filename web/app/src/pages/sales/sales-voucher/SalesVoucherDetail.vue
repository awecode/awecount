--- conflicted
+++ resolved
@@ -1,13 +1,7 @@
 <script setup lang="ts">
 import type { Ref } from 'vue'
-<<<<<<< HEAD
-import VoucherPDF from 'src/components/voucher/PDF.vue'
-import { modes } from 'src/helpers/constants/invoice'
-=======
 import checkPermissions from 'src/composables/checkPermissions'
-import useGeneratePdf from 'src/composables/pdf/useGeneratePdf'
 import { useAuthStore } from 'src/stores/auth'
->>>>>>> 6e9dfd24
 import { useLoginStore } from 'src/stores/login-info'
 import { parseErrors } from 'src/utils/helpers'
 import { generateHTMLFromVueComponent } from 'src/utils/pdf'
@@ -111,7 +105,6 @@
     })
 }
 
-<<<<<<< HEAD
     const print = (bodyOnly: boolean) => {
       const html = generateHTMLFromVueComponent(VoucherPDF, {
         voucherType: 'salesVoucher',
@@ -123,12 +116,6 @@
 
       usePrintPdfWindow(html)
     }
-=======
-const print = (bodyOnly: boolean) => {
-  const printData = useGeneratePdf('salesVoucher', bodyOnly, fields.value, !fields.value.options.show_rate_quantity_in_voucher, isLoggedIn ? null : fields.value.company)
-  usePrintPdfWindow(printData)
-}
->>>>>>> 6e9dfd24
 
 const submitChangeStatus = (id: number, status: string) => {
   loading.value = true
@@ -193,51 +180,6 @@
   }
 }
 
-<<<<<<< HEAD
-    return {
-      allowPrint: false,
-      bodyOnly: false,
-      options: {},
-      fields,
-      dialog: false,
-      partyObj: null,
-      modes,
-      submitChangeStatus,
-      isDeleteOpen,
-      deleteMsg,
-      updatePaymentMode,
-      paymentModeOptions,
-      onPrintclick,
-      checkPermissions,
-      loading,
-      errors,
-      isLoggedIn,
-      isEmailInvoiceModalOpen,
-      emailInvoicePayload,
-      emailInvoice,
-      resetEmailInvoicePayload,
-      emailInvoiceErrors,
-      triggerPrint,
-    }
-  },
-  created() {
-    let endpoint = `/api/company/${this.$route.params.company}/sales-voucher/${this.$route.params.id}/details/`
-    if (!this.isLoggedIn && this.$route.query.hash) {
-      endpoint = `/api/company/${this.$route.params.company}/sales-voucher/${this.$route.params.id}/details-by-hash/?hash=${this.$route.query.hash}`
-    }
-    useApi(endpoint, { method: 'GET' }, false, true)
-      .then((data) => {
-        this.fields = data
-        this.paymentModeOptions = data.available_payment_modes
-        this.resetEmailInvoicePayload()
-        if (this.triggerPrint) {
-          this.onPrintclick(false, data?.status === 'Draft')
-        }
-      })
-      .catch((error) => {
-        if (error.response && error.response.status == 404) {
-          this.$router.replace({ path: '/ErrorNotFound' })
-=======
 const onPrintClick = (bodyOnly: boolean, noApiCall = false) => {
   if (!noApiCall) {
     const endpoint = `/api/company/${route.params.company}/sales-voucher/${fields.value.id}/log-print/`
@@ -245,7 +187,6 @@
       .then(() => {
         if (fields.value) {
           fields.value.print_count = fields.value?.print_count + 1
->>>>>>> 6e9dfd24
         }
         print(bodyOnly)
       })

--- conflicted
+++ resolved
@@ -121,12 +121,9 @@
     discount: fields.discount,
   }" :errors="!!errors.rows ? errors.rows : null" @deleteRowErr="(index, deleteObj) => deleteRowErr(index, errors, deleteObj)
   " :enableRowDescription="formDefaults.options?.enable_row_description"
-<<<<<<< HEAD
-        :showRowTradeDiscount="formDefaults.options?.show_trade_discount_in_row" :inputAmount="formDefaults.options?.enable_amount_entry" :showRateQuantity="formDefaults.options?.show_rate_quantity_in_voucher" :isFifo="formDefaults.options?.enable_fifo" usedIn="sales"></invoice-table>
-=======
-        :showRowTradeDiscount="formDefaults.options?.show_trade_discount_in_row" :inputAmount="formDefaults.options?.enable_amount_entry" :showRateQuantity="formDefaults.options?.show_rate_quantity_in_voucher"
-      :hasChallan="!!(fields.challans && fields.challans.length > 0)"  ></invoice-table>
->>>>>>> b11aa49b
+        :showRowTradeDiscount="formDefaults.options?.show_trade_discount_in_row" :inputAmount="formDefaults.options?.enable_amount_entry"
+        :showRateQuantity="formDefaults.options?.show_rate_quantity_in_voucher" :isFifo="formDefaults.options?.enable_fifo" usedIn="sales"
+        :hasChallan="!!(fields.challans && fields.challans.length > 0)"></invoice-table>
       <div class="row q-px-lg">
         <div class="col-12 col-md-6 row">
           <!-- <q-input

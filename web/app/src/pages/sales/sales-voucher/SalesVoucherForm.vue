<template>
  <q-form class="q-pa-lg" autofocus v-if="fields">
    <q-card>
      <q-card-section class="bg-green text-white">
        <div class="text-h6" data-testid="form-title">
          <span v-if="!isEdit">New Sales Invoice | Draft</span>
          <span v-else>Update Sale Invoice | {{ fields.status }}
            <span v-if="fields.voucher_no">| # {{ fields.voucher_no }}</span></span>
        </div>
      </q-card-section>
      <q-card class="q-mx-lg q-pt-md">
        <q-card-section>
          <div class="row q-col-gutter-md">
            <div class="col-md-6 col-12" v-if="formDefaults.options?.enable_import_challan">
              <q-btn color="blue" @click="importChallanModal = true" data-testid="import-challan-btn"
                label="Import challan(s)"></q-btn>
              <div v-if="fields.challans && fields.challans.length > 0">
                <q-input dense v-model="fields.challan_numbers" disable label="Import challan(s)"></q-input>
              </div>
              <q-dialog v-model="importChallanModal"
                @before-hide="errors && delete errors?.fiscal_year && delete errors?.invoice_no">
                <q-card style="min-width: min(60vw, 400px)">
                  <q-card-section class="bg-grey-4">
                    <div class="text-h6">
                      <span>Add Reference Challan(s)</span>
                    </div>
                  </q-card-section>

                  <q-card-section class="q-mx-lg">
                    <q-input v-model.number="referenceFormData.invoice_no" label="Challan No.*" autofocus type="number"
                      :error="!!errors?.invoice_no" :error-message="errors?.invoice_no"
                      data-testid="challan-no-input"></q-input>
                    <q-select class="q-mt-md" label="Fiscal Year" v-model="referenceFormData.fiscal_year"
                      :options="formDefaults.options?.fiscal_years" option-value="id" option-label="name" map-options
                      emit-value data-testid="fiscal-year-select" :error="!!errors?.fiscal_year"
                      :error-message="errors?.fiscal_year"></q-select>
                    <div class="row justify-end q-mt-lg">
                      <q-btn color="green" label="Add" size="md" @click="fetchInvoice(fields)"
                        data-testid="add-reference-btn"></q-btn>
                    </div>
                  </q-card-section>
                </q-card>
              </q-dialog>
            </div>
            <div class="col-md-6 col-12">
              <div class="row">
                <div class="col-10">
                  <q-input v-model="fields.customer_name" label="Customer Name" :error-message="errors?.customer_name"
                    :error="!!errors?.customer_name" v-if="partyMode && fields.mode !== 'Credit'"
                    data-testid="customer-name-input">
                  </q-input>
                  <n-auto-complete v-else v-model="fields.party" :options="formDefaults.collections?.parties"
                    label="Party" :error="errors?.party ? errors?.party : null" :modal-component="checkPermissions('PartyCreate') ? PartyForm : null
                      " @update:modelValue="onPartyChange" />
                </div>
                <div class="col-2 row justify-center q-py-md">
                  <q-btn flat size="md" @click="() => switchMode(fields)" data-testid="switch-account-group-btn">
                    <q-icon name="mdi-account-group"></q-icon>
                  </q-btn>
                </div>
              </div>
              <div></div>
            </div>
            <date-picker v-if="formDefaults.options?.enable_sales_date_edit" label="Invoice Date*" v-model="fields.date"
              class="col-md-6 col-12" :error="!!errors?.date" :error-message="errors?.date"></date-picker>
            <DateInputDisabled v-else :date="fields.date" class="col-md-6 col-12" label="Invoice Date*" />
            <q-input v-model="fields.address" class="col-md-6 col-12" label="Address" :error-message="errors?.address"
              :error="!!errors?.address" data-testid="address-input"></q-input>
            <date-picker v-if="formDefaults.options?.enable_due_date_in_voucher" label="Due Date"
              v-model="fields.due_date" class="col-md-6 col-12" :error="!!errors?.due_date"
              :error-message="errors?.due_date" :toLimit="fields.date" data-testid="due-date"></date-picker>
            <div class="col-md-6 col-12 row q-col-gutter-md">
              <div :class="['Percent', 'Amount'].includes(fields.discount_type)
                ? 'col-6'
                : 'col-12'
                " data-testid="overall-discount-type-div">
                <n-auto-complete v-model="fields.discount_type" label="Discount"
                  :error="errors?.discount_type ? errors?.discount_type : null" :options="discountOptionsComputed"
                  :modal-component="checkPermissions('SalesDiscountCreate') ? SalesDiscountForm : null">
                </n-auto-complete>
              </div>
              <div class="col-6 row">
                <div :class="formDefaults.options?.show_trade_discount_in_voucher
                  ? 'col-6'
                  : 'col-12'
                  " v-if="fields.discount_type === 'Amount' ||
    fields.discount_type === 'Percent'
    ">
                  <q-input class="col-6" v-model.number="fields.discount" label="Discount"
                    :error-message="errors?.discount" :error="!!errors?.discount" data-testid="discount-input"></q-input>
                </div>
                <div class="col-3 row" v-if="formDefaults.options?.show_trade_discount_in_voucher &&
                  ['Percent', 'Amount'].includes(fields.discount_type)
                  ">
                  <q-checkbox v-model="fields.trade_discount" label="Trade Discount?"
                    data-testid="trade-discount-input"></q-checkbox>
                </div>
              </div>
            </div>
          </div>
          <!-- <div class="row q-col-gutter-md"></div> -->
          <div class="row q-col-gutter-md">
            <q-select v-model="fields.mode" label="Mode *" class="col-12 col-md-6" :error-message="errors?.mode"
              :error="!!errors?.mode" :options="staticOptions.modes.concat(
                formDefaults.collections?.bank_accounts
              )
                " option-value="id" option-label="name" map-options emit-value data-testid="mode-input">
              <template v-slot:append>
                <q-icon v-if="fields.mode !== null" class="cursor-pointer" name="clear"
                  @click.stop.prevent="fields.mode = null" /></template></q-select>
          </div>
        </q-card-section>
      </q-card>
      <invoice-table v-if="formDefaults.collections" :itemOptions="formDefaults.collections ? formDefaults.collections.items : null
        " :unitOptions="formDefaults.collections ? formDefaults.collections.units : null
    " :discountOptions="discountOptionsComputed" :taxOptions="formDefaults.collections?.tax_schemes"
        v-model="fields.rows" :mainDiscount="{
          discount_type: fields.discount_type,
          discount: fields.discount,
        }" :errors="!!errors?.rows ? errors.rows : null" @deleteRowErr="(index, deleteObj) => deleteRowErr(index, errors, deleteObj)
  " :enableRowDescription="formDefaults.options?.enable_row_description"
        :showRowTradeDiscount="formDefaults.options?.show_trade_discount_in_row"
        :inputAmount="formDefaults.options?.enable_amount_entry"
        :showRateQuantity="formDefaults.options?.show_rate_quantity_in_voucher"
        :isFifo="formDefaults.options?.enable_fifo" usedIn="sales"
        :hasChallan="!!(fields.challans && fields.challans.length > 0)"></invoice-table>
      <div class="row q-px-lg">
        <div class="col-12 col-md-6 row">
          <!-- <q-input
            v-model="fields.remarks"
            label="Remarks"
            type="textarea"
          ></q-input> -->
          <q-input v-model="fields.remarks" label="Remarks" type="textarea" autogrow class="col-12 col-md-10"
            :error="!!errors?.remarks" :error-message="errors?.remarks" data-testid="remarks-input" />
        </div>
        <div class="col-12 col-md-6 row justify-between">
          <div>
            <q-checkbox label="Export?" v-model="fields.is_export" class="q-mt-md col-3"
              data-testid="export-checkbox"></q-checkbox>
          </div>
          <q-select v-if="loginStore.companyInfo.enable_sales_agents" v-model="fields.sales_agent" label="Sales Agent"
            class="col-8" :error="!!errors?.sales_agent" :error-message="errors?.sales_agent"
            :options="formDefaults.collections?.sales_agents" option-value="id" option-label="name" map-options emit-value
            data-testid="sales-agent-select"></q-select>
          <!-- TODO: add sales agent form -->
        </div>
      </div>

      <div class="q-pr-md q-pb-lg q-mt-md row justify-end q-gutter-x-md">
        <q-btn v-if="!isEdit && checkPermissions('SalesCreate')" :loading="loading"
<<<<<<< HEAD
          @click.prevent="() => onSubmitClick('Draft')" color="orange-8" label="Save Draft"
          type="submit" class="issue-btn" />
        <q-btn v-if="isEdit && fields.status === 'Draft' && checkPermissions('SalesModify')"
          @click.prevent="() => onSubmitClick('Draft')" :loading="loading" color="orange-8"
          :label="isEdit ? 'Update Draft' : 'Save Draft'" type="submit" class="draft-btn" />
=======
          @click.prevent="() => onSubmitClick('Draft', fields, submitForm)" color="orange-8" label="Save Draft"
          type="submit" data-testid="issue-btn" />
        <q-btn v-if="isEdit && fields.status === 'Draft' && checkPermissions('SalesModify')"
          @click.prevent="() => onSubmitClick('Draft', fields, submitForm)" :loading="loading" color="orange-8"
          :label="isEdit ? 'Update Draft' : 'Save Draft'" type="submit" data-testid="draft-btn" />
>>>>>>> 29332b31
        <q-btn v-if="checkPermissions('SalesCreate')" :loading="loading"
          @click.prevent="() => onSubmitClick(isEdit ? fields.status === 'Draft' ? 'Issued' : fields.status : 'Issued')"
          color="green"
          :label="isEdit ? fields?.status === 'Issued' ? 'Update' : fields?.status === 'Draft' ? `Issue # ${formDefaults.options?.voucher_no || 1} from Draft` : 'update' : `Issue # ${formDefaults.options?.voucher_no || 1}`" data-testid="create/update-btn" />
      </div>
    </q-card>
  </q-form>
</template>
<script>
import CategoryForm from '/src/pages/account/category/CategoryForm.vue'
import PartyForm from 'src/pages/party/PartyForm.vue'
import SalesDiscountForm from 'src/pages/sales/discount/SalesDiscountForm.vue'
import InvoiceTable from 'src/components/voucher/InvoiceTable.vue'
import { discount_types, modes } from 'src/helpers/constants/invoice'
import { useLoginStore } from '/src/stores/login-info.js'
export default {
  // eslint-disable-next-line @typescript-eslint/no-unused-vars
  setup(props, { emit }) {
    const endpoint = '/v1/sales-voucher/'
    const loginStore = useLoginStore()
    const show_row_column_in_voucher_row = true
    // TODO: temp
    const $q = useQuasar()
    const importChallanModal = ref(false)
    const referenceFormData = ref({
      invoice_no: null,
      fiscal_year: loginStore.companyInfo.current_fiscal_year_id || null
    })
    const staticOptions = {
      discount_types: discount_types,
      modes: modes,
    }
    const formData = useForm(endpoint, {
      getDefaults: true,
      successRoute: '/sales-voucher/list/',
    })
    useMeta(() => {
      return {
        title:
          (formData.isEdit?.value
            ? 'Sales Invoice Update'
            : 'Sales Invoice Add') + ' | Awecount',
      }
    })
    const partyMode = ref(false)
    const switchMode = (fields) => {
      if (fields.mode !== 'Credit') {
        partyMode.value = !partyMode.value
      } else
        $q.notify({
          color: 'orange-4',
          message: 'Credit customer must be a party!',
        })
    }
    const deleteRowErr = (index, errors, deleteObj) => {
      if (deleteObj) {
        if (!formData.fields.value.deleted_rows) {
          formData.fields.value.deleted_rows = []
        }
        formData.fields.value.deleted_rows.push(deleteObj)
      }
      if (errors && Array.isArray(errors.rows)) {
        errors.rows.splice(index, 1)
      }
    }
    const onSubmitClick = async (status) => {
      const originalStatus = formData.fields.value.status
      formData.fields.value.status = status
      if (!partyMode.value) formData.fields.value.customer_name = null
      else formData.fields.value.party = null
      const data = await formData.submitForm()
      if (data && data.hasOwnProperty('error')) {
        formData.fields.value.status = originalStatus
      }
    }
    formData.fields.value.due_date = formData.today
    formData.fields.value.date = formData.today
    formData.fields.value.is_export = false

    const fetchInvoice = async (fields) => {
      if (!formData?.errors?.value) formData.errors.value = {}
      delete formData.errors.value.fiscal_year
      delete formData.errors.value.invoice_no
      if (
        referenceFormData.value.invoice_no &&
        referenceFormData.value.fiscal_year
      ) {
        if (
          fields.challans &&
          fields.challans.includes(referenceFormData.value.invoice_no)
        ) {
          $q.notify({
            color: 'red-6',
            message: 'Invoice Already Exists!',
            icon: 'report_problem',
            position: 'top-right',
          })
          formData.errors.value.invoice_no = 'The invoice has already been added!'
        } else {
          const url = 'v1/challan/by-voucher-no/'
          useApi(
            url +
            `?invoice_no=${referenceFormData.value.invoice_no}&fiscal_year=${referenceFormData.value.fiscal_year}`
          )
            .then((data) => {
              formData.errors.value = {}
              const response = { ...data }
              if (fields.challans) {
                if (fields.party && fields.party !== response.party || fields.customer_name && fields.customer_name !== response.customer_name) {
                  $q.notify({
                    color: 'red-6',
                    message: 'A single challan can be issued to a single party/customer only',
                    icon: 'report_problem',
                    position: 'top-right',
                  })
                  return
                }
                fields.challans.push(data.id)
              } else fields.challans = [data.id]
              if (fields.challan_numbers) {
                fields.challan_numbers.push(response.voucher_no)
              } else fields.challan_numbers = [response.voucher_no]
              const removeArr = [
                'id',
                'date',
                'voucher_meta',
                'print_count',
                'issue_datetime',
                'is_export',
                'status',
                'due_date',
                'rows',
                'date',
                'remarks',
              ]
              if (data.customer_name) {
                partyMode.value = true
                fields.mode = 'Cash'
              }
              if (data.party) {
                partyMode.value = false
                fields.mode = 'Credit'
              }
              removeArr.forEach((item) => {
                delete data[item]
              })
              for (const key in data) {
                fields[key] = data[key]
                // if (key === )
              }
              if (response.rows && response.rows.length > 0) {
                if (fields.rows) {
                  response.rows.forEach((row) => {
                    fields.rows.push(row)
                  })
                } else {
                  fields.rows = response.rows
                }
              }
              if (data.discount_obj && data.discount_obj.id) {
                fields.discount_type = data.discount_obj.id
              }
              importChallanModal.value = false
            })
            .catch((err) => {
              let message
              if (err.status === 404) message = 'Invoice Not Found!'
              else message = err.data?.detail || 'Server Error! Please contact us with the problem.'
              $q.notify({
                color: 'red-6',
                message: message,
                icon: 'report_problem',
                position: 'top-right',
              })
            })
        }
      } else {
        $q.notify({
          color: 'red-6',
          message: 'Please fill in the form completely!',
          icon: 'report_problem',
          position: 'top-right',
        })
        if (!formData?.errors?.value) formData.errors.value = {}
        if (!referenceFormData.value.invoice_no) {
          formData.errors.value.invoice_no = 'Invoice Number is required!'
        }
        if (!referenceFormData.value.fiscal_year) {
          formData.errors.value.fiscal_year = 'Fiscal Year is required!'
        }
      }
    }
    const onPartyChange = (value) => {
      let index
      if (!!value && !!formData.formDefaults.value.collections) {
        index =
          formData.formDefaults.value.collections.parties.findIndex(
            (option) => option.id === value
          )
        formData.fields.value.address =
          formData.formDefaults.value.collections.parties[index].address
        if (index) {
          formData.fields.value.mode = 'Credit'
        }
      } else if (!index) formData.fields.value.mode = 'Cash'
    }
    watch(() => formData.formDefaults.value, () => {
      if (formData.formDefaults.value.fields?.hasOwnProperty('trade_discount')) {
        formData.fields.value.trade_discount = formData.formDefaults.value.fields?.trade_discount
      }
      if (formData.isEdit.value) {
        if (formData.fields.value.customer_name) partyMode.value = true
      } else {
        if (formData.formDefaults.value.fields?.mode) {
          if (isNaN(formData.formDefaults.value.fields?.mode)) {
            formData.fields.value.mode = formData.formDefaults.value.fields.mode
          } else {
            formData.fields.value.mode = Number(formData.formDefaults.value.fields.mode)
          }
        } else formData.fields.value.mode = 'Credit'
      }
    })
    const discountOptionsComputed = computed(() => {
      if (formData?.formDefaults.value?.collections?.discounts) {
        return staticOptions.discount_types.concat(
          formData.formDefaults.value.collections.discounts
        )
      } else return staticOptions.discount_types
    })
    return {
      ...formData,
      CategoryForm,
      PartyForm,
      SalesDiscountForm,
      staticOptions,
      InvoiceTable,
      partyMode,
      switchMode,
      deleteRowErr,
      onSubmitClick,
      importChallanModal,
      referenceFormData,
      fetchInvoice,
      checkPermissions,
      loginStore,
      onPartyChange,
      // TODO: temp
      show_row_column_in_voucher_row,
      discountOptionsComputed
    }
  },
}
</script><|MERGE_RESOLUTION|>--- conflicted
+++ resolved
@@ -149,19 +149,11 @@
 
       <div class="q-pr-md q-pb-lg q-mt-md row justify-end q-gutter-x-md">
         <q-btn v-if="!isEdit && checkPermissions('SalesCreate')" :loading="loading"
-<<<<<<< HEAD
-          @click.prevent="() => onSubmitClick('Draft')" color="orange-8" label="Save Draft"
-          type="submit" class="issue-btn" />
-        <q-btn v-if="isEdit && fields.status === 'Draft' && checkPermissions('SalesModify')"
-          @click.prevent="() => onSubmitClick('Draft')" :loading="loading" color="orange-8"
-          :label="isEdit ? 'Update Draft' : 'Save Draft'" type="submit" class="draft-btn" />
-=======
           @click.prevent="() => onSubmitClick('Draft', fields, submitForm)" color="orange-8" label="Save Draft"
           type="submit" data-testid="issue-btn" />
         <q-btn v-if="isEdit && fields.status === 'Draft' && checkPermissions('SalesModify')"
           @click.prevent="() => onSubmitClick('Draft', fields, submitForm)" :loading="loading" color="orange-8"
           :label="isEdit ? 'Update Draft' : 'Save Draft'" type="submit" data-testid="draft-btn" />
->>>>>>> 29332b31
         <q-btn v-if="checkPermissions('SalesCreate')" :loading="loading"
           @click.prevent="() => onSubmitClick(isEdit ? fields.status === 'Draft' ? 'Issued' : fields.status : 'Issued')"
           color="green"

<template>
  <q-form class="q-pa-lg" autofocus>
    <q-card>
      <q-card-section class="bg-green text-white">
        <div class="text-h6" data-testid="form-title">
          <span v-if="!isEdit">New Sales Invoice | Draft</span>
          <span v-else
            >Update Sale Invoice | {{ fields.status }}
            <span v-if="fields.voucher_no"
              >| # {{ fields.voucher_no }}</span
            ></span
          >
        </div>
      </q-card-section>
      <q-card class="q-mx-lg q-pt-md">
        <q-card-section>
          <div class="row q-col-gutter-md">
            <div
              class="col-md-6 col-12"
              v-if="formDefaults.options?.enable_import_challan"
            >
              <q-btn
                color="blue"
                @click="importChallanModal = true"
                data-testid="import-challan-btn"
                label="Import challan(s)"
              ></q-btn>
              <div v-if="fields.challans && fields.challans.length > 0">
                <q-input
                  dense
                  v-model="fields.challan_numbers"
                  disable
                  label="Import challan(s)"
                ></q-input>
              </div>
              <q-dialog v-model="importChallanModal">
                <q-card style="min-width: min(60vw, 400px)">
                  <q-card-section class="bg-grey-4">
                    <div class="text-h6">
                      <span>Add Reference Challan(s)</span>
                    </div>
                  </q-card-section>

                  <q-card-section class="q-mx-lg">
                    <q-input
                      v-model.number="referenceFormData.invoice_no"
                      label="Challan No.*"
                      autofocus
                      type="number"
                      data-testid="challan-no-input"
                    ></q-input>
                    <q-select
                      class="q-mt-md"
                      label="Fiscal Year"
                      v-model="referenceFormData.fiscal_year"
                      :options="formDefaults.options.fiscal_years"
                      option-value="id"
                      option-label="name"
                      map-options
                      emit-value
                      data-testid="fiscal-year-select"
                    ></q-select>
                    <div class="row justify-end q-mt-lg">
                      <q-btn
                        color="green"
                        label="Add"
                        size="md"
                        @click="fetchInvoice(fields)"
                        data-testid="add-reference-btn"
                      ></q-btn>
                    </div>
                  </q-card-section>
                </q-card>
              </q-dialog>
            </div>
            <div class="col-md-6 col-12">
              <div class="row">
                <div class="col-10">
                  <q-input
                    v-model="fields.customer_name"
                    label="Customer Name"
                    :error-message="errors.customer_name"
                    :error="!!errors.customer_name"
                    v-if="partyMode && fields.mode !== 'Credit'"
                    data-testid="customer-name-input"
                  >
                  </q-input>
                  <n-auto-complete
                    v-else
                    v-model="fields.party"
                    :options="formDefaults.collections?.parties"
                    label="Party"
                    :error="errors?.party ? errors?.party : null"
                    :modal-component="
                      checkPermissions('PartyCreate') ? PartyForm : null
                    "
                    @update:modelValue="onPartyChange"
                  />
                </div>
                <div class="col-2 row justify-center q-py-md">
                  <q-btn
                    flat
                    size="md"
                    @click="() => switchMode(fields)"
                    data-testid="switch-account-group-btn"
                  >
                    <q-icon name="mdi-account-group"></q-icon>
                  </q-btn>
                </div>
              </div>
              <div></div>
            </div>
            <date-picker
              v-if="formDefaults.options?.enable_sales_date_edit"
              label="Invoice Date*"
              v-model="fields.date"
              class="col-md-6 col-12"
              :error="!!errors?.date"
              :error-message="errors?.date"
            ></date-picker>
            <DateInputDisabled
              v-else
              :date="fields.date"
              class="col-md-6 col-12"
              label="Invoice Date*"
            />
            <q-input
              v-model="fields.address"
              class="col-md-6 col-12"
              label="Address"
              :error-message="errors.address"
              :error="!!errors.address"
              data-testid="address-input"
            ></q-input>
            <date-picker
              v-if="formDefaults.options?.enable_due_date_in_voucher"
              label="Due Date"
              v-model="fields.due_date"
              class="col-md-6 col-12"
              :error="!!errors?.due_date"
              :error-message="errors?.due_date"
              :toLimit="fields.date"
            ></date-picker>
            <div class="col-md-6 col-12 row q-col-gutter-md">
<<<<<<< HEAD
              <div
                :class="
                  ['Percent', 'Amount'].includes(fields.discount_type)
                    ? 'col-6'
                    : 'col-12'
                "
                data-testid="overall-discount-type-div"
              >
                <n-auto-complete
                  v-model="fields.discount_type"
                  label="Discount"
                  :error="errors?.discount_type ? errors?.discount_type : null"
                  :options="
                    formDefaults.collections
                      ? staticOptions.discount_types.concat(
                          formDefaults?.collections.discounts
                        )
                      : staticOptions.discount_types
                  "
                  :modal-component="
                    checkPermissions('SalesDiscountCreate')
                      ? SalesDiscountForm
                      : null
                  "
                >
=======
              <div :class="['Percent', 'Amount'].includes(fields.discount_type)
                ? 'col-6'
                : 'col-12'
                ">
                <n-auto-complete v-model="fields.discount_type" label="Discount"
                  :error="errors?.discount_type ? errors?.discount_type : null" :options="discountOptionsComputed"
                  :modal-component="checkPermissions('SalesDiscountCreate') ? SalesDiscountForm : null">
>>>>>>> ffd9802f
                </n-auto-complete>
              </div>
              <div class="col-6 row">
                <div
                  :class="
                    formDefaults.options?.show_trade_discount_in_voucher
                      ? 'col-6'
                      : 'col-12'
                  "
                  v-if="
                    fields.discount_type === 'Amount' ||
                    fields.discount_type === 'Percent'
                  "
                >
                  <q-input
                    class="col-6"
                    v-model.number="fields.discount"
                    label="Discount"
                    :error-message="errors.discount"
                    :error="!!errors.discount"
                    data-testid="discount-input"
                  ></q-input>
                </div>
                <div
                  class="col-3 row"
                  v-if="
                    formDefaults.options?.show_trade_discount_in_voucher &&
                    ['Percent', 'Amount'].includes(fields.discount_type)
                  "
                >
                  <q-checkbox
                    v-model="fields.trade_discount"
                    label="Trade Discount?"
                    data-testid="trade-discount-input"
                  ></q-checkbox>
                </div>
              </div>
            </div>
          </div>
          <!-- <div class="row q-col-gutter-md"></div> -->
          <div class="row q-col-gutter-md">
            <q-select
              v-model="fields.mode"
              label="Mode *"
              class="col-12 col-md-6"
              :error-message="errors.mode"
              :error="!!errors.mode"
              :options="
                staticOptions.modes.concat(
                  formDefaults.collections?.bank_accounts
                )
              "
              option-value="id"
              option-label="name"
              map-options
              emit-value
              data-testid="mode-input"
            >
              <template v-slot:append>
                <q-icon
                  v-if="fields.mode !== null"
                  class="cursor-pointer"
                  name="clear"
                  @click.stop.prevent="fields.mode = null" /></template
            ></q-select>
          </div>
        </q-card-section>
      </q-card>
<<<<<<< HEAD
      <invoice-table
        :itemOptions="
          formDefaults.collections ? formDefaults.collections.items : null
        "
        :unitOptions="
          formDefaults.collections ? formDefaults.collections.units : null
        "
        :discountOptions="
          formDefaults.collections
            ? staticOptions.discount_types.concat(
                formDefaults?.collections.discounts
              )
            : staticOptions.discount_types
        "
        :taxOptions="formDefaults.collections?.tax_schemes"
        v-model="fields.rows"
        :mainDiscount="{
          discount_type: fields.discount_type,
          discount: fields.discount,
        }"
        :errors="!!errors.rows ? errors.rows : null"
        @deleteRowErr="
          (index, deleteObj) => deleteRowErr(index, errors, deleteObj)
        "
        :enableRowDescription="formDefaults.options?.enable_row_description"
        :showRowTradeDiscount="formDefaults.options?.show_trade_discount_in_row"
        :inputAmount="formDefaults.options?.enable_amount_entry"
        :showRateQuantity="formDefaults.options?.show_rate_quantity_in_voucher"
        :hasChallan="!!(fields.challans && fields.challans.length > 0)"
      ></invoice-table>
=======
      <invoice-table :itemOptions="formDefaults.collections ? formDefaults.collections.items : null
        " :unitOptions="formDefaults.collections ? formDefaults.collections.units : null
    " :discountOptions="discountOptionsComputed" :taxOptions="formDefaults.collections?.tax_schemes" v-model="fields.rows" :mainDiscount="{
    discount_type: fields.discount_type,
    discount: fields.discount,
  }" :errors="!!errors.rows ? errors.rows : null" @deleteRowErr="(index, deleteObj) => deleteRowErr(index, errors, deleteObj)
  " :enableRowDescription="formDefaults.options?.enable_row_description"
        :showRowTradeDiscount="formDefaults.options?.show_trade_discount_in_row" :inputAmount="formDefaults.options?.enable_amount_entry" :showRateQuantity="formDefaults.options?.show_rate_quantity_in_voucher"
      :hasChallan="!!(fields.challans && fields.challans.length > 0)"  ></invoice-table>
>>>>>>> ffd9802f
      <div class="row q-px-lg">
        <div class="col-12 col-md-6 row">
          <!-- <q-input
            v-model="fields.remarks"
            label="Remarks"
            type="textarea"
          ></q-input> -->
          <q-input
            v-model="fields.remarks"
            label="Remarks"
            type="textarea"
            autogrow
            class="col-12 col-md-10"
            :error="!!errors?.remarks"
            :error-message="errors?.remarks"
            data-testid="remarks-input"
          />
        </div>
        <div class="col-12 col-md-6 row justify-between">
          <div>
            <q-checkbox
              label="Export?"
              v-model="fields.is_export"
              class="q-mt-md col-3"
              data-testid="export-checkbox"
            ></q-checkbox>
          </div>
          <q-select
            v-if="loginStore.companyInfo.enable_sales_agents"
            v-model="fields.sales_agent"
            label="Sales Agent"
            class="col-8"
            :error="!!errors?.sales_agent"
            :error-message="errors?.sales_agent"
            :options="formDefaults.collections?.sales_agents"
            option-value="id"
            option-label="name"
            map-options
            emit-value
            data-testid="sales-agent-select"
          ></q-select>
          <!-- TODO: add sales agent form -->
        </div>
      </div>

      <div class="q-pr-md q-pb-lg q-mt-md row justify-end q-gutter-x-md">
<<<<<<< HEAD
        <q-btn
          v-if="!isEdit && checkPermissions('SalesCreate')"
          :loading="loading"
          @click.prevent="() => onSubmitClick('Draft', fields, submitForm)"
          color="orange-8"
          label="Draft"
          type="submit"
          class="issue-btn"
        />
        <q-btn
          v-if="
            isEdit &&
            fields.status === 'Draft' &&
            checkPermissions('SalesModify')
          "
          @click.prevent="() => onSubmitClick('Draft', fields, submitForm)"
          :loading="loading"
          color="orange-8"
          label="Save Draft"
          type="submit"
          class="draft-btn"
        />
        <q-btn
          v-if="checkPermissions('SalesCreate')"
          :loading="loading"
          @click.prevent="() => onSubmitClick('Issued', fields, submitForm)"
          color="green"
          :label="
            isEdit
              ? 'Update'
              : `Issue # ${formDefaults.options?.voucher_no || 1}`
          "
          class="issue-btn"
        />
=======
        <q-btn v-if="!isEdit && checkPermissions('SalesCreate')" :loading="loading"
          @click.prevent="() => onSubmitClick('Draft', fields, submitForm)" color="orange-8" label="Save Draft"
          type="submit" class="issue-btn" />
        <q-btn v-if="isEdit && fields.status === 'Draft' && checkPermissions('SalesModify')"
          @click.prevent="() => onSubmitClick('Draft', fields, submitForm)" :loading="loading" color="orange-8" :label=" isEdit ? 'Update Draft' : 'Save Draft'"
          type="submit" class="draft-btn" />
        <q-btn v-if="checkPermissions('SalesCreate')" :loading="loading" @click.prevent="() => onSubmitClick('Issued', fields, submitForm)"
          color="green" :label="isEdit ? fields?.status === 'Issued' ? 'Update' : `Issue # ${formDefaults.options?.voucher_no || 1}` : `Issue # ${formDefaults.options?.voucher_no || 1}`" class="issue-btn" />
>>>>>>> ffd9802f
      </div>
    </q-card>
  </q-form>
</template>
<script>
import CategoryForm from '/src/pages/account/category/CategoryForm.vue'
import PartyForm from 'src/pages/party/PartyForm.vue'
import SalesDiscountForm from 'src/pages/sales/discount/SalesDiscountForm.vue'
import InvoiceTable from 'src/components/voucher/InvoiceTable.vue'
import { discount_types, modes } from 'src/helpers/constants/invoice'
import { useLoginStore } from '/src/stores/login-info.js'
export default {
  // eslint-disable-next-line @typescript-eslint/no-unused-vars
  setup(props, { emit }) {
    const endpoint = '/v1/sales-voucher/'
    const loginStore = useLoginStore()
    const show_row_column_in_voucher_row = true
    // TODO: temp
    const $q = useQuasar()
    const importChallanModal = ref(false)
    const referenceFormData = ref({
      invoice_no: null,
      fiscal_year: loginStore.companyInfo.current_fiscal_year_id || null,
    })
    const staticOptions = {
      discount_types: discount_types,
      modes: modes,
    }
    const formData = useForm(endpoint, {
      getDefaults: true,
      successRoute: '/sales-voucher/list/',
    })
    useMeta(() => {
      return {
        title:
          (formData.isEdit?.value
            ? 'Sales Invoice Update'
            : 'Sales Invoice Add') + ' | Awecount',
      }
    })
    const partyMode = ref(false)
    const switchMode = (fields) => {
      if (fields.mode !== 'Credit') {
        partyMode.value = !partyMode.value
      } else
        $q.notify({
          color: 'orange-4',
          message: 'Credit customer must be a party!',
        })
    }
    const deleteRowErr = (index, errors, deleteObj) => {
      if (deleteObj) {
        if (!formData.fields.value.deleted_rows) {
          formData.fields.value.deleted_rows = []
        }
        formData.fields.value.deleted_rows.push(deleteObj)
      }
      if (!!errors.rows) errors.rows.splice(index, 1)
    }
    const onSubmitClick = async (status, fields, submitForm) => {
      const originalStatus = formData.fields.value.status
      fields.status = status
      if (!partyMode.value) fields.customer_name = null
      else fields.party = null
      try {
        await submitForm()
      } catch (err) {
        formData.fields.value.status = originalStatus
      }
    }
    formData.fields.value.due_date = formData.today
    formData.fields.value.date = formData.today
    formData.fields.value.is_export = false

    const fetchInvoice = async (fields) => {
      if (
        referenceFormData.value.invoice_no &&
        referenceFormData.value.fiscal_year
      ) {
        if (
          fields.challans &&
          fields.challans.includes(referenceFormData.value.invoice_no)
        ) {
          $q.notify({
            color: 'red-6',
            message: 'Invoice Already Exists!',
            icon: 'report_problem',
            position: 'top-right',
          })
        } else {
          const url = 'v1/challan/by-voucher-no/'
          useApi(
            url +
              `?invoice_no=${referenceFormData.value.invoice_no}&fiscal_year=${referenceFormData.value.fiscal_year}`
          )
            .then((data) => {
              const response = { ...data }
              if (fields.challans) {
                if (
                  (fields.party && fields.party !== response.party) ||
                  (fields.customer_name &&
                    fields.customer_name !== response.customer_name)
                ) {
                  $q.notify({
                    color: 'red-6',
                    message:
                      'A single challan can be issued to a single party/customer only',
                    icon: 'report_problem',
                    position: 'top-right',
                  })
                  return
                }
                fields.challans.push(data.id)
              } else fields.challans = [data.id]
              if (fields.challan_numbers) {
                fields.challan_numbers.push(response.voucher_no)
              } else fields.challan_numbers = [response.voucher_no]
              const removeArr = [
                'id',
                'date',
                'voucher_meta',
                'print_count',
                'issue_datetime',
                'is_export',
                'status',
                'due_date',
                'rows',
                'date',
                'remarks',
              ]
              if (data.customer_name) {
                partyMode.value = true
                fields.mode = 'Cash'
              }
              if (data.party) {
                partyMode.value = false
                fields.mode = 'Credit'
              }
              removeArr.forEach((item) => {
                delete data[item]
              })
              for (const key in data) {
                fields[key] = data[key]
                // if (key === )
              }
              if (response.rows && response.rows.length > 0) {
                if (fields.rows) {
                  response.rows.forEach((row) => {
                    fields.rows.push(row)
                  })
                } else {
                  fields.rows = response.rows
                }
              }
              if (data.discount_obj && data.discount_obj.id) {
                fields.discount_type = data.discount_obj.id
              }
              importChallanModal.value = false
            })
            .catch((err) => {
              $q.notify({
                color: 'red-6',
                message: err.data?.detail || 'Error',
                icon: 'report_problem',
                position: 'top-right',
              })
            })
        }
      } else {
        $q.notify({
          color: 'red-6',
          message: 'Please fill in the form completely!',
          icon: 'report_problem',
          position: 'top-right',
        })
      }
    }
    const onPartyChange = (value) => {
      let index
      if (!!value && !!formData.formDefaults.value.collections) {
        index = formData.formDefaults.value.collections.parties.findIndex(
          (option) => option.id === value
        )
        formData.fields.value.address =
          formData.formDefaults.value.collections.parties[index].address
        if (index) {
          formData.fields.value.mode = 'Credit'
        }
      } else if (!index) formData.fields.value.mode = 'Cash'
    }
    watch(
      () => formData.formDefaults.value,
      () => {
        if (
          formData.formDefaults.value.fields?.hasOwnProperty('trade_discount')
        ) {
          formData.fields.value.trade_discount =
            formData.formDefaults.value.fields?.trade_discount
        }
        if (formData.isEdit.value) {
          if (formData.fields.value.customer_name) partyMode.value = true
        } else {
          if (formData.formDefaults.value.fields?.mode) {
            if (isNaN(formData.formDefaults.value.fields?.mode)) {
              formData.fields.value.mode =
                formData.formDefaults.value.fields.mode
            } else {
              formData.fields.value.mode = Number(
                formData.formDefaults.value.fields.mode
              )
            }
          } else formData.fields.value.mode = 'Credit'
        }
      }
<<<<<<< HEAD
    )
=======
    })
    const discountOptionsComputed = computed(() => {
      if (formData?.formDefaults.value?.collections?.discounts) {
        return staticOptions.discount_types.concat(
          formData.formDefaults.value.collections.discounts
        )
      } else return staticOptions.discount_types
    })
>>>>>>> ffd9802f
    return {
      ...formData,
      CategoryForm,
      PartyForm,
      SalesDiscountForm,
      staticOptions,
      InvoiceTable,
      partyMode,
      switchMode,
      deleteRowErr,
      onSubmitClick,
      importChallanModal,
      referenceFormData,
      fetchInvoice,
      checkPermissions,
      loginStore,
      onPartyChange,
      // TODO: temp
      show_row_column_in_voucher_row,
<<<<<<< HEAD
=======
      discountOptionsComputed
>>>>>>> ffd9802f
    }
  },
}
</script><|MERGE_RESOLUTION|>--- conflicted
+++ resolved
@@ -142,41 +142,13 @@
               :toLimit="fields.date"
             ></date-picker>
             <div class="col-md-6 col-12 row q-col-gutter-md">
-<<<<<<< HEAD
-              <div
-                :class="
-                  ['Percent', 'Amount'].includes(fields.discount_type)
-                    ? 'col-6'
-                    : 'col-12'
-                "
-                data-testid="overall-discount-type-div"
-              >
-                <n-auto-complete
-                  v-model="fields.discount_type"
-                  label="Discount"
-                  :error="errors?.discount_type ? errors?.discount_type : null"
-                  :options="
-                    formDefaults.collections
-                      ? staticOptions.discount_types.concat(
-                          formDefaults?.collections.discounts
-                        )
-                      : staticOptions.discount_types
-                  "
-                  :modal-component="
-                    checkPermissions('SalesDiscountCreate')
-                      ? SalesDiscountForm
-                      : null
-                  "
-                >
-=======
               <div :class="['Percent', 'Amount'].includes(fields.discount_type)
                 ? 'col-6'
                 : 'col-12'
-                ">
+                " data-testid="overall-discount-type-div">
                 <n-auto-complete v-model="fields.discount_type" label="Discount"
                   :error="errors?.discount_type ? errors?.discount_type : null" :options="discountOptionsComputed"
                   :modal-component="checkPermissions('SalesDiscountCreate') ? SalesDiscountForm : null">
->>>>>>> ffd9802f
                 </n-auto-complete>
               </div>
               <div class="col-6 row">
@@ -245,38 +217,6 @@
           </div>
         </q-card-section>
       </q-card>
-<<<<<<< HEAD
-      <invoice-table
-        :itemOptions="
-          formDefaults.collections ? formDefaults.collections.items : null
-        "
-        :unitOptions="
-          formDefaults.collections ? formDefaults.collections.units : null
-        "
-        :discountOptions="
-          formDefaults.collections
-            ? staticOptions.discount_types.concat(
-                formDefaults?.collections.discounts
-              )
-            : staticOptions.discount_types
-        "
-        :taxOptions="formDefaults.collections?.tax_schemes"
-        v-model="fields.rows"
-        :mainDiscount="{
-          discount_type: fields.discount_type,
-          discount: fields.discount,
-        }"
-        :errors="!!errors.rows ? errors.rows : null"
-        @deleteRowErr="
-          (index, deleteObj) => deleteRowErr(index, errors, deleteObj)
-        "
-        :enableRowDescription="formDefaults.options?.enable_row_description"
-        :showRowTradeDiscount="formDefaults.options?.show_trade_discount_in_row"
-        :inputAmount="formDefaults.options?.enable_amount_entry"
-        :showRateQuantity="formDefaults.options?.show_rate_quantity_in_voucher"
-        :hasChallan="!!(fields.challans && fields.challans.length > 0)"
-      ></invoice-table>
-=======
       <invoice-table :itemOptions="formDefaults.collections ? formDefaults.collections.items : null
         " :unitOptions="formDefaults.collections ? formDefaults.collections.units : null
     " :discountOptions="discountOptionsComputed" :taxOptions="formDefaults.collections?.tax_schemes" v-model="fields.rows" :mainDiscount="{
@@ -286,7 +226,6 @@
   " :enableRowDescription="formDefaults.options?.enable_row_description"
         :showRowTradeDiscount="formDefaults.options?.show_trade_discount_in_row" :inputAmount="formDefaults.options?.enable_amount_entry" :showRateQuantity="formDefaults.options?.show_rate_quantity_in_voucher"
       :hasChallan="!!(fields.challans && fields.challans.length > 0)"  ></invoice-table>
->>>>>>> ffd9802f
       <div class="row q-px-lg">
         <div class="col-12 col-md-6 row">
           <!-- <q-input
@@ -333,42 +272,6 @@
       </div>
 
       <div class="q-pr-md q-pb-lg q-mt-md row justify-end q-gutter-x-md">
-<<<<<<< HEAD
-        <q-btn
-          v-if="!isEdit && checkPermissions('SalesCreate')"
-          :loading="loading"
-          @click.prevent="() => onSubmitClick('Draft', fields, submitForm)"
-          color="orange-8"
-          label="Draft"
-          type="submit"
-          class="issue-btn"
-        />
-        <q-btn
-          v-if="
-            isEdit &&
-            fields.status === 'Draft' &&
-            checkPermissions('SalesModify')
-          "
-          @click.prevent="() => onSubmitClick('Draft', fields, submitForm)"
-          :loading="loading"
-          color="orange-8"
-          label="Save Draft"
-          type="submit"
-          class="draft-btn"
-        />
-        <q-btn
-          v-if="checkPermissions('SalesCreate')"
-          :loading="loading"
-          @click.prevent="() => onSubmitClick('Issued', fields, submitForm)"
-          color="green"
-          :label="
-            isEdit
-              ? 'Update'
-              : `Issue # ${formDefaults.options?.voucher_no || 1}`
-          "
-          class="issue-btn"
-        />
-=======
         <q-btn v-if="!isEdit && checkPermissions('SalesCreate')" :loading="loading"
           @click.prevent="() => onSubmitClick('Draft', fields, submitForm)" color="orange-8" label="Save Draft"
           type="submit" class="issue-btn" />
@@ -377,7 +280,6 @@
           type="submit" class="draft-btn" />
         <q-btn v-if="checkPermissions('SalesCreate')" :loading="loading" @click.prevent="() => onSubmitClick('Issued', fields, submitForm)"
           color="green" :label="isEdit ? fields?.status === 'Issued' ? 'Update' : `Issue # ${formDefaults.options?.voucher_no || 1}` : `Issue # ${formDefaults.options?.voucher_no || 1}`" class="issue-btn" />
->>>>>>> ffd9802f
       </div>
     </q-card>
   </q-form>
@@ -400,7 +302,7 @@
     const importChallanModal = ref(false)
     const referenceFormData = ref({
       invoice_no: null,
-      fiscal_year: loginStore.companyInfo.current_fiscal_year_id || null,
+      fiscal_year: loginStore.companyInfo.current_fiscal_year_id || null
     })
     const staticOptions = {
       discount_types: discount_types,
@@ -442,9 +344,7 @@
       fields.status = status
       if (!partyMode.value) fields.customer_name = null
       else fields.party = null
-      try {
-        await submitForm()
-      } catch (err) {
+      try { await submitForm() } catch (err) {
         formData.fields.value.status = originalStatus
       }
     }
@@ -471,20 +371,15 @@
           const url = 'v1/challan/by-voucher-no/'
           useApi(
             url +
-              `?invoice_no=${referenceFormData.value.invoice_no}&fiscal_year=${referenceFormData.value.fiscal_year}`
+            `?invoice_no=${referenceFormData.value.invoice_no}&fiscal_year=${referenceFormData.value.fiscal_year}`
           )
             .then((data) => {
               const response = { ...data }
               if (fields.challans) {
-                if (
-                  (fields.party && fields.party !== response.party) ||
-                  (fields.customer_name &&
-                    fields.customer_name !== response.customer_name)
-                ) {
+                if (fields.party && fields.party !== response.party || fields.customer_name && fields.customer_name !== response.customer_name) {
                   $q.notify({
                     color: 'red-6',
-                    message:
-                      'A single challan can be issued to a single party/customer only',
+                    message: 'A single challan can be issued to a single party/customer only',
                     icon: 'report_problem',
                     position: 'top-right',
                   })
@@ -539,11 +434,11 @@
             })
             .catch((err) => {
               $q.notify({
-                color: 'red-6',
-                message: err.data?.detail || 'Error',
-                icon: 'report_problem',
-                position: 'top-right',
-              })
+                  color: 'red-6',
+                  message: err.data?.detail || 'Error',
+                  icon: 'report_problem',
+                  position: 'top-right',
+                })
             })
         }
       } else {
@@ -558,43 +453,32 @@
     const onPartyChange = (value) => {
       let index
       if (!!value && !!formData.formDefaults.value.collections) {
-        index = formData.formDefaults.value.collections.parties.findIndex(
-          (option) => option.id === value
-        )
+        index =
+          formData.formDefaults.value.collections.parties.findIndex(
+            (option) => option.id === value
+          )
         formData.fields.value.address =
           formData.formDefaults.value.collections.parties[index].address
         if (index) {
-          formData.fields.value.mode = 'Credit'
+          formData.fields.value.mode = "Credit"
         }
-      } else if (!index) formData.fields.value.mode = 'Cash'
-    }
-    watch(
-      () => formData.formDefaults.value,
-      () => {
-        if (
-          formData.formDefaults.value.fields?.hasOwnProperty('trade_discount')
-        ) {
-          formData.fields.value.trade_discount =
-            formData.formDefaults.value.fields?.trade_discount
-        }
-        if (formData.isEdit.value) {
-          if (formData.fields.value.customer_name) partyMode.value = true
-        } else {
-          if (formData.formDefaults.value.fields?.mode) {
-            if (isNaN(formData.formDefaults.value.fields?.mode)) {
-              formData.fields.value.mode =
-                formData.formDefaults.value.fields.mode
-            } else {
-              formData.fields.value.mode = Number(
-                formData.formDefaults.value.fields.mode
-              )
-            }
-          } else formData.fields.value.mode = 'Credit'
-        }
+      } else if (!index) formData.fields.value.mode = "Cash"
+    }
+    watch(() => formData.formDefaults.value, () => {
+      if (formData.formDefaults.value.fields?.hasOwnProperty('trade_discount')) {
+        formData.fields.value.trade_discount = formData.formDefaults.value.fields?.trade_discount
       }
-<<<<<<< HEAD
-    )
-=======
+      if (formData.isEdit.value) {
+        if (formData.fields.value.customer_name) partyMode.value = true
+      } else {
+        if (formData.formDefaults.value.fields?.mode) {
+          if (isNaN(formData.formDefaults.value.fields?.mode)) {
+            formData.fields.value.mode = formData.formDefaults.value.fields.mode
+          } else {
+            formData.fields.value.mode = Number(formData.formDefaults.value.fields.mode)
+          }
+        } else formData.fields.value.mode = 'Credit'
+      }
     })
     const discountOptionsComputed = computed(() => {
       if (formData?.formDefaults.value?.collections?.discounts) {
@@ -603,7 +487,6 @@
         )
       } else return staticOptions.discount_types
     })
->>>>>>> ffd9802f
     return {
       ...formData,
       CategoryForm,
@@ -623,10 +506,7 @@
       onPartyChange,
       // TODO: temp
       show_row_column_in_voucher_row,
-<<<<<<< HEAD
-=======
       discountOptionsComputed
->>>>>>> ffd9802f
     }
   },
 }

import DateConverter from 'src/components/date/VikramSamvat.js'
import { useLoginStore } from 'src/stores/login-info'
import numberToText from '../numToText'

type VoucherType = 'salesVoucher' | 'creditNote' | 'debitNote'

export default function useGeneratePdf(voucherType: VoucherType, onlyBody: boolean, invoiceInfo: object, hideRowQuantity: boolean, companyInfo?: Record<string, string | number>, template?: number): string {
  const loginStore = useLoginStore()
  if (!companyInfo) {
    companyInfo = loginStore.companyInfo || {}
  }
  const invoice_template = template || companyInfo.invoice_template
  let sameTax = null
  let taxIndex: number | null = null
  const formatRowDescription = (str: string) => {
    const dataArray = str.split('\n')
    const htmlArray = dataArray.map((data) => `<div>${data}</div>`)
    return htmlArray.join(' ')
  }
  const tableRow = (rows: Array<object>): string => {
    let isTaxSame: number | boolean | null = null
    const htmlRows = rows.map((row: Record<string, number | string | object>, index: number) => {
      if (isTaxSame !== false && row.tax_scheme && row.tax_scheme.rate != 0) {
        if (isTaxSame === null) {
          isTaxSame = row.tax_scheme.id
          taxIndex = index
        } else {
          if (isTaxSame !== row.tax_scheme.id) isTaxSame = false
        }
      }
      return `<tr style="color: grey; font-weight: 400;">
      <th style="width: 20px; padding: 10px 0; font-weight: 400; padding:5px; border-right: #b9b9b9 solid 2px;">${index + 1}</th>
      <th style="width: 20px; padding: 10px 0; font-weight: 400; padding:5px; border-right: #b9b9b9 solid 2px;">${row.hs_code ?? ''}  </th>
      <th style="width: 50%; font-weight: 400; text-align:left; padding-left:20px; border-right: #b9b9b9 solid 2px;">${row.item_name}<br><div style="font-size: 12px; ${row.description ? '' : 'display: none;'}" class="text-grey-8; padding:5px">${row.description ? formatRowDescription(row.description) : ''}</div></th>
      <th style="text-align: left; font-weight: 400; padding:5px; border-right: #b9b9b9 solid 2px;"><span style="${hideRowQuantity ? 'display: none' : ''}">${`${row.quantity}<span style="font-size:13px; color: gray; margin-left: 2px;">${row.unit_name}</span>`}</span></th>
      <th style="text-align: left; font-weight: 400; padding:5px; border-right: #b9b9b9 solid 2px;"><span style="${hideRowQuantity ? 'display: none' : ''}">${$nf(row.rate)}</span></th>
      <th style="text-align: right; font-weight: 400; padding:5px;">${formatNumberWithComma(row.quantity * row.rate)}</th>
    </tr>
    `
    })
    sameTax = isTaxSame
    return htmlRows.join('')
  }
  const emptyRows = () => {
    const number = 5 - invoiceInfo.rows.length
    return `<tr style="color: grey; font-weight: 400;">
      <th style="width: 20px; height:${80 * number}px; padding: 10px 0; font-weight: 400; padding:5px; border-right: #b9b9b9 solid 2px;"></th>
      <th style="padding: 10px 0; font-weight: 400; padding:5px; border-right: #b9b9b9 solid 2px;"></th>
      <th style="width: 50%; font-weight: 400; text-align:left; padding-left:20px; border-right: #b9b9b9 solid 2px;"></th>
      <th style="text-align: left; font-weight: 400; padding:5px; border-right: #b9b9b9 solid 2px;"></th>
      <th style="text-align: left; font-weight: 400; padding:5px; border-right: #b9b9b9 solid 2px;"></th>
      <th style="text-align: right; font-weight: 400; padding:5px;"></th>
    </tr>
    `
  }
  let html = ''
  if (!onlyBody) {
    let header = ''
    if ([2, 3].includes(invoice_template)) {
      header = `
    <div>
    <div style="position: relative; margin-bottom: 10px;">
    <img src="${companyInfo.logo_url}" alt="Compony Logo" style="height: 110px; object-fit: contain; max-width:160px; position: absolute; ${companyInfo.logo_url ? '' : 'display: none;'} ${invoice_template == 3 ? 'left: 40px;' : ''}" />
  <div style="text-align:center; padding-left: 10px;">
    <h1 style="line-height: normal; margin: 5px 0; font-size: 35px; font-weight: 700;">${companyInfo.name} ${companyInfo.organization_type === 'private_limited' ? ' Pvt. Ltd.' : ['public_limited', 'corporation'].includes(companyInfo.organization_type) ? 'Ltd.' : ''}</h1>
      <div>${companyInfo.address}</div>
      <div style="font-size: 14px;">
          <div style="display: flex; justify-content: center; flex-direction: column;">
          <div style="display: flex; align-items: center; justify-content: center;">
          <span>Email: ${companyInfo.emails && companyInfo.emails.length ? companyInfo.emails.join(',&nbsp;') : ''}</span>
        </div>
        <div style="display: flex; align-items: center; justify-content: center;">
          <span>Tel: ${companyInfo.contact_no}</span>
        </div>
      </div>
      </div>
  </div>
    </div>
    <div style="display: flex; justify-content: end; font-family: Arial, Helvetica, sans-serif;">
    <div
      style="
        display: flex;
        flex-direction: column;
        gap: 3px;
        align-items: flex-end;
      "
    >
      <div style="font-size: 14px;" >VAT No. <strong>${companyInfo.tax_identification_number}</strong></div>
      <div style="display: ${companyInfo.website ? 'flex' : 'none'}; align-items: center">
        <img
          src="/icons/web-fill.svg"
          alt="Website"
          style="margin-right: 10px; width: 14px"
        /><span style="color: skyblue">${companyInfo.website}</span>
      </div>
    </div>
  </div>
    </div>

  <hr style="margin: 20px 0" />`
    } else {
      header = `<div style="display: flex; justify-content: space-between; font-family: Arial, Helvetica, sans-serif;">
    <div>
      <h1 style="margin: 5px 0; font-size: 35px; font-weight: 700;">${companyInfo.name} ${companyInfo.organization_type === 'private_limited' ? ' Pvt. Ltd.' : ['public_limited', 'corporation'].includes(companyInfo.organization_type) ? 'Ltd.' : ''}</h1>
      <div>${companyInfo.address}</div>
      <div>Tax Reg. No. <strong>${companyInfo.tax_identification_number}</strong></div>
    </div>

    <div
      style="
        display: flex;
        flex-direction: column;
        gap: 5px;
        align-items: flex-end;
      "
    >
      <div style="margin-bottom: 5px;">
        <img src="${companyInfo.logo_url}" alt="Compony Logo" style="height: 70px; max-width: 200px; object-fit: contain; ${companyInfo.logo_url ? '' : 'display: none;'}"/>
      </div>
      <div style="display: flex; align-items: center">
        <img
          src="/icons/telephone-fill.svg"
          alt="Email"
          style="margin-right: 10px; width: 14px"
        />
        <span style="color: skyblue">${companyInfo.contact_no}</span>
      </div>
      <div style="display: flex; align-items: center">
        <img
          src="/icons/envelope-fill.svg"
          alt="Call"
          style="margin-right: 10px; width: 14px"
        /><span style="color: skyblue">${companyInfo.emails && companyInfo.emails.length ? companyInfo.emails.join(',&nbsp;') : ''}</span>
      </div>
    </div>
  </div>
  <hr style="margin: 20px 0" />`
    }
    html = html.concat(header)
  }
  const table = `<div>
  <table style="width: 100%; font-family: Arial, Helvetica, sans-serif; border: 2px solid #b9b9b9;">
    <tr style="color: grey; font-weight: 500;">
    <th style="width: 40px; padding:5px; border-right: #b9b9b9 solid 2px; border-bottom: #b9b9b9 solid 2px;">SN</th>
    <th style="white-space: nowrap; padding:5px; border-right: #b9b9b9 solid 2px; border-bottom: #b9b9b9 solid 2px;">H.S. Code</th>
      <th style="width: 40%; text-align:left; padding-left:20px; border-right: #b9b9b9 solid 2px; border-bottom: #b9b9b9 solid 2px;">Particular</th>
      <th style="text-align: left; padding:5px; border-right: #b9b9b9 solid 2px; border-bottom: #b9b9b9 solid 2px;">Qty</th>
      <th style="text-align: left; padding:5px; border-right: #b9b9b9 solid 2px; border-bottom: #b9b9b9 solid 2px;">Rate</th>
      <th style="text-align: right; padding:5px; border-bottom: #b9b9b9 solid 2px;">Amount(${companyInfo.config_template === 'np' ? 'NRS' : 'N/A'})</th>

    </tr>
    ${invoiceInfo.rows ? tableRow(invoiceInfo.rows) : ''}
    ${[2, 3].includes(invoice_template) ? `${emptyRows()}` : ''}
  </table>
  <div style="display: flex; justify-content: space-between; align-items: center; font-family: Arial, Helvetica, sans-serif; border: 2px solid #b9b9b9; border-top: none; padding: 20px; padding-top: 0;">
      <div>
      ${
        voucherType === 'creditNote' || voucherType === 'debitNote'
          ? ''
          : `<div style="font-weight: 600; margin-bottom: 10px;">In words:</div>
      <div>${numberToText(invoiceInfo.voucher_meta.grand_total)}</div>`
      }
      </div>
      <div style="width: 250px; padding: 10px 0; padding-left: 10px; border-left: 2px solid #b9b9b9; margin-top: 15px;">
        <div style="display: flex; justify-content: space-between; padding: 5px 0; border-bottom: 2px solid #b9b9b9;">
          <span style="font-weight: 600; color: lightgray;">SUB TOTAL</span> <span>${formatNumberWithComma(invoiceInfo.voucher_meta.sub_total)}</span>
        </div>
        <div style="display: ${invoiceInfo.voucher_meta.discount ? 'flex' : 'none'}; justify-content: space-between; margin: 5px 0; border-bottom: 2px solid #b9b9b9;">
          <span style="font-weight: 600; color: lightgray;">DISCOUNT</span> <span>${formatNumberWithComma(invoiceInfo.voucher_meta.discount)}</span>
        </div>
        <div style="display: flex; justify-content: space-between; padding: 5px 0; border-bottom: 2px solid #b9b9b9;">
<<<<<<< HEAD
          <span style="font-weight: 600; color: lightgray;">${sameTax ? ([2, 3].includes(invoice_template) ? `${invoiceInfo.rows[taxIndex].tax_scheme.rate} % ` + `${invoiceInfo.rows[taxIndex].tax_scheme.name}` : `${invoiceInfo.rows[taxIndex].tax_scheme.name} ` + `${invoiceInfo.rows[taxIndex].tax_scheme.rate} %`) : 'TAX'}</span> <span>${formatNumberWithComma(invoiceInfo.voucher_meta.tax)}</span>
=======
          <span style="font-weight: 600; color: lightgray;">${
            sameTax && invoiceInfo.rows[taxIndex] && invoiceInfo.rows[taxIndex].tax_scheme
              ? [2, 3].includes(invoice_template)
                  ? `${invoiceInfo.rows[taxIndex].tax_scheme.rate} % ` + `${invoiceInfo.rows[taxIndex].tax_scheme.name}`
                  : `${invoiceInfo.rows[taxIndex].tax_scheme.name} ` + `${invoiceInfo.rows[taxIndex].tax_scheme.rate} %`
              : 'TAX'
          }</span> <span>${formatNumberWithComma(invoiceInfo.voucher_meta.tax)}</span>
>>>>>>> 0d6096aa
        </div>
        <div style="display: flex; justify-content: space-between; padding: 5px 0">
          <span style="font-weight: 600; color: gray;">GRAND TOTAL</span> <span>${formatNumberWithComma(invoiceInfo.voucher_meta.grand_total)}</span>
        </div>
      </div>
  </div>
  ${voucherType === 'creditNote' || voucherType === 'debitNote' ? `<div style="font-weight: 600; margin-bottom: 10px; font-family: Arial, Helvetica, sans-serif;">In words: ${numberToText(invoiceInfo.total_amount)}</div> <div style="margin: 20px 0;"><span style="font-weight: 600;">Remarks:</span> ${invoiceInfo.remarks}</div>` : ''}
  </div>
  <div style="margin-top: 20px">
  </div>
  `
  let body = ''
  if (voucherType === 'salesVoucher') {
    body = `<div style="${onlyBody ? 'margin-top: 80px; margin-bottom: 20px' : 'margin-top: 20px; margin-bottom: 20px'}">
  <div
    style="
      display: flex;
      align-items: center;
      gap: 11px;
      flex-direction: column;
      font-family: Arial, Helvetica, sans-serif;
    "
  >
    <h4 style="margin: 0; font-size: 1.4rem">${invoiceInfo.status === 'Issued' || invoiceInfo.status === 'Paid' || invoiceInfo.status === 'Partially Paid' ? 'TAX INVOICE' : invoiceInfo.status === 'Draft' ? 'PRO FORMA INVOICE' : invoiceInfo.status === 'Cancelled' ? 'TAX INVOICE (CANCELLED)' : ''}</h4>
  </div>
  <div style="text-align:center; ${invoiceInfo.print_count > 1 && ['Issued', 'Paid', 'Partially Paid'].includes(invoiceInfo.status) ? '' : 'display: none'}">
    COPY ${invoiceInfo.print_count - 1} OF ORIGINAL (PRINT COUNT:${invoiceInfo.print_count})
  </div>
  <div style="display: flex; justify-content: space-between">
    <div style="display: flex; flex-direction: column; gap: 2px;">
      <div style="font-weight: 600; color: grey;">Billed To:</div>
      <div>${invoiceInfo.party ? invoiceInfo.customer_name || invoiceInfo.party_name : invoiceInfo.customer_name || ''}</div>
      <div style="${invoiceInfo.address ? '' : 'display: none;'}">${invoiceInfo.address}</div>
    <div style="${[2, 3].includes(invoice_template) && invoiceInfo.party_contact_no ? '' : 'display: none;'}">${invoiceInfo.party_contact_no}</div>
      ${invoiceInfo.tax_identification_number ? `<div style="font-weight: 600; color: grey;">Tax reg. No. ${invoiceInfo.tax_identification_number}</div>` : ''}
    </div>
    <div style="display: flex; flex-direction: column; gap: 2px; text-align: right;">
      <div style="${invoiceInfo.voucher_no ? '' : 'display: none;'}">
      <span><span style="font-weight: 600; color: grey;">INV No.: </span></span>  ${invoiceInfo.fiscal_year}-<span style="font-weight: bold;">${invoiceInfo.voucher_no}
      </span>
      </div>
      ${invoiceInfo.reference ? `<div style="${invoiceInfo.reference ? '' : 'display: none;'}"><span><span style="font-weight: 600; color: grey;">Reference: </span></span> ${invoiceInfo.reference}</div>` : ''}
      <div>
      <span><span style="font-weight: 600; color: grey;">Date: </span></span> ${invoiceInfo.date}
      </div>
      <div>
      <span><span style="font-weight: 600; color: grey;">Miti: </span></span> ${DateConverter.getRepresentation(invoiceInfo.date, 'bs')}
      </div>
      <div>
      <span><span style="font-weight: 600; color: grey;">Mode: </span></span> ${invoiceInfo.mode} ${invoiceInfo.status === 'Draft' ? '(Draft)' : invoiceInfo.status === 'Paid' ? '(Paid)' : ''}
      </div>
    </div>
  </div>
</div>
${table}
<div style="font-size: 14px; text-align: right;">
<div style="margin-bottom: 20px; text-align: left; ${invoiceInfo.invoice_footer_text ? '' : 'display: none;'}">${invoiceInfo.invoice_footer_text}
</div>
  <div style="margin-bottom: 5px">
    Generated by ${loginStore.username || 'system'} for ${companyInfo.name} ${companyInfo.organization_type === 'private_limited' ? 'Private Limited' : ''}.
  </div>
  ${
    onlyBody
      ? ''
      : `<div>
  This is a computer generated invoice, produced using awecount.com - IRD Approval No. 7600405
  </div>`
  }
</div>
`
  } else if (voucherType === 'creditNote' || 'debitNote') {
    body = `<div style="font-family: Arial, Helvetica, sans-serif; ${onlyBody ? 'margin-top: 80px;' : ''}
    "
  >
    <div
      style="
        display: flex;
        align-items: center;
        gap: 11px;
        flex-direction: column;
        font-family: Arial, Helvetica, sans-serif;
        margin-bottom: 15px;
      "
    >
      <h4 style="margin: 0; font-size: 1.4rem">${voucherType === 'creditNote' ? 'Credit Note' : 'Debit Note'}</h4>
      <span style="text-align:center; font-size: 1rem; ${invoiceInfo.print_count > 1 && ['Issued', 'Paid', 'Partially Paid'].includes(invoiceInfo.status) ? '' : 'display: none'}">
        COPY ${invoiceInfo.print_count - 1} OF ORIGINAL (PRINT COUNT:${invoiceInfo.print_count})
        </span>


    </div>
    <div style="display: flex; justify-content: space-between;">
      <div style="display: flex; flex-direction: column; gap: 5px">
        <div><span style="font-weight: 600; color: dimgray;">${voucherType === 'creditNote' ? 'Credit Note No:' : 'Debit Note No:'}</span>  ${invoiceInfo.voucher_no || '-'}</div>
            <div style="${invoiceInfo.party_name ? '' : 'display: none;'}"><span style="font-weight: 600; color: dimgray;">Party:</span> ${invoiceInfo.party_name}
        </div>
        <div style="${invoiceInfo.customer_name ? '' : 'display: none;'}"><span style="font-weight: 600; color: dimgray;">Customer:</span> ${invoiceInfo.customer_name}
        </div>
        <div style="${invoiceInfo.address ? '' : 'display: none;'}"><span style="font-weight: 600; color: dimgray;">Address:</span> ${invoiceInfo.address}
        </div>
            <div style="${invoiceInfo.customer_name ? '' : 'display: none;'}"><span style="font-weight: 600; color: dimgray;">Customer:</span> ${invoiceInfo.customer_name}</div>
        <div style="${invoiceInfo?.tax_identification_number ? '' : 'display: none;'}"><span style="font-weight: 600; color: dimgray;">Tax Reg.:</span> ${invoiceInfo.tax_identification_number || '-'}</div>
        <div style="font-weight: 600">Ref. Invoice No.: # ${invoiceInfo?.invoice_data?.length > 0 ? invoiceInfo.invoice_data[0]?.voucher_no : '-'}</div>
    </div>
      <div>
      <div><span style="font-weight: 600; color: dimgray;">Date:</span> ${invoiceInfo.date}</div>
      </div>
    </div>
  </div>
  <hr style="border: 0.5px solid #b9b9b9; height: 0; margin: 20px 0" />
  ${table}
  <div style="font-size: 14px; text-align: right">
    <div style="margin-bottom: 5px">
      Generated by ${loginStore.username || 'system'} for ${companyInfo.name} ${companyInfo.organization_type === 'private_limited' ? 'Private Limited' : ''}
    </div>
    ${
      onlyBody
        ? ''
        : `
    <div>
      This is a computer generated invoice, produced using awecount.com - IRD
      Approval No. 7600405
    </div>
    `
    }
  </div>
`
  }
  return html.concat(body)
}<|MERGE_RESOLUTION|>--- conflicted
+++ resolved
@@ -169,9 +169,6 @@
           <span style="font-weight: 600; color: lightgray;">DISCOUNT</span> <span>${formatNumberWithComma(invoiceInfo.voucher_meta.discount)}</span>
         </div>
         <div style="display: flex; justify-content: space-between; padding: 5px 0; border-bottom: 2px solid #b9b9b9;">
-<<<<<<< HEAD
-          <span style="font-weight: 600; color: lightgray;">${sameTax ? ([2, 3].includes(invoice_template) ? `${invoiceInfo.rows[taxIndex].tax_scheme.rate} % ` + `${invoiceInfo.rows[taxIndex].tax_scheme.name}` : `${invoiceInfo.rows[taxIndex].tax_scheme.name} ` + `${invoiceInfo.rows[taxIndex].tax_scheme.rate} %`) : 'TAX'}</span> <span>${formatNumberWithComma(invoiceInfo.voucher_meta.tax)}</span>
-=======
           <span style="font-weight: 600; color: lightgray;">${
             sameTax && invoiceInfo.rows[taxIndex] && invoiceInfo.rows[taxIndex].tax_scheme
               ? [2, 3].includes(invoice_template)
@@ -179,7 +176,6 @@
                   : `${invoiceInfo.rows[taxIndex].tax_scheme.name} ` + `${invoiceInfo.rows[taxIndex].tax_scheme.rate} %`
               : 'TAX'
           }</span> <span>${formatNumberWithComma(invoiceInfo.voucher_meta.tax)}</span>
->>>>>>> 0d6096aa
         </div>
         <div style="display: flex; justify-content: space-between; padding: 5px 0">
           <span style="font-weight: 600; color: gray;">GRAND TOTAL</span> <span>${formatNumberWithComma(invoiceInfo.voucher_meta.grand_total)}</span>

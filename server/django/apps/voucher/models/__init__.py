--- conflicted
+++ resolved
@@ -44,17 +44,6 @@
 from apps.users.models import User
 from apps.voucher.base_models import InvoiceModel, InvoiceRowModel
 from awecount.libs import decimalize, nepdate
-<<<<<<< HEAD
-
-=======
-from awecount.libs.helpers import (
-    deserialize_request,
-    get_relative_file_path,
-    merge_dicts,
-    use_miti,
-)
-from apps.ledger.models.base import Account
->>>>>>> e352590f
 
 from .agent import SalesAgent
 from .discounts import DISCOUNT_TYPES, PurchaseDiscount, SalesDiscount
@@ -1384,7 +1373,9 @@
                     if landed_cost.tax_scheme and landed_cost.tax_scheme.rate:
                         credit_account = landed_cost.credit_account
                         if not credit_account:
-                            raise ValidationError("Credit account is required for customs valuation uplift when tax is applied")
+                            raise ValidationError(
+                                "Credit account is required for customs valuation uplift when tax is applied"
+                            )
                         account = landed_cost.tax_scheme.receivable
                         entries.append(["dr", account, landed_cost.tax_amount])
                         entries.append(
@@ -1419,11 +1410,17 @@
 
                     if landed_cost.tax_scheme:
                         row_tax_amount = (
-                            landed_cost.tax_scheme.rate * landed_cost.amount / Decimal(100)
+                            landed_cost.tax_scheme.rate
+                            * landed_cost.amount
+                            / Decimal(100)
                         )
                         if row_tax_amount:
                             entries.append(
-                                ["dr", landed_cost.tax_scheme.receivable, row_tax_amount]
+                                [
+                                    "dr",
+                                    landed_cost.tax_scheme.receivable,
+                                    row_tax_amount,
+                                ]
                             )
 
                     entries.append(

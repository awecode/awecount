--- conflicted
+++ resolved
@@ -1391,18 +1391,6 @@
             landed_cost_accounts = self.company.purchase_setting.landed_cost_accounts
             for landed_cost in self.landed_cost_rows.all():
                 entries = []
-<<<<<<< HEAD
-                account = account_map.get(landed_cost.type, None)
-                if not account:
-                    account = Account.objects.get(
-                        id=landed_cost_accounts[
-                            landed_cost.type.lower().replace(" ", "_")
-                        ]
-                    )
-                    account_map[landed_cost.type] = account
-
-                entries.append(["dr", account, landed_cost.amount])
-=======
                 if landed_cost.type == LandedCostRowType.CUSTOMS_VALUATION_UPLIFT:
                     # Only account tax amount of uplifted value
                     if landed_cost.tax_scheme and landed_cost.tax_scheme.rate:
@@ -1436,28 +1424,9 @@
                             company_id=self.company_id,
                         )
                         account_map[landed_cost.type] = account
->>>>>>> e352590f
 
                     entries.append(["dr", account, landed_cost.amount])
 
-<<<<<<< HEAD
-                if landed_cost.tax_scheme:
-                    row_tax_amount = (
-                        landed_cost.tax_scheme.rate * landed_cost.amount / Decimal(100)
-                    )
-                    if row_tax_amount:
-                        entries.append(
-                            ["dr", landed_cost.tax_scheme.receivable, row_tax_amount]
-                        )
-
-                entries.append(
-                    [
-                        "cr",
-                        landed_cost.credit_account,
-                        landed_cost.amount + row_tax_amount,
-                    ]
-                )
-=======
                     row_tax_amount = Decimal("0.00")
 
                     if landed_cost.tax_scheme:
@@ -1468,7 +1437,6 @@
                             entries.append(
                                 ["dr", landed_cost.tax_scheme.receivable, row_tax_amount]
                             )
->>>>>>> e352590f
 
                     entries.append(
                         [
@@ -2321,8 +2289,6 @@
     total_amount = models.DecimalField(
         max_digits=24, decimal_places=6, default=Decimal("0")
     )
-<<<<<<< HEAD
-=======
 
     def get_voucher_no(self):
         return self.invoice.voucher_no
@@ -2341,7 +2307,6 @@
 
     def get_source_id(self):
         return self.invoice.pk
->>>>>>> e352590f
 
     def save(self, *args, **kwargs):
         if self.type == LandedCostRowType.TAX_ON_PURCHASE or not self.tax_scheme:

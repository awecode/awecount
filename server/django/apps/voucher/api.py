--- conflicted
+++ resolved
@@ -1,2026 +1,1959 @@
-import os
-from datetime import datetime, timedelta
-
-import openpyxl
-from django.conf import settings
-from django.core.exceptions import ValidationError
-from django.db.models import Avg, Case, Count, F, Prefetch, Q, Sum, When
-from django.db.models.functions import Coalesce
-from django.http import HttpResponse
-from django.utils import timezone
-from django_filters import rest_framework as filters
-from openpyxl.writer.excel import save_virtual_workbook
-from rest_framework import filters as rf_filters
-from rest_framework import mixins, viewsets
-from rest_framework.decorators import action
-from rest_framework.exceptions import APIException
-from rest_framework.exceptions import ValidationError as RESTValidationError
-from rest_framework.generics import get_object_or_404
-from rest_framework.response import Response
-
-from apps.aggregator.views import qs_to_xls
-from apps.bank.models import BankAccount
-from apps.bank.serializers import BankAccountSerializer
-from apps.ledger.models import Account, Party
-from apps.ledger.serializers import (
-    AccountSerializer,
-    JournalEntriesSerializer,
-    PartyMinSerializer,
-    SalesJournalEntrySerializer,
-)
-from apps.product.models import Item, Unit
-from apps.product.serializers import (
-    ItemPOSSerializer,
-    ItemPurchaseSerializer,
-    ItemSalesSerializer,
-)
-from apps.tax.models import TaxScheme
-from apps.tax.serializers import TaxSchemeMinSerializer
-from apps.users.serializers import FiscalYearSerializer
-from apps.voucher.filters import (
-    ChallanFilterSet,
-    CreditNoteFilterSet,
-    DebitNoteFilterSet,
-    JournalVoucherFilterSet,
-    PaymentReceiptFilterSet,
-    PurchaseDiscountFilterSet,
-    PurchaseOrderFilterSet,
-    PurchaseVoucherFilterSet,
-    SalesDiscountFilterSet,
-    SalesRowFilterSet,
-    SalesVoucherFilterSet,
-)
-from apps.voucher.models import Challan, ChallanRow, PaymentReceipt, SalesAgent
-from apps.voucher.resources import (
-    CreditNoteResource,
-    CreditNoteRowResource,
-    DebitNoteResource,
-    DebitNoteRowResource,
-    PurchaseVoucherResource,
-    PurchaseVoucherRowResource,
-    SalesVoucherResource,
-    SalesVoucherRowResource,
-)
-from apps.voucher.serializers.debit_note import (
-    DebitNoteCreateSerializer,
-    DebitNoteDetailSerializer,
-    DebitNoteListSerializer,
-)
-from apps.voucher.serializers.purchase import (
-    PurchaseOrderCreateSerializer,
-    PurchaseOrderListSerializer,
-)
-from apps.voucher.serializers.voucher_settings import (
-    PurchaseCreateSettingSerializer,
-    PurchaseSettingCreateSerializer,
-    PurchaseSettingSerializer,
-    PurchaseUpdateSettingSerializer,
-    SalesCreateSettingSerializer,
-    SalesSettingCreateSerializer,
-    SalesSettingsSerializer,
-    SalesUpdateSettingSerializer,
-)
-
-# from awecount.libs.db import DistinctSum
-from awecount.libs import get_next_voucher_no
-from awecount.libs.CustomViewSet import (
-    CollectionViewSet,
-    CompanyViewSetMixin,
-    CRULViewSet,
-    GenericSerializer,
-)
-from awecount.libs.exception import UnprocessableException
-from awecount.libs.mixins import DeleteRows, InputChoiceMixin
-from awecount.libs.nepdate import ad2bs, ad2bs_str
-
-from .models import (
-    CreditNote,
-    CreditNoteRow,
-    DebitNote,
-    DebitNoteRow,
-    PurchaseDiscount,
-    PurchaseOrder,
-    PurchaseOrderRow,
-    PurchaseVoucher,
-    PurchaseVoucherRow,
-    SalesDiscount,
-    SalesVoucher,
-    SalesVoucherRow,
-)
-from .models.invoice_design import InvoiceDesign
-from .models.journal_vouchers import JournalVoucher, JournalVoucherRow
-from .serializers import (
-    ChallanCreateSerializer,
-    ChallanListSerializer,
-    CreditNoteCreateSerializer,
-    CreditNoteDetailSerializer,
-    CreditNoteListSerializer,
-    InvoiceDesignSerializer,
-    JournalVoucherCreateSerializer,
-    JournalVoucherDetailSerializer,
-    JournalVoucherListSerializer,
-    PaymentReceiptDetailSerializer,
-    PaymentReceiptFormSerializer,
-    PaymentReceiptSerializer,
-    PurchaseBookExportSerializer,
-    PurchaseBookSerializer,
-    PurchaseDiscountSerializer,
-    PurchaseVoucherCreateSerializer,
-    PurchaseVoucherDetailSerializer,
-    PurchaseVoucherListSerializer,
-    SalesAgentSerializer,
-    SalesBookExportSerializer,
-    SalesBookSerializer,
-    SalesDiscountMinSerializer,
-    SalesDiscountSerializer,
-    SalesRowSerializer,
-    SalesVoucherAccessSerializer,
-    SalesVoucherChoiceSerializer,
-    SalesVoucherCreateSerializer,
-    SalesVoucherDetailSerializer,
-    SalesVoucherListSerializer,
-)
-
-
-class SalesVoucherViewSet(InputChoiceMixin, DeleteRows, CRULViewSet):
-    queryset = SalesVoucher.objects.all()
-    serializer_class = SalesVoucherCreateSerializer
-    model = SalesVoucher
-    row = SalesVoucherRow
-    collections = [
-        ("parties", Party, PartyMinSerializer),
-        ("units", Unit),
-        ("discounts", SalesDiscount, SalesDiscountMinSerializer),
-        ("bank_accounts", BankAccount),
-        ("tax_schemes", TaxScheme, TaxSchemeMinSerializer),
-        (
-            "items",
-            Item.objects.filter(Q(can_be_sold=True) | Q(direct_expense=True)),
-            ItemSalesSerializer,
-        ),
-    ]
-
-    filter_backends = [
-        filters.DjangoFilterBackend,
-        rf_filters.OrderingFilter,
-        rf_filters.SearchFilter,
-    ]
-
-    filterset_class = SalesVoucherFilterSet
-
-    search_fields = [
-        "voucher_no",
-        "party__name",
-        "remarks",
-        "total_amount",
-        "party__tax_registration_number",
-        "customer_name",
-        "date",
-        "address",
-        "rows__item__name",
-        "mode",
-        "bank_account__bank_name",
-        "bank_account__short_name",
-    ]
-
-    def get_collections(self, request=None):
-        sales_agent_tuple = ("sales_agents", SalesAgent)
-        if (
-            request.company.enable_sales_agents
-            and sales_agent_tuple not in self.collections
-        ):
-            # noinspection PyTypeChecker
-            self.collections.append(sales_agent_tuple)
-        return super().get_collections(request)
-
-    def get_queryset(self, **kwargs):
-        qs = super(SalesVoucherViewSet, self).get_queryset()
-        if self.action == "retrieve":
-            qs = qs.prefetch_related("rows")
-        elif self.action == "list":
-            qs = qs.select_related("party").prefetch_related(
-                Prefetch(
-                    "payment_receipts",
-                    PaymentReceipt.objects.exclude(status="Cancelled"),
-                    to_attr="receipts",
-                )
-            )
-        return qs.order_by("-date", "-voucher_no")
-
-    def get_serializer_class(self):
-        if self.request.META.get("HTTP_SECRET"):
-            return SalesVoucherAccessSerializer
-        if self.action == "choices":
-            return SalesVoucherChoiceSerializer
-        if self.action == "list":
-            return SalesVoucherListSerializer
-        return SalesVoucherCreateSerializer
-
-    def list(self, request, *args, **kwargs):
-        return super().list(request, *args, **kwargs)
-
-    def update(self, request, *args, **kwargs):
-        obj = self.get_object()
-        if obj.is_issued():
-            if not request.company.enable_sales_invoice_update:
-                raise APIException({"detail": "Issued sales invoices can't be updated"})
-            self.request.user.check_perm("SalesIssuedModify")
-        return super().update(request, *args, **kwargs)
-
-    @action(detail=True, url_path="journal-entries")
-    def journal_entries(self, request, pk):
-        sale_voucher = get_object_or_404(SalesVoucher, pk=pk)
-        journals = sale_voucher.journal_entries()
-        return Response(SalesJournalEntrySerializer(journals, many=True).data)
-
-    @action(detail=True)
-    def details(self, request, pk):
-        qs = (
-            super()
-            .get_queryset()
-            .prefetch_related(
-                Prefetch(
-                    "rows",
-                    SalesVoucherRow.objects.all()
-                    .select_related("item", "unit", "discount_obj", "tax_scheme")
-                    .order_by("pk"),
-                )
-            )
-            .prefetch_related(
-                Prefetch(
-                    "payment_receipts",
-                    PaymentReceipt.objects.exclude(status="Cancelled"),
-                    to_attr="receipts",
-                )
-            )
-            .select_related(
-                "discount_obj", "bank_account", "company__sales_setting", "party"
-            )
-        )
-        data = SalesVoucherDetailSerializer(get_object_or_404(pk=pk, queryset=qs)).data
-        data["can_update_issued"] = request.company.enable_sales_invoice_update
-        # Return available bank accounts to enable editing the mode.
-        data["available_bank_accounts"] = GenericSerializer(
-            BankAccount.objects.filter(company=request.company), many=True
-        ).data
-        return Response(data)
-
-    def get_defaults(self, request=None):
-        return {
-            "options": {
-                "fiscal_years": FiscalYearSerializer(
-                    request.company.get_fiscal_years(), many=True
-                ).data,
-                "enable_sales_agents": request.company.enable_sales_agents,
-                "enable_fifo": request.company.inventory_setting.enable_fifo,
-            },
-        }
-
-    def get_create_defaults(self, request=None):
-        data = SalesCreateSettingSerializer(request.company.sales_setting).data
-        data["options"]["voucher_no"] = get_next_voucher_no(
-            SalesVoucher, request.company_id
-        )
-        return data
-
-    def get_update_defaults(self, request=None):
-        data = SalesUpdateSettingSerializer(request.company.sales_setting).data
-        data["options"]["can_update_issued"] = (
-            request.company.enable_sales_invoice_update
-        )
-        obj = self.get_object()
-        if not obj.voucher_no:
-            data["options"]["voucher_no"] = get_next_voucher_no(
-                SalesVoucher, request.company_id
-            )
-        return data
-
-    @action(detail=True, methods=["POST"])
-    def mark_as_paid(self, request, pk):
-        sale_voucher = self.get_object()
-        try:
-            sale_voucher.mark_as_resolved(status="Paid")
-            return Response({})
-        except Exception as e:
-            raise APIException(str(e))
-
-    @action(detail=True, methods=["POST"], url_path="update-mode")
-    def update_mode(self, request, pk):
-        obj = self.get_object()
-        mode = request.data.get("mode")
-        if mode and str(mode).isdigit():
-            obj.bank_account_id = mode
-            obj.mode = "Bank Deposit"
-        else:
-            obj.mode = mode
-            obj.bank_account_id = None
-        obj.apply_transactions()
-        return Response({})
-
-    @action(detail=True, methods=["POST"])
-    def cancel(self, request, pk):
-        sales_voucher = self.get_object()
-        message = request.data.get("message")
-        if not message:
-            raise RESTValidationError(
-                {"message": "message field is required for cancelling invoice!"}
-            )
-
-        if sales_voucher.credit_notes.exists():
-            raise RESTValidationError(
-                {
-                    "message": "This sales voucher has credit notes. Please cancel them first."
-                }
-            )
-
-        # FIFO inconsistency check
-        if (
-            request.company.inventory_setting.enable_fifo
-            and not request.query_params.get("fifo_inconsistency")
-        ):
-            raise UnprocessableException(
-                detail="This may cause inconsistencies in fifo!",
-                code="fifo_inconsistency",
-            )
-
-        sales_voucher.cancel(message)
-        return Response({})
-
-    @action(detail=True, methods=["POST"], url_path="log-print")
-    def log_print(self, request, pk):
-        sale_voucher = self.get_object()
-        sale_voucher.print_count += 1
-        sale_voucher.save()
-        return Response({"print_count": sale_voucher.print_count})
-
-    @action(detail=False, url_path="by-voucher-no")
-    def by_voucher_no(self, request):
-        qs = (
-            super()
-            .get_queryset()
-            .prefetch_related(
-                Prefetch(
-                    "rows",
-                    SalesVoucherRow.objects.all().select_related(
-                        "item", "unit", "discount_obj", "tax_scheme"
-                    ),
-                )
-            )
-            .select_related("discount_obj", "bank_account")
-        )
-        return Response(
-            SalesVoucherDetailSerializer(
-                get_object_or_404(
-                    voucher_no=request.query_params.get("invoice_no"),
-                    fiscal_year_id=request.query_params.get("fiscal_year"),
-                    queryset=qs,
-                )
-            ).data
-        )
-
-    @action(detail=False)
-    def export(self, request):
-        queryset = self.filter_queryset(self.get_queryset())
-        params = [
-            ("Invoices", queryset, SalesVoucherResource),
-            (
-                "Sales Rows",
-                SalesVoucherRow.objects.filter(voucher__company_id=request.company_id),
-                SalesVoucherRowResource,
-            ),
-        ]
-        return qs_to_xls(params)
-
-
-class POSViewSet(
-    DeleteRows,
-    CompanyViewSetMixin,
-    CollectionViewSet,
-    mixins.CreateModelMixin,
-    mixins.UpdateModelMixin,
-    viewsets.GenericViewSet,
-):
-    queryset = SalesVoucher.objects.all()
-    serializer_class = SalesVoucherCreateSerializer
-    model = SalesVoucher
-    collections = [
-        ("units", Unit.objects.only("name", "short_name")),
-        (
-            "discounts",
-            SalesDiscount.objects.only("name", "type", "value"),
-            SalesDiscountMinSerializer,
-        ),
-        ("bank_accounts", BankAccount.objects.only("short_name", "bank_name")),
-        (
-            "tax_schemes",
-            TaxScheme.objects.only("name", "short_name", "rate"),
-            TaxSchemeMinSerializer,
-        ),
-    ]
-
-    def get_item_queryset(self, company_id):
-        return (
-            Item.objects.filter(can_be_sold=True, company_id=company_id)
-            .annotate(
-                sold_qty=Coalesce(
-                    Sum(
-                        "sales_rows__quantity",
-                        filter=Q(
-                            sales_rows__voucher__date__gte=timezone.now()
-                            - timedelta(days=30)
-                        ),
-                    ),
-                    0,
-                )
-            )
-            .only("name", "unit_id", "selling_price", "tax_scheme_id", "code")
-            .order_by("-sold_qty")
-        )
-
-    def get_collections(self, request=None):
-        data = super().get_collections(request)
-        qs = self.get_item_queryset(request.company_id)
-        self.paginator.page_size = settings.POS_ITEMS_SIZE
-        page = self.paginate_queryset(qs)
-        serializer = ItemPOSSerializer(page, many=True)
-        data["items"] = self.paginator.get_response_data(serializer.data)
-
-        # qs = qs[: self.POS_ITEMS_SIZE]
-        # data['items'] = {'results': ItemPOSSerializer(qs, many=True).data, 'pagination': {'page': 1, 'size': settings.POS_ITEMS_SIZE}}
-        return data
-
-    def get_create_defaults(self, request=None):
-        data = SalesCreateSettingSerializer(request.company.sales_setting).data
-        return data
-
-    def perform_create(self, serializer):
-        serializer.validated_data["company_id"] = self.request.company_id
-        if serializer.validated_data["status"] != "Draft":
-            serializer.validated_data["print_count"] = 1
-        try:
-            serializer.save()
-        except ValidationError as e:
-            raise APIException({"detail": e.messages})
-
-    def update(self, request, *args, **kwargs):
-        if self.get_object().is_issued():
-            raise APIException({"detail": "Issued POS invoices can't be updated"})
-        return super().update(request, *args, **kwargs)
-
-
-class PurchaseVoucherViewSet(InputChoiceMixin, DeleteRows, CRULViewSet):
-    serializer_class = PurchaseVoucherCreateSerializer
-    model = PurchaseVoucher
-    row = PurchaseVoucherRow
-
-    filter_backends = [
-        filters.DjangoFilterBackend,
-        rf_filters.OrderingFilter,
-        rf_filters.SearchFilter,
-    ]
-    search_fields = [
-        "voucher_no",
-        "party__name",
-        "remarks",
-        "total_amount",
-        "party__tax_registration_number",
-        "rows__item__name",
-    ]
-    filterset_class = PurchaseVoucherFilterSet
-
-    collections = (
-        ("parties", Party, PartyMinSerializer),
-        ("discounts", PurchaseDiscount, PurchaseDiscountSerializer),
-        ("units", Unit),
-        ("bank_accounts", BankAccount),
-        ("tax_schemes", TaxScheme, TaxSchemeMinSerializer),
-        ("bank_accounts", BankAccount, BankAccountSerializer),
-        (
-            "items",
-            Item.objects.filter(
-                Q(can_be_purchased=True)
-                | Q(direct_expense=True)
-                | Q(indirect_expense=True)
-                | Q(fixed_asset=True)
-            ),
-            ItemPurchaseSerializer,
-        ),
-    )
-
-    def create(self, request, *args, **kwargs):
-        voucher_no = request.data.get("voucher_no", None)
-        party_id = request.data.get("party", None)
-        fiscal_year = request.company.current_fiscal_year
-        if self.model.objects.filter(
-            voucher_no=voucher_no, party_id=party_id, fiscal_year=fiscal_year
-        ).exists():
-            raise ValidationError(
-                {
-                    "voucher_no": [
-                        "Purchase with the bill number for the chosen party already exists."
-                    ]
-                }
-            )
-        return super().create(request, *args, **kwargs)
-
-    def update(self, request, *args, **kwargs):
-        obj = self.get_object()
-        voucher_no = request.data.get("voucher_no", None)
-        party_id = request.data.get("party", None)
-        fiscal_year = request.company.current_fiscal_year
-        if (
-            self.model.objects.filter(
-                voucher_no=voucher_no, party_id=party_id, fiscal_year=fiscal_year
-            )
-            .exclude(id=obj.id)
-            .exists()
-        ):
-            raise ValidationError(
-                {
-                    "voucher_no": [
-                        "Purchase with the bill number for the chosen party already exists."
-                    ]
-                }
-            )
-        return super().update(request, *args, **kwargs)
-
-    def get_create_defaults(self, request=None):
-        return PurchaseCreateSettingSerializer(request.company.purchase_setting).data
-
-    def get_update_defaults(self, request=None):
-        data = PurchaseUpdateSettingSerializer(request.company.purchase_setting).data
-        obj = self.get_object()
-        if not obj.voucher_no:
-            data["options"]["voucher_no"] = get_next_voucher_no(
-                PurchaseVoucher, request.company_id
-            )
-        return data
-
-    def get_queryset(self, **kwargs):
-        qs = super().get_queryset()
-        if self.action == "retrieve":
-            qs = qs.prefetch_related("rows")
-        elif self.action == "list":
-            qs = qs.select_related("party")
-        return qs.order_by("-date", "-pk")
-
-    def get_serializer_class(self):
-        if self.action == "list" or self.action in ("choices",):
-            return PurchaseVoucherListSerializer
-        return PurchaseVoucherCreateSerializer
-
-    def get_defaults(self, request=None):
-        return {
-            "options": {
-                "fiscal_years": FiscalYearSerializer(
-                    request.company.get_fiscal_years(), many=True
-                ).data
-            },
-        }
-
-    @action(detail=True)
-    def details(self, request, pk):
-        qs = (
-            super()
-            .get_queryset()
-            .prefetch_related(
-                Prefetch(
-                    "rows",
-                    PurchaseVoucherRow.objects.all()
-                    .select_related("item", "unit", "discount_obj", "tax_scheme")
-                    .order_by("pk"),
-                )
-            )
-            .select_related(
-                "discount_obj", "bank_account", "company__purchase_setting", "party"
-            )
-        )
-        return Response(
-            PurchaseVoucherDetailSerializer(get_object_or_404(pk=pk, queryset=qs)).data
-        )
-
-    @action(detail=True, url_path="journal-entries")
-    def journal_entries(self, request, pk):
-        purchase_voucher = get_object_or_404(PurchaseVoucher, pk=pk)
-        journals = purchase_voucher.journal_entries()
-        return Response(SalesJournalEntrySerializer(journals, many=True).data)
-
-    @action(detail=False, url_path="by-voucher-no")
-    def by_voucher_no(self, request):
-        qs = (
-            super()
-            .get_queryset()
-            .prefetch_related(
-                Prefetch(
-                    "rows",
-                    PurchaseVoucherRow.objects.all().select_related(
-                        "item", "unit", "discount_obj", "tax_scheme"
-                    ),
-                )
-            )
-            .select_related("discount_obj", "bank_account")
-        )
-        voucher = get_object_or_404(
-            voucher_no=request.query_params.get("invoice_no"),
-            party_id=request.query_params.get("party"),
-            fiscal_year_id=request.query_params.get("fiscal_year"),
-            queryset=qs,
-        )
-
-        return Response(PurchaseVoucherDetailSerializer(voucher).data)
-
-    @action(detail=True, methods=["POST"])
-    def mark_as_paid(self, request, pk):
-        purchase_voucher = self.get_object()
-        try:
-            purchase_voucher.mark_as_resolved(status="Paid")
-            return Response({})
-        except Exception as e:
-            raise APIException(str(e))
-
-<<<<<<< HEAD
-=======
-    # TODO: Optimize and refactor
-    def update_rows(self, rows, row_id):
-        for row in rows:
-            sold_items = row.sold_items
-            quantity = sold_items.pop(str(row_id))
-            purchase_rows = PurchaseVoucherRow.objects.filter(
-                item_id=row.item_id, remaining_quantity__gt=0
-            ).order_by("voucher__date", "id")
-            for purchase_row in purchase_rows:
-                if purchase_row.remaining_quantity == quantity:
-                    purchase_row.remaining_quantity = 0
-                    purchase_row.save()
-                    if str(purchase_row.id) in sold_items.keys():
-                        sold_items[str(purchase_row.id)][0] += quantity
-                        sold_items[str(purchase_row.id)][1] = purchase_row.rate
-                    else:
-                        sold_items[str(purchase_row.id)] = [quantity, purchase_row.rate]
-                    break
-                elif purchase_row.remaining_quantity > quantity:
-                    purchase_row.remaining_quantity -= quantity
-                    purchase_row.save()
-                    if str(purchase_row.id) in sold_items.keys():
-                        sold_items[str(purchase_row.id)][0] += quantity
-                        sold_items[str(purchase_row.id)][1] = purchase_row.rate
-                    else:
-                        sold_items[str(purchase_row.id)] = [quantity, purchase_row.rate]
-                    break
-                else:
-                    quantity -= purchase_row.remaining_quantity
-                    if str(purchase_row.id) in sold_items.keys():
-                        sold_items[str(purchase_row.id)][0] += (
-                            purchase_row.remaining_quantity
-                        )
-                        sold_items[str(purchase_row.id)][1] = purchase_row.rate
-                    else:
-                        sold_items[str(purchase_row.id)] = [
-                            purchase_row.remaining_quantity,
-                            purchase_row.rate,
-                        ]
-                    purchase_row.remaining_quantity = 0
-                    purchase_row.save()
-            row.sold_items = sold_items
-            row.save()
-
-    def fifo_update_sales_rows(self, purchase_voucher):
-        rows = purchase_voucher.rows.select_related("item").all()
-
-        for row in rows:
-            if row.item.track_inventory:
-                row.remaining_quantity = 0
-                row.save()
-
-                # Update sales rows
-                sales_voucher_rows = SalesVoucherRow.objects.filter(
-                    sold_items__has_key=str(row.id)
-                )
-                self.update_rows(sales_voucher_rows, row.id)
-
-                # Update challan rows
-                challan_rows = ChallanRow.objects.filter(
-                    sold_items__has_key=str(row.id)
-                )
-                self.update_rows(challan_rows, row.id)
-
->>>>>>> 4b0fe0a8
-    @action(detail=True, methods=["POST"])
-    def cancel(self, request, pk):
-        purchase_voucher = self.get_object()
-        message = request.data.get("message")
-        if not message:
-            raise RESTValidationError(
-                {"message": "message field is required for cancelling invoice!"}
-            )
-
-        if purchase_voucher.debit_notes.exists():
-            raise RESTValidationError(
-                {
-                    "message": "This purchase voucher has debit notes. Please cancel them first."
-                }
-            )
-
-        # FIFO inconsistency check
-        if (
-            request.company.inventory_setting.enable_fifo
-            and not request.query_params.get("fifo_inconsistency")
-        ):
-            raise UnprocessableException(
-                detail="This may cause inconsistencies in fifo!",
-                code="fifo_inconsistency",
-            )
-
-        # Negative stock check
-        if (
-            request.company.inventory_setting.enable_negative_stock_check
-            and not request.query_params.get("negative_stock")
-        ):
-            if purchase_voucher.rows.filter(
-                item__account__current_balance__lt=0
-            ).count():
-                raise UnprocessableException(
-                    detail="Negative Stock Warning!", code="negative_stock"
-                )
-
-        purchase_voucher.cancel()
-        return Response({})
-
-    @action(detail=False)
-    def export(self, request):
-        queryset = self.filter_queryset(self.get_queryset())
-        params = [
-            ("Invoices", queryset, PurchaseVoucherResource),
-            (
-                "Purchase Rows",
-                PurchaseVoucherRow.objects.filter(
-                    voucher__company_id=request.company_id
-                ),
-                PurchaseVoucherRowResource,
-            ),
-        ]
-        return qs_to_xls(params)
-
-
-class CreditNoteViewSet(DeleteRows, CRULViewSet):
-    serializer_class = CreditNoteCreateSerializer
-    model = CreditNote
-    row = CreditNoteRow
-
-    filter_backends = [
-        filters.DjangoFilterBackend,
-        rf_filters.OrderingFilter,
-        rf_filters.SearchFilter,
-    ]
-    search_fields = [
-        "voucher_no",
-        "party__name",
-        "remarks",
-        "total_amount",
-        "party__tax_registration_number",
-        "rows__item__name",
-    ]
-    filterset_class = CreditNoteFilterSet
-
-    collections = (
-        ("discounts", SalesDiscount, SalesDiscountSerializer),
-        ("units", Unit),
-        ("bank_accounts", BankAccount),
-        ("tax_schemes", TaxScheme, TaxSchemeMinSerializer),
-        ("bank_accounts", BankAccount, BankAccountSerializer),
-        ("items", Item.objects.filter(can_be_sold=True), ItemSalesSerializer),
-    )
-
-    def get_queryset(self):
-        qs = super().get_queryset()
-        if self.action == "retrieve":
-            qs = qs.prefetch_related("rows")
-        elif self.action == "list":
-            qs = qs.select_related("party")
-        return qs.order_by("-id")
-
-    def update(self, request, *args, **kwargs):
-        obj = self.get_object()
-        if obj.is_issued():
-            if not request.company.enable_credit_note_update:
-                raise APIException({"detail": "Issued credit notes can't be updated"})
-            self.request.user.check_perm("CreditNoteIssuedModify")
-        return super().update(request, *args, **kwargs)
-
-    def get_serializer_class(self):
-        if self.action == "list":
-            return CreditNoteListSerializer
-        if self.action == "retrieve":
-            return CreditNoteDetailSerializer
-        return CreditNoteCreateSerializer
-
-    def get_defaults(self, request=None):
-        data = {
-            "options": {
-                "fiscal_years": FiscalYearSerializer(
-                    request.company.get_fiscal_years(), many=True
-                ).data
-            },
-            "fields": {"can_update_issued": request.company.enable_credit_note_update},
-        }
-        return data
-
-    def get_create_defaults(self, request=None):
-        options = SalesCreateSettingSerializer(request.company.sales_setting).data
-        options["voucher_no"] = get_next_voucher_no(CreditNote, request.company_id)
-        return {"options": options}
-
-    def get_update_defaults(self, request=None):
-        options = SalesUpdateSettingSerializer(request.company.sales_setting).data
-
-        obj = self.get_object()
-        invoice_objs = []
-        for inv in obj.invoices.all():
-            invoice_objs.append({"id": inv.id, "voucher_no": inv.voucher_no})
-        options["sales_invoice_objs"] = invoice_objs
-        if not obj.voucher_no:
-            options["voucher_no"] = get_next_voucher_no(
-                SalesVoucher, request.company_id
-            )
-
-        return {"options": options}
-
-    @action(detail=True)
-    def details(self, request, pk):
-        qs = (
-            super()
-            .get_queryset()
-            .prefetch_related(
-                "invoices",
-                Prefetch(
-                    "rows",
-                    CreditNoteRow.objects.all()
-                    .select_related("item", "unit", "discount_obj", "tax_scheme")
-                    .order_by("pk"),
-                ),
-            )
-            .select_related("discount_obj", "bank_account", "party")
-        )
-        data = CreditNoteDetailSerializer(get_object_or_404(pk=pk, queryset=qs)).data
-        data["can_update_issued"] = request.company.enable_credit_note_update
-        return Response(data)
-
-    @action(detail=True, methods=["POST"])
-    def mark_as_resolved(self, request, pk):
-        obj = self.get_object()
-        try:
-            obj.mark_as_resolved()
-            return Response({})
-        except Exception as e:
-            raise APIException(str(e))
-
-    @action(detail=True, methods=["POST"])
-    def cancel(self, request, pk):
-        # FIFO inconsistency check
-        if (
-            request.company.inventory_setting.enable_fifo
-            and not request.query_params.get("fifo_inconsistency")
-        ):
-            raise UnprocessableException(
-                detail="This may cause inconsistencies in fifo!",
-                code="fifo_inconsistency",
-            )
-
-        obj = self.get_object()
-        try:
-            obj.cancel()
-            return Response({})
-        except Exception as e:
-            raise APIException(str(e))
-
-    @action(detail=True, methods=["POST"], url_path="log-print")
-    def log_print(self, request, pk):
-        obj = self.get_object()
-        obj.print_count += 1
-        obj.save()
-        return Response({"print_count": obj.print_count})
-
-    @action(detail=True, url_path="journal-entries")
-    def journal_entries(self, request, pk):
-        credit_note = get_object_or_404(CreditNote, pk=pk)
-        journals = credit_note.journal_entries()
-        return Response(JournalEntriesSerializer(journals, many=True).data)
-
-    @action(detail=False)
-    def export(self, request):
-        params = [
-            ("Invoices", self.get_queryset(), CreditNoteResource),
-            (
-                "Credit Note Rows",
-                CreditNoteRow.objects.filter(voucher__company_id=request.company_id),
-                CreditNoteRowResource,
-            ),
-        ]
-        return qs_to_xls(params)
-
-
-class DebitNoteViewSet(DeleteRows, CRULViewSet):
-    serializer_class = DebitNoteCreateSerializer
-    model = DebitNote
-    row = DebitNoteRow
-
-    filter_backends = [
-        filters.DjangoFilterBackend,
-        rf_filters.OrderingFilter,
-        rf_filters.SearchFilter,
-    ]
-    search_fields = [
-        "voucher_no",
-        "party__name",
-        "remarks",
-        "total_amount",
-        "party__tax_registration_number",
-        "rows__item__name",
-    ]
-    filterset_class = DebitNoteFilterSet
-
-    collections = (
-        ("discounts", PurchaseDiscount, PurchaseDiscountSerializer),
-        ("units", Unit),
-        ("bank_accounts", BankAccount),
-        ("tax_schemes", TaxScheme, TaxSchemeMinSerializer),
-        ("bank_accounts", BankAccount, BankAccountSerializer),
-        (
-            "items",
-            Item.objects.filter(
-                Q(can_be_purchased=True)
-                | Q(direct_expense=True)
-                | Q(indirect_expense=True)
-                | Q(fixed_asset=True)
-            ),
-            ItemPurchaseSerializer,
-        ),
-    )
-
-    def get_queryset(self):
-        qs = super().get_queryset()
-        if self.action == "retrieve":
-            qs = qs.prefetch_related("rows")
-        elif self.action == "list":
-            qs = qs.select_related("party")
-        return qs.order_by("-id")
-
-    def update(self, request, *args, **kwargs):
-        obj = self.get_object()
-        if obj.is_issued():
-            if not request.company.enable_credit_note_update:
-                raise APIException({"detail": "Issued debit notes can't be updated"})
-            self.request.user.check_perm("DebitNoteIssuedModify")
-        return super().update(request, *args, **kwargs)
-
-    def get_serializer_class(self):
-        if self.action == "list":
-            return DebitNoteListSerializer
-        elif self.action == "retrieve":
-            return DebitNoteDetailSerializer
-        return DebitNoteCreateSerializer
-
-    def get_defaults(self, request=None):
-        data = {
-            "options": {
-                "fiscal_years": FiscalYearSerializer(
-                    request.company.get_fiscal_years(), many=True
-                ).data
-            },
-            "fields": {"can_update_issued": request.company.enable_debit_note_update},
-        }
-        return data
-
-    def get_create_defaults(self, request=None):
-        options = PurchaseCreateSettingSerializer(request.company.purchase_setting).data
-        options["voucher_no"] = get_next_voucher_no(DebitNote, request.company_id)
-        return {"options": options}
-
-    def get_update_defaults(self, request=None):
-        options = PurchaseUpdateSettingSerializer(request.company.purchase_setting).data
-        obj = self.get_object()
-        invoice_objs = []
-        for inv in obj.invoices.all():
-            invoice_objs.append({"id": inv.id, "voucher_no": inv.voucher_no})
-        options["purchase_invoice_objs"] = invoice_objs
-
-        if not obj.voucher_no:
-            options["voucher_no"] = get_next_voucher_no(
-                PurchaseVoucher, request.company_id
-            )
-        return {"options": options}
-
-    @action(detail=True)
-    def details(self, request, pk):
-        qs = (
-            super()
-            .get_queryset()
-            .prefetch_related(
-                Prefetch(
-                    "rows",
-                    DebitNoteRow.objects.all()
-                    .select_related("item", "unit", "discount_obj", "tax_scheme")
-                    .order_by("pk"),
-                )
-            )
-            .select_related("discount_obj", "bank_account", "party")
-        )
-        data = DebitNoteDetailSerializer(get_object_or_404(pk=pk, queryset=qs)).data
-        data["can_update_issued"] = request.company.enable_debit_note_update
-        return Response(data)
-
-    @action(detail=True, methods=["POST"])
-    def mark_as_resolved(self, request, pk):
-        obj = self.get_object()
-        try:
-            obj.mark_as_resolved()
-            return Response({})
-        except Exception as e:
-            raise APIException(str(e))
-
-    @action(detail=True, methods=["POST"])
-    def cancel(self, request, pk):
-        if (
-            request.company.inventory_setting.enable_fifo
-            and not request.query_params.get("fifo_inconsistency")
-        ):
-            raise UnprocessableException(
-                detail="This may cause inconsistencies in fifo!",
-                code="fifo_inconsistency",
-            )
-
-        obj = self.get_object()
-        try:
-            obj.cancel()
-            return Response({})
-        except Exception as e:
-            raise APIException(str(e))
-
-    @action(detail=True, methods=["POST"], url_path="log-print")
-    def log_print(self, request, pk):
-        obj = self.get_object()
-        obj.print_count += 1
-        obj.save()
-        return Response({"print_count": obj.print_count})
-
-    @action(detail=True, url_path="journal-entries")
-    def journal_entries(self, request, pk):
-        debit_note = get_object_or_404(DebitNote, pk=pk)
-        journals = debit_note.journal_entries()
-        return Response(JournalEntriesSerializer(journals, many=True).data)
-
-    @action(detail=False)
-    def export(self, request):
-        queryset = self.filter_queryset(self.get_queryset())
-        params = [
-            ("Invoices", queryset, DebitNoteResource),
-            (
-                "Debit Note Rows",
-                DebitNoteRow.objects.filter(voucher__company_id=request.company_id),
-                DebitNoteRowResource,
-            ),
-        ]
-        return qs_to_xls(params)
-
-
-class JournalVoucherViewSet(DeleteRows, CRULViewSet):
-    queryset = JournalVoucher.objects.all()
-    serializer_class = JournalVoucherCreateSerializer
-    model = JournalVoucher
-    row = JournalVoucherRow
-    # filter_backends = [filters.DjangoFilterBackend, rf_filters.OrderingFilter, rf_filters.SearchFilter,]
-    filter_backends = [
-        filters.DjangoFilterBackend,
-        rf_filters.OrderingFilter,
-        rf_filters.SearchFilter,
-    ]
-
-    search_fields = [
-        "voucher_no",
-        "narration",
-    ]
-    filterset_class = JournalVoucherFilterSet
-
-    collections = (("accounts", Account, AccountSerializer),)
-
-    def get_queryset(self, **kwargs):
-        qs = super().get_queryset()
-        if self.action != "list":
-            qs = qs.prefetch_related(
-                Prefetch(
-                    "rows",
-                    JournalVoucherRow.objects.order_by("-type", "id").select_related(
-                        "account"
-                    ),
-                )
-            )
-        return qs.order_by("-pk")
-
-    def get_serializer_class(self):
-        if self.action == "list":
-            return JournalVoucherListSerializer
-        elif self.action == "retrieve":
-            return JournalVoucherDetailSerializer
-        return JournalVoucherCreateSerializer
-
-    def get_create_defaults(self, request=None):
-        voucher_no = get_next_voucher_no(JournalVoucher, request.company_id)
-        data = {
-            "fields": {
-                "voucher_no": voucher_no,
-            }
-        }
-        return data
-
-    @action(detail=False)
-    def get_next_no(self, request):
-        voucher_no = get_next_voucher_no(JournalVoucher, request.company_id)
-        return Response({"voucher_no": voucher_no})
-
-    @action(detail=True, methods=["POST"])
-    def cancel(self, request, pk):
-        # FIFO inconsistency check
-        if (
-            request.company.inventory_setting.enable_fifo
-            and not request.query_params.get("fifo_inconsistency")
-        ):
-            raise UnprocessableException(
-                detail="This may cause inconsistencies in fifo!",
-                code="fifo_inconsistency",
-            )
-
-        obj = self.get_object()
-        try:
-            obj.cancel(reason=request.data.get("message"))
-            return Response({})
-        except Exception as e:
-            raise APIException(str(e))
-
-
-class InvoiceDesignViewSet(CRULViewSet):
-    queryset = InvoiceDesign.objects.all()
-    serializer_class = InvoiceDesignSerializer
-
-    def update(self, request, *args, **kwargs):
-        instance = self.get_object()
-        request.data._mutable = True
-        design = request.data.pop("design", None)
-        serializer = InvoiceDesignSerializer(instance, data=request.data, partial=True)
-        serializer.is_valid(raise_exception=True)
-        serializer.save(**serializer.validated_data)
-        if "design" in request.FILES:
-            instance.refresh_from_db()
-            instance.design = request.FILES.get("design")
-            instance.save()
-        return Response(serializer.validated_data)
-
-    @action(detail=True)
-    def company_invoice(self, request, pk):
-        data = {}
-        try:
-            invoice = InvoiceDesign.objects.get(company_id=pk)
-            data = self.serializer_class(invoice).data
-        except InvoiceDesign.DoesNotExist:
-            pass
-        return Response(data)
-
-
-class SalesDiscountViewSet(InputChoiceMixin, CRULViewSet):
-    serializer_class = SalesDiscountSerializer
-
-    filter_backends = [
-        filters.DjangoFilterBackend,
-        rf_filters.OrderingFilter,
-        rf_filters.SearchFilter,
-    ]
-    search_fields = [
-        "name",
-    ]
-    filterset_class = SalesDiscountFilterSet
-
-
-class PurchaseDiscountViewSet(InputChoiceMixin, CRULViewSet):
-    serializer_class = PurchaseDiscountSerializer
-
-    filter_backends = [
-        filters.DjangoFilterBackend,
-        rf_filters.OrderingFilter,
-        rf_filters.SearchFilter,
-    ]
-    search_fields = [
-        "name",
-    ]
-    filterset_class = PurchaseDiscountFilterSet
-
-
-class SalesBookViewSet(
-    CompanyViewSetMixin, mixins.ListModelMixin, viewsets.GenericViewSet
-):
-    serializer_class = SalesBookSerializer
-    filter_backends = (filters.DjangoFilterBackend,)
-    filterset_class = SalesVoucherFilterSet
-
-    def get_queryset(self, **kwargs):
-        qs = (
-            super()
-            .get_queryset()
-            .filter(
-                company_id=self.request.company_id,
-                status__in=["Issued", "Paid", "Partially Paid"],
-            )
-            .prefetch_related(
-                Prefetch(
-                    "rows",
-                    SalesVoucherRow.objects.select_related(
-                        "discount_obj", "tax_scheme"
-                    ),
-                )
-            )
-            .select_related("discount_obj", "party")
-        )
-        return qs.order_by("-date", "-voucher_no")
-
-    def list(self, request, *args, **kwargs):
-        queryset = self.filter_queryset(self.get_queryset())
-
-        page = self.paginate_queryset(queryset)
-        serializer = self.get_serializer(page, many=True)
-        data = serializer.data
-
-        is_filtered = any(
-            x in self.request.query_params if self.request.query_params.get(x) else None
-            for x in self.filterset_class.base_filters.keys()
-        )
-
-        if is_filtered:
-            aggregate = queryset.aggregate(
-                total__amount=Sum(
-                    "total_amount"
-                ),  # couldn't use total_amount and total__amount is humanized as total_amount in fe
-                total_meta_discount=Sum("meta_discount"),
-                total_meta_tax=Sum("meta_tax"),
-                total_meta_taxable=Sum("meta_taxable"),
-                total_meta_non_taxable=Sum("meta_non_taxable"),
-                total_export=Sum(Case(When(is_export=True, then=F("total_amount")))),
-            )
-            self.paginator.aggregate = aggregate
-
-        return self.get_paginated_response(data)
-
-    @action(detail=False)
-    def export(self, request):
-        if self.is_filtered_by_date():
-            input_stream_path = os.path.join(
-                settings.BASE_DIR,
-                "awecount/store/spreadsheet_templates/np/sales-book.xlsx",
-            )
-            input_stream = open(input_stream_path, "rb")
-            wb = openpyxl.load_workbook(input_stream)
-            ws = wb.active
-            # TODO Optimization: Check if queryset can be optimized
-            qs = (
-                super()
-                .get_queryset()
-                .filter(
-                    company_id=self.request.company_id,
-                    status__in=["Issued", "Paid", "Partially Paid", "Cancelled"],
-                )
-                .select_related("discount_obj", "party")
-                .order_by("date", "voucher_no")
-            )
-            queryset = self.filter_queryset(qs).annotate(
-                total_quantity=Sum("rows__quantity")
-            )
-            serializer = SalesBookExportSerializer(queryset, many=True)
-            data = serializer.data
-
-            for idx, row in enumerate(data):
-                ws.cell(
-                    column=1,
-                    row=idx + 7,
-                    value=ad2bs_str(row.get("date")).replace("-", "."),
-                )
-                ws.cell(column=2, row=idx + 7, value=row.get("voucher_no"))
-                if row.get("status") == "Cancelled":
-                    ws.cell(column=3, row=idx + 7, value="Cancelled")
-                    ws.cell(column=5, row=idx + 7, value="0")
-                    ws.cell(column=6, row=idx + 7, value="0")
-                    ws.cell(column=7, row=idx + 7, value="0")
-                    ws.cell(column=8, row=idx + 7, value="0")
-                else:
-                    taxable = row.get("voucher_meta").get("taxable")
-                    non_taxable = row.get("voucher_meta").get("non_taxable")
-                    ws.cell(column=5, row=idx + 7, value=taxable + non_taxable)
-                    ws.cell(column=6, row=idx + 7, value=non_taxable)
-                    ws.cell(column=7, row=idx + 7, value=taxable)
-                    ws.cell(
-                        column=8, row=idx + 7, value=row.get("voucher_meta").get("tax")
-                    )
-                    ws.cell(column=3, row=idx + 7, value=row.get("buyers_name"))
-                    ws.cell(column=4, row=idx + 7, value=row.get("buyers_pan"))
-
-                if row.get("is_export"):
-                    ws.cell(column=9, row=idx + 7, value=row.get("grand_total"))
-
-            years = [
-                ad2bs(self.request.query_params.get("start_date"))[0],
-                ad2bs(self.request.query_params.get("end_date"))[0],
-            ]
-            years.sort()
-            year_str = "/".join(set([str(year) for year in years]))
-
-            ws.cell(
-                column=1,
-                row=4,
-                value="करदाता दर्ता नं (PAN) : {}        करदाताको नाम: {}         साल    {}      कर अवधि: {} -{}".format(
-                    self.request.company.tax_registration_number,
-                    self.request.company.name,
-                    year_str,
-                    ad2bs_str(self.request.query_params.get("start_date")).replace(
-                        "-", "."
-                    ),
-                    ad2bs_str(self.request.query_params.get("end_date")).replace(
-                        "-", "."
-                    ),
-                ),
-            )
-
-            response = HttpResponse(
-                save_virtual_workbook(wb), content_type="application/vnd.ms-excel"
-            )
-            filename = "{}_{}.xlsx".format("sales-book" + "_", datetime.today().date())
-            response["Content-Disposition"] = 'attachment; filename="{}"'.format(
-                filename
-            )
-            return response
-
-
-class SalesRowViewSet(CompanyViewSetMixin, viewsets.GenericViewSet):
-    serializer_class = SalesRowSerializer
-    filter_backends = [
-        filters.DjangoFilterBackend,
-        rf_filters.OrderingFilter,
-        rf_filters.SearchFilter,
-    ]
-    filterset_class = SalesRowFilterSet
-
-    search_fields = [
-        "voucher__sales_agent__name",
-        "voucher__party__name",
-        "voucher__party__name",
-        "voucher__party__tax_registration_number",
-        "item__name",
-    ]
-
-    def get_queryset(self, **kwargs):
-        qs = SalesVoucherRow.objects.filter(
-            voucher__company_id=self.request.company_id
-        ).select_related("item", "voucher__party")
-        return qs.order_by("-pk")
-
-    def list(self, request, *args, **kwargs):
-        queryset = self.filter_queryset(self.get_queryset())
-
-        page = self.paginate_queryset(queryset)
-        serializer = self.get_serializer(page, many=True)
-        data = serializer.data
-
-        is_filtered = any(
-            x in self.request.query_params if self.request.query_params.get(x) else None
-            for x in self.filterset_class.base_filters.keys()
-        )
-        if is_filtered:
-            aggregate = queryset.aggregate(
-                Sum("quantity"),
-                Sum("discount_amount"),
-                Sum("tax_amount"),
-                Sum("net_amount"),
-                Avg("rate"),
-                Count("item", distinct=True),
-                Count("voucher", distinct=True),
-                Count("voucher__party", distinct=True),
-                Count("voucher__sales_agent", distinct=True),
-            )
-            self.paginator.aggregate = aggregate
-        return self.get_paginated_response(data)
-
-    @action(detail=False, url_path="by-category")
-    def by_category(self, request):
-        start_date = request.query_params.get("start_date", None)
-        end_date = request.query_params.get("end_date", None)
-        qs = self.get_queryset()
-        if start_date:
-            qs = qs.filter(voucher__date__gte=start_date)
-        if end_date:
-            qs = qs.filter(voucher__date__lte=end_date)
-        qs = (
-            qs.values("item__category", "item__category__name")
-            .annotate(
-                quantity=Sum("quantity"),
-                discount_amount=Sum("discount_amount"),
-                tax_amount=Sum("tax_amount"),
-                net_amount=Sum("net_amount"),
-            )
-            .order_by("-net_amount")
-        )
-        return Response(qs)
-
-
-class PurchaseBookViewSet(
-    CompanyViewSetMixin, mixins.ListModelMixin, viewsets.GenericViewSet
-):
-    serializer_class = PurchaseBookSerializer
-    filter_backends = (filters.DjangoFilterBackend,)
-    filterset_class = PurchaseVoucherFilterSet
-
-    def get_queryset(self, **kwargs):
-        qs = (
-            super()
-            .get_queryset()
-            .filter(Q(rows__item__can_be_sold=True) | Q(meta_tax__gt=0))
-            .filter(
-                company_id=self.request.company_id,
-                status__in=["Issued", "Paid", "Partially Paid"],
-            )
-            .prefetch_related(
-                Prefetch(
-                    "rows",
-                    PurchaseVoucherRow.objects.all().select_related(
-                        "discount_obj", "tax_scheme"
-                    ),
-                )
-            )
-            .select_related("discount_obj", "party")
-        )
-        return qs.distinct().order_by("-date", "-pk")
-
-    def list(self, request, *args, **kwargs):
-        queryset = self.filter_queryset(self.get_queryset())
-
-        page = self.paginate_queryset(queryset)
-        serializer = self.get_serializer(page, many=True)
-        data = serializer.data
-
-        is_filtered = any(
-            x in self.request.query_params if self.request.query_params.get(x) else None
-            for x in self.filterset_class.base_filters.keys()
-        )
-
-        if is_filtered:
-            aggregate = queryset.aggregate(
-                total_amount=Sum("total_amount"),
-                total_meta_discount=Sum("meta_discount"),
-                total_meta_tax=Sum("meta_tax"),
-                total_meta_taxable=Sum("meta_taxable"),
-                total_meta_non_taxable=Sum("meta_non_taxable"),
-                # total_import=Sum(Case(When(is_import=True, then=F('total_amount'))))
-            )
-            self.paginator.aggregate = aggregate
-
-        return self.get_paginated_response(data)
-
-    @action(detail=False)
-    def export(self, request):
-        if self.is_filtered_by_date():
-            input_stream_path = os.path.join(
-                settings.BASE_DIR,
-                "awecount/store/spreadsheet_templates/np/purchase-book.xlsx",
-            )
-            input_stream = open(input_stream_path, "rb")
-            wb = openpyxl.load_workbook(input_stream)
-            ws = wb.active
-            qs = (
-                super()
-                .get_queryset()
-                .filter(
-                    company_id=self.request.company_id,
-                    status__in=["Issued", "Paid", "Partially Paid"],
-                )
-                .select_related("discount_obj", "party")
-                .order_by("date", "voucher_no")
-            )
-            queryset = self.filter_queryset(qs).annotate(
-                total_quantity=Sum("rows__quantity")
-            )
-            serializer = PurchaseBookExportSerializer(queryset, many=True)
-            data = serializer.data
-
-            for idx, row in enumerate(data):
-                taxable = row.get("voucher_meta").get("taxable")
-                non_taxable = row.get("voucher_meta").get("non_taxable")
-                ws.cell(
-                    column=1,
-                    row=idx + 7,
-                    value=ad2bs_str(row.get("date")).replace("-", "."),
-                )
-                ws.cell(column=2, row=idx + 7, value=row.get("voucher_no"))
-                ws.cell(column=4, row=idx + 7, value=row.get("party_name"))
-                ws.cell(column=5, row=idx + 7, value=row.get("tax_registration_number"))
-                ws.cell(column=6, row=idx + 7, value=taxable + non_taxable)
-                ws.cell(column=7, row=idx + 7, value=non_taxable)
-                ws.cell(column=8, row=idx + 7, value=taxable)
-                ws.cell(
-                    column=9, row=idx + 7, value=row.get("voucher_meta").get("tax")
-                )
-
-            years = [
-                ad2bs(self.request.query_params.get("start_date"))[0],
-                ad2bs(self.request.query_params.get("end_date"))[0],
-            ]
-            years.sort()
-            year_str = "/".join(set([str(year) for year in years]))
-
-            ws.cell(
-                column=1,
-                row=4,
-                value="करदाता दर्ता नं (PAN) : {}        करदाताको नाम: {}         साल    {}      कर अवधि: {} -{}".format(
-                    self.request.company.tax_registration_number,
-                    self.request.company.name,
-                    year_str,
-                    ad2bs_str(self.request.query_params.get("start_date")).replace(
-                        "-", "."
-                    ),
-                    ad2bs_str(self.request.query_params.get("end_date")).replace(
-                        "-", "."
-                    ),
-                ),
-            )
-
-            response = HttpResponse(
-                save_virtual_workbook(wb), content_type="application/vnd.ms-excel"
-            )
-            filename = "{}_{}.xlsx".format(
-                "purchase-book" + "_", datetime.today().date()
-            )
-            response["Content-Disposition"] = 'attachment; filename="{}"'.format(
-                filename
-            )
-            return response
-
-
-class SalesAgentViewSet(InputChoiceMixin, CRULViewSet):
-    serializer_class = SalesAgentSerializer
-
-
-class PurchaseSettingsViewSet(CRULViewSet):
-    serializer_class = PurchaseSettingCreateSerializer
-    collections = (("bank_accounts", BankAccount),)
-
-    def get_defaults(self, request=None):
-        p_setting = self.request.company.purchase_setting
-
-        data = {"fields": PurchaseSettingSerializer(p_setting).data}
-        return data
-
-    def update(self, request, *args, **kwargs):
-        instance = self.get_object()
-        update_data = request.data
-        if not update_data["enable_item_rate_change_alert"]:
-            update_data.pop("rate_change_alert_emails")
-            instance.update(update_data)
-        return super().update(request, *args, **kwargs)
-
-
-class SalesSettingsViewSet(CRULViewSet):
-    serializer_class = SalesSettingCreateSerializer
-    collections = (("bank_accounts", BankAccount),)
-
-    def get_defaults(self, request=None):
-        s_setting = self.request.company.sales_setting
-
-        data = {
-            "fields": SalesSettingsSerializer(
-                s_setting, context={"request": request}
-            ).data
-        }
-        return data
-
-
-class PaymentReceiptViewSet(CRULViewSet):
-    serializer_class = PaymentReceiptFormSerializer
-    filter_backends = [
-        filters.DjangoFilterBackend,
-        rf_filters.OrderingFilter,
-        rf_filters.SearchFilter,
-    ]
-    queryset = PaymentReceipt.objects.all()
-    search_fields = ["party__name", "amount", "cheque_deposit__cheque_number"]
-
-    filterset_class = PaymentReceiptFilterSet
-    collections = (("bank_accounts", BankAccount),)
-
-    def get_queryset(self):
-        qs = super().get_queryset()
-        if self.action == "list":
-            qs = qs.select_related("party")
-        return qs.order_by("-date", "-id")
-
-    def get_serializer_class(self):
-        if self.action == "list":
-            return PaymentReceiptSerializer
-        return PaymentReceiptFormSerializer
-
-    def get_defaults(self, request=None):
-        data = {
-            "options": {
-                "fiscal_years": FiscalYearSerializer(
-                    request.company.get_fiscal_years(), many=True
-                ).data
-            }
-        }
-        return data
-
-    @action(detail=True, methods=["POST"])
-    def mark_as_cleared(self, request, pk):
-        obj = self.get_object()
-        obj.clear()
-        return Response({})
-
-    @action(detail=True, methods=["POST"])
-    def cancel(self, request, pk):
-        obj = self.get_object()
-        obj.cancel()
-        return Response({})
-
-    @action(detail=True)
-    def details(self, request, pk):
-        qs = (
-            super()
-            .get_queryset()
-            .select_related("bank_account", "cheque_deposit", "party")
-        )
-        data = PaymentReceiptDetailSerializer(
-            get_object_or_404(pk=pk, queryset=qs)
-        ).data
-        return Response(data)
-
-    @action(detail=False, url_path="fetch-invoice")
-    def fetch_invoice(self, request):
-        qs = SalesVoucher.objects.filter(company_id=request.company_id).select_related(
-            "party"
-        )
-        invoice = get_object_or_404(
-            voucher_no=request.query_params.get("invoice_no"),
-            fiscal_year_id=request.query_params.get("fiscal_year"),
-            queryset=qs,
-        )
-        if invoice.status == "Paid":
-            return Response(
-                {"detail": "Invoice has already been paid for!"}, status=400
-            )
-        if invoice.status == "Cancelled":
-            return Response(
-                {"detail": "Invoice has already been canceled!"}, status=400
-            )
-        if not invoice.party_id:
-            return Response(
-                {"detail": "Requested invoice isn't for a party!"}, status=400
-            )
-        data = {
-            "id": invoice.id,
-            "voucher_no": invoice.voucher_no,
-            "party_id": invoice.party_id,
-            "party_name": invoice.party.name,
-            "amount": invoice.total_amount,
-            "taxable": invoice.get_voucher_meta().get("taxable") or 0,
-        }
-        return Response(data)
-
-    @action(detail=True, url_path="journal-entries")
-    def journal_entries(self, request, pk):
-        obj = get_object_or_404(self.get_queryset(), pk=pk)
-        journals = obj.journal_entries()
-        return Response(JournalEntriesSerializer(journals, many=True).data)
-
-    @action(detail=False, url_path="collection-report")
-    def collection_report(self, request):
-        start_date = request.GET.get("start_date")
-        end_date = request.GET.get("end_date")
-
-        if not (start_date and end_date):
-            raise ValidationError("Start and end dates are required.")
-
-        qs = PaymentReceipt.objects.filter(
-            company=request.company, status__in=["Cleared"]
-        ).filter(date__gte=start_date, date__lte=end_date)
-
-        excluded_ids = (
-            qs.annotate(cnt=Count("invoices__sales_agent_id", distinct=True))
-            .filter(cnt__gte=2)
-            .values_list("id", flat=True)
-        )
-        excluded_sum = (
-            qs.filter(id__in=excluded_ids).aggregate(Sum("amount")).get("amount__sum")
-        )
-
-        included = qs.exclude(id__in=excluded_ids)
-
-        # values = included.values('invoices__sales_agent_id', 'invoices__sales_agent__name').annotate(
-        #     total_amount=DistinctSum('amount'))
-
-        values = (
-            included.distinct()
-            .values("invoices__sales_agent_id", "invoices__sales_agent__name")
-            .annotate(total_amount=Sum("amount"))
-        )
-
-        return Response(
-            {
-                "values": values,
-                "total": values.aggregate(Sum("amount")).get("amount__sum"),
-                "excluded": excluded_ids,
-                "excluded_sum": excluded_sum,
-            }
-        )
-
-    def list(self, request, *args, **kwargs):
-        queryset = self.filter_queryset(
-            self.get_queryset().prefetch_related("invoices")
-        )
-        page = self.paginate_queryset(queryset.distinct())
-        serializer = self.get_serializer(page, many=True)
-        data = serializer.data
-
-        is_filtered = any(
-            x in self.request.query_params if self.request.query_params.get(x) else None
-            for x in self.filterset_class.base_filters.keys()
-        )
-        if is_filtered:
-            aggregate = queryset.aggregate(Sum("amount"), Sum("tds_amount"))
-            aggregate["invoices"] = queryset.aggregate(
-                Count("invoices", distinct=True)
-            ).get("invoices__count")
-            self.paginator.aggregate = aggregate
-
-        return self.get_paginated_response(data)
-
-
-class ChallanViewSet(InputChoiceMixin, DeleteRows, CRULViewSet):
-    queryset = Challan.objects.all()
-    serializer_class = ChallanCreateSerializer
-    model = Challan
-    row = ChallanRow
-    collections = [
-        ("parties", Party, PartyMinSerializer),
-        ("units", Unit),
-        (
-            "items",
-            Item.objects.filter(can_be_sold=True, track_inventory=True),
-            ItemSalesSerializer,
-        ),
-    ]
-
-    filter_backends = [
-        filters.DjangoFilterBackend,
-        rf_filters.OrderingFilter,
-        rf_filters.SearchFilter,
-    ]
-
-    filterset_class = ChallanFilterSet
-
-    search_fields = [
-        "voucher_no",
-        "party__name",
-        "remarks",
-        "party__tax_registration_number",
-        "customer_name",
-        "rows__item__name",
-    ]
-
-    def get_collections(self, request=None):
-        sales_agent_tuple = ("sales_agents", SalesAgent)
-        if (
-            request.company.enable_sales_agents
-            and sales_agent_tuple not in self.collections
-        ):
-            # noinspection PyTypeChecker
-            self.collections.append(sales_agent_tuple)
-        return super().get_collections(request)
-
-    def get_queryset(self, **kwargs):
-        qs = super(ChallanViewSet, self).get_queryset()
-        if self.action == "retrieve":
-            qs = qs.prefetch_related("rows")
-        elif self.action == "list":
-            qs = qs.select_related("party")
-        return qs.order_by("-pk")
-
-    def get_serializer_class(self):
-        if self.action in ("choices", "list"):
-            return ChallanListSerializer
-        return ChallanCreateSerializer
-
-    # def update(self, request, *args, **kwargs):
-    #     obj = self.get_object()
-    #     # if obj.is_issued():
-    #     #     if not request.company.enable_sales_invoice_update:
-    #     #         raise APIException({'detail': 'Issued sales invoices can\'t be updated'})
-    #     #     self.request.user.check_perm('SalesIssuedModify')
-    #     return super().update(request, *args, **kwargs)
-
-    @action(detail=True, url_path="journal-entries")
-    def journal_entries(self, request, pk):
-        sale_voucher = get_object_or_404(SalesVoucher, pk=pk)
-        journals = sale_voucher.journal_entries()
-        return Response(SalesJournalEntrySerializer(journals, many=True).data)
-
-    @action(detail=True)
-    def details(self, request, pk):
-        qs = (
-            super()
-            .get_queryset()
-            .prefetch_related(
-                Prefetch(
-                    "rows",
-                    SalesVoucherRow.objects.all()
-                    .select_related("item", "unit", "discount_obj", "tax_scheme")
-                    .order_by("pk"),
-                )
-            )
-            .select_related(
-                "discount_obj", "bank_account", "company__sales_setting", "party"
-            )
-        )
-        data = SalesVoucherDetailSerializer(get_object_or_404(pk=pk, queryset=qs)).data
-        data["can_update_issued"] = request.company.enable_sales_invoice_update
-        return Response(data)
-
-    def get_defaults(self, request=None):
-        return {
-            "options": {"enable_sales_agents": request.company.enable_sales_agents},
-        }
-
-    def get_create_defaults(self, request=None):
-        data = {
-            "options": {"voucher_no": get_next_voucher_no(Challan, request.company_id)}
-        }
-        return data
-
-    @action(detail=True, methods=["POST"])
-    def resolve(self, request, pk):
-        challan = self.get_object()
-        if challan.status == "Issued":
-            challan.status = "Resolved"
-            challan.save()
-            return Response({})
-        return Response({"message": "Cannot resolve the challan."})
-
-    @action(detail=True, methods=["POST"])
-    def cancel(self, request, pk):
-        challan = self.get_object()
-        message = request.data.get("message")
-        if not message:
-            raise RESTValidationError(
-                {"message": "message field is required for cancelling invoice!"}
-            )
-
-        # FIFO inconsistency check
-        if (
-            request.company.inventory_setting.enable_fifo
-            and not request.query_params.get("fifo_inconsistency")
-        ):
-            raise UnprocessableException(
-                detail="This may cause inconsistencies in fifo!",
-                code="fifo_inconsistency",
-            )
-
-        challan.cancel(message)
-        return Response({})
-
-    @action(detail=True, methods=["POST"], url_path="log-print")
-    def log_print(self, request, pk):
-        challan = self.get_object()
-        challan.print_count += 1
-        challan.save()
-        return Response({"print_count": challan.print_count})
-
-    @action(detail=False, url_path="by-voucher-no")
-    def by_voucher_no(self, request):
-        qs = (
-            super()
-            .get_queryset()
-            .prefetch_related(
-                Prefetch(
-                    "rows", ChallanRow.objects.all().select_related("item", "unit")
-                )
-            )
-        )
-        challan = get_object_or_404(
-            voucher_no=request.query_params.get("invoice_no"),
-            fiscal_year_id=request.query_params.get("fiscal_year"),
-            queryset=qs,
-        )
-        if challan.sales.exclude(status__iexact="cancelled").exists():
-            return Response({"detail": "Challan has already been used."}, status=400)
-        if challan.status != "Issued":
-            return Response({"detail": "The challan can not be used."}, status=400)
-        return Response(ChallanCreateSerializer(challan).data)
-
-        # @action(detail=False, url_path='by-voucher-no')
-        # def by_voucher_no(self, request):
-        #     qs = super().get_queryset().prefetch_related(
-        #         Prefetch('rows',
-        #                  SalesVoucherRow.objects.all().select_related('item', 'unit', 'discount_obj',
-        #                                                               'tax_scheme'))).select_related(
-        #         'discount_obj', 'bank_account')
-        #     return Response(
-        #         SalesVoucherDetailSerializer(get_object_or_404(voucher_no=request.query_params.get('invoice_no'),
-        #                                                        fiscal_year_id=request.query_params.get('fiscal_year'),
-        #                                                        queryset=qs)).data)
-
-        # @action(detail=False)
-        # def export(self, request):
-        # queryset = self.filter_queryset(self.get_queryset())
-        #     params = [
-        #         ('Invoices', queryset, SalesVoucherResource),
-        #         ('Sales Rows', Challan.objects.filter(voucher__company_id=request.company_id),
-        #          SalesVoucherRowResource),
-        #     ]
-        #     return qs_to_xls(params)
-
-
-class PurchaseOrderViewSet(InputChoiceMixin, DeleteRows, CRULViewSet):
-    queryset = PurchaseOrder.objects.all()
-    serializer_class = PurchaseOrderCreateSerializer
-    model = PurchaseOrder
-    row = PurchaseOrderRow
-
-    collections = [
-        ("parties", Party, PartyMinSerializer),
-        ("units", Unit),
-        (
-            "items",
-            Item.objects.filter(can_be_purchased=True, track_inventory=True),
-            ItemPurchaseSerializer,
-        ),
-    ]
-
-    filter_backends = [
-        filters.DjangoFilterBackend,
-        rf_filters.OrderingFilter,
-        rf_filters.SearchFilter,
-    ]
-
-    filterset_class = PurchaseOrderFilterSet
-
-    search_fields = [
-        "voucher_no",
-        "party__name",
-        "remarks",
-        "party__tax_registration_number",
-        "rows__item__name",
-    ]
-
-    def get_queryset(self, **kwargs):
-        qs = super(PurchaseOrderViewSet, self).get_queryset()
-        if self.action == "retrieve":
-            qs = qs.prefetch_related("rows")
-        elif self.action == "list":
-            qs = qs.select_related("party")
-        return qs.order_by("-pk")
-
-    def get_serializer_class(self):
-        if self.action == "list":
-            return PurchaseOrderListSerializer
-        return PurchaseOrderCreateSerializer
-
-    @action(detail=True, methods=["POST"])
-    def cancel(self, request, pk=None):
-        instance = self.get_object()
-        message = request.data.get("message")
-        if not message:
-            raise RESTValidationError(
-                {"message": "message field is required for cancelling invoice!"}
-            )
-        instance.remarks = f"Reason for cancellation: {message}"
-        instance.status = "Cancelled"
-        instance.save()
-        return Response({})
-
-    @action(detail=False, url_path="by-voucher-no")
-    def by_voucher_no(self, request):
-        qs = (
-            super()
-            .get_queryset()
-            .prefetch_related(
-                Prefetch(
-                    "rows",
-                    PurchaseOrderRow.objects.all().select_related("item", "unit"),
-                )
-            )
-        )
-        voucher_number = request.query_params.get("invoice_no")
-        fiscal_year = request.query_params.get("fiscal_year")
-        instance = get_object_or_404(
-            voucher_no=voucher_number, fiscal_year_id=fiscal_year, queryset=qs
-        )
-        if instance.purchases.exclude(status__iexact="cancelled").exists():
-            return Response(
-                {"detail": "The purchase order has already been used."}, status=400
-            )
-
-        if instance.status == "Cancelled":
-            return Response(
-                {"detail": "The selected purchase order can not be used."}, status=400
-            )
-        return Response(PurchaseOrderCreateSerializer(instance).data)
+import os
+from datetime import datetime, timedelta
+
+import openpyxl
+from django.conf import settings
+from django.core.exceptions import ValidationError
+from django.db.models import Avg, Case, Count, F, Prefetch, Q, Sum, When
+from django.db.models.functions import Coalesce
+from django.http import HttpResponse
+from django.utils import timezone
+from django_filters import rest_framework as filters
+from openpyxl.writer.excel import save_virtual_workbook
+from rest_framework import filters as rf_filters
+from rest_framework import mixins, viewsets
+from rest_framework.decorators import action
+from rest_framework.exceptions import APIException
+from rest_framework.exceptions import ValidationError as RESTValidationError
+from rest_framework.generics import get_object_or_404
+from rest_framework.response import Response
+
+from apps.aggregator.views import qs_to_xls
+from apps.bank.models import BankAccount
+from apps.bank.serializers import BankAccountSerializer
+from apps.ledger.models import Account, Party
+from apps.ledger.serializers import (
+    AccountSerializer,
+    JournalEntriesSerializer,
+    PartyMinSerializer,
+    SalesJournalEntrySerializer,
+)
+from apps.product.models import Item, Unit
+from apps.product.serializers import (
+    ItemPOSSerializer,
+    ItemPurchaseSerializer,
+    ItemSalesSerializer,
+)
+from apps.tax.models import TaxScheme
+from apps.tax.serializers import TaxSchemeMinSerializer
+from apps.users.serializers import FiscalYearSerializer
+from apps.voucher.filters import (
+    ChallanFilterSet,
+    CreditNoteFilterSet,
+    DebitNoteFilterSet,
+    JournalVoucherFilterSet,
+    PaymentReceiptFilterSet,
+    PurchaseDiscountFilterSet,
+    PurchaseOrderFilterSet,
+    PurchaseVoucherFilterSet,
+    SalesDiscountFilterSet,
+    SalesRowFilterSet,
+    SalesVoucherFilterSet,
+)
+from apps.voucher.models import Challan, ChallanRow, PaymentReceipt, SalesAgent
+from apps.voucher.resources import (
+    CreditNoteResource,
+    CreditNoteRowResource,
+    DebitNoteResource,
+    DebitNoteRowResource,
+    PurchaseVoucherResource,
+    PurchaseVoucherRowResource,
+    SalesVoucherResource,
+    SalesVoucherRowResource,
+)
+from apps.voucher.serializers.debit_note import (
+    DebitNoteCreateSerializer,
+    DebitNoteDetailSerializer,
+    DebitNoteListSerializer,
+)
+from apps.voucher.serializers.purchase import (
+    PurchaseOrderCreateSerializer,
+    PurchaseOrderListSerializer,
+)
+from apps.voucher.serializers.voucher_settings import (
+    PurchaseCreateSettingSerializer,
+    PurchaseSettingCreateSerializer,
+    PurchaseSettingSerializer,
+    PurchaseUpdateSettingSerializer,
+    SalesCreateSettingSerializer,
+    SalesSettingCreateSerializer,
+    SalesSettingsSerializer,
+    SalesUpdateSettingSerializer,
+)
+
+# from awecount.libs.db import DistinctSum
+from awecount.libs import get_next_voucher_no
+from awecount.libs.CustomViewSet import (
+    CollectionViewSet,
+    CompanyViewSetMixin,
+    CRULViewSet,
+    GenericSerializer,
+)
+from awecount.libs.exception import UnprocessableException
+from awecount.libs.mixins import DeleteRows, InputChoiceMixin
+from awecount.libs.nepdate import ad2bs, ad2bs_str
+
+from .models import (
+    CreditNote,
+    CreditNoteRow,
+    DebitNote,
+    DebitNoteRow,
+    PurchaseDiscount,
+    PurchaseOrder,
+    PurchaseOrderRow,
+    PurchaseVoucher,
+    PurchaseVoucherRow,
+    SalesDiscount,
+    SalesVoucher,
+    SalesVoucherRow,
+)
+from .models.invoice_design import InvoiceDesign
+from .models.journal_vouchers import JournalVoucher, JournalVoucherRow
+from .serializers import (
+    ChallanCreateSerializer,
+    ChallanListSerializer,
+    CreditNoteCreateSerializer,
+    CreditNoteDetailSerializer,
+    CreditNoteListSerializer,
+    InvoiceDesignSerializer,
+    JournalVoucherCreateSerializer,
+    JournalVoucherDetailSerializer,
+    JournalVoucherListSerializer,
+    PaymentReceiptDetailSerializer,
+    PaymentReceiptFormSerializer,
+    PaymentReceiptSerializer,
+    PurchaseBookExportSerializer,
+    PurchaseBookSerializer,
+    PurchaseDiscountSerializer,
+    PurchaseVoucherCreateSerializer,
+    PurchaseVoucherDetailSerializer,
+    PurchaseVoucherListSerializer,
+    SalesAgentSerializer,
+    SalesBookExportSerializer,
+    SalesBookSerializer,
+    SalesDiscountMinSerializer,
+    SalesDiscountSerializer,
+    SalesRowSerializer,
+    SalesVoucherAccessSerializer,
+    SalesVoucherChoiceSerializer,
+    SalesVoucherCreateSerializer,
+    SalesVoucherDetailSerializer,
+    SalesVoucherListSerializer,
+)
+
+
+class SalesVoucherViewSet(InputChoiceMixin, DeleteRows, CRULViewSet):
+    queryset = SalesVoucher.objects.all()
+    serializer_class = SalesVoucherCreateSerializer
+    model = SalesVoucher
+    row = SalesVoucherRow
+    collections = [
+        ("parties", Party, PartyMinSerializer),
+        ("units", Unit),
+        ("discounts", SalesDiscount, SalesDiscountMinSerializer),
+        ("bank_accounts", BankAccount),
+        ("tax_schemes", TaxScheme, TaxSchemeMinSerializer),
+        (
+            "items",
+            Item.objects.filter(Q(can_be_sold=True) | Q(direct_expense=True)),
+            ItemSalesSerializer,
+        ),
+    ]
+
+    filter_backends = [
+        filters.DjangoFilterBackend,
+        rf_filters.OrderingFilter,
+        rf_filters.SearchFilter,
+    ]
+
+    filterset_class = SalesVoucherFilterSet
+
+    search_fields = [
+        "voucher_no",
+        "party__name",
+        "remarks",
+        "total_amount",
+        "party__tax_registration_number",
+        "customer_name",
+        "date",
+        "address",
+        "rows__item__name",
+        "mode",
+        "bank_account__bank_name",
+        "bank_account__short_name",
+    ]
+
+    def get_collections(self, request=None):
+        sales_agent_tuple = ("sales_agents", SalesAgent)
+        if (
+            request.company.enable_sales_agents
+            and sales_agent_tuple not in self.collections
+        ):
+            # noinspection PyTypeChecker
+            self.collections.append(sales_agent_tuple)
+        return super().get_collections(request)
+
+    def get_queryset(self, **kwargs):
+        qs = super(SalesVoucherViewSet, self).get_queryset()
+        if self.action == "retrieve":
+            qs = qs.prefetch_related("rows")
+        elif self.action == "list":
+            qs = qs.select_related("party").prefetch_related(
+                Prefetch(
+                    "payment_receipts",
+                    PaymentReceipt.objects.exclude(status="Cancelled"),
+                    to_attr="receipts",
+                )
+            )
+        return qs.order_by("-date", "-voucher_no")
+
+    def get_serializer_class(self):
+        if self.request.META.get("HTTP_SECRET"):
+            return SalesVoucherAccessSerializer
+        if self.action == "choices":
+            return SalesVoucherChoiceSerializer
+        if self.action == "list":
+            return SalesVoucherListSerializer
+        return SalesVoucherCreateSerializer
+
+    def list(self, request, *args, **kwargs):
+        return super().list(request, *args, **kwargs)
+
+    def update(self, request, *args, **kwargs):
+        obj = self.get_object()
+        if obj.is_issued():
+            if not request.company.enable_sales_invoice_update:
+                raise APIException({"detail": "Issued sales invoices can't be updated"})
+            self.request.user.check_perm("SalesIssuedModify")
+        return super().update(request, *args, **kwargs)
+
+    @action(detail=True, url_path="journal-entries")
+    def journal_entries(self, request, pk):
+        sale_voucher = get_object_or_404(SalesVoucher, pk=pk)
+        journals = sale_voucher.journal_entries()
+        return Response(SalesJournalEntrySerializer(journals, many=True).data)
+
+    @action(detail=True)
+    def details(self, request, pk):
+        qs = (
+            super()
+            .get_queryset()
+            .prefetch_related(
+                Prefetch(
+                    "rows",
+                    SalesVoucherRow.objects.all()
+                    .select_related("item", "unit", "discount_obj", "tax_scheme")
+                    .order_by("pk"),
+                )
+            )
+            .prefetch_related(
+                Prefetch(
+                    "payment_receipts",
+                    PaymentReceipt.objects.exclude(status="Cancelled"),
+                    to_attr="receipts",
+                )
+            )
+            .select_related(
+                "discount_obj", "bank_account", "company__sales_setting", "party"
+            )
+        )
+        data = SalesVoucherDetailSerializer(get_object_or_404(pk=pk, queryset=qs)).data
+        data["can_update_issued"] = request.company.enable_sales_invoice_update
+        # Return available bank accounts to enable editing the mode.
+        data["available_bank_accounts"] = GenericSerializer(
+            BankAccount.objects.filter(company=request.company), many=True
+        ).data
+        return Response(data)
+
+    def get_defaults(self, request=None):
+        return {
+            "options": {
+                "fiscal_years": FiscalYearSerializer(
+                    request.company.get_fiscal_years(), many=True
+                ).data,
+                "enable_sales_agents": request.company.enable_sales_agents,
+                "enable_fifo": request.company.inventory_setting.enable_fifo,
+            },
+        }
+
+    def get_create_defaults(self, request=None):
+        data = SalesCreateSettingSerializer(request.company.sales_setting).data
+        data["options"]["voucher_no"] = get_next_voucher_no(
+            SalesVoucher, request.company_id
+        )
+        return data
+
+    def get_update_defaults(self, request=None):
+        data = SalesUpdateSettingSerializer(request.company.sales_setting).data
+        data["options"]["can_update_issued"] = (
+            request.company.enable_sales_invoice_update
+        )
+        obj = self.get_object()
+        if not obj.voucher_no:
+            data["options"]["voucher_no"] = get_next_voucher_no(
+                SalesVoucher, request.company_id
+            )
+        return data
+
+    @action(detail=True, methods=["POST"])
+    def mark_as_paid(self, request, pk):
+        sale_voucher = self.get_object()
+        try:
+            sale_voucher.mark_as_resolved(status="Paid")
+            return Response({})
+        except Exception as e:
+            raise APIException(str(e))
+
+    @action(detail=True, methods=["POST"], url_path="update-mode")
+    def update_mode(self, request, pk):
+        obj = self.get_object()
+        mode = request.data.get("mode")
+        if mode and str(mode).isdigit():
+            obj.bank_account_id = mode
+            obj.mode = "Bank Deposit"
+        else:
+            obj.mode = mode
+            obj.bank_account_id = None
+        obj.apply_transactions()
+        return Response({})
+
+    @action(detail=True, methods=["POST"])
+    def cancel(self, request, pk):
+        sales_voucher = self.get_object()
+        message = request.data.get("message")
+        if not message:
+            raise RESTValidationError(
+                {"message": "message field is required for cancelling invoice!"}
+            )
+
+        if sales_voucher.credit_notes.exists():
+            raise RESTValidationError(
+                {
+                    "message": "This sales voucher has credit notes. Please cancel them first."
+                }
+            )
+
+        # FIFO inconsistency check
+        if (
+            request.company.inventory_setting.enable_fifo
+            and not request.query_params.get("fifo_inconsistency")
+        ):
+            raise UnprocessableException(
+                detail="This may cause inconsistencies in fifo!",
+                code="fifo_inconsistency",
+            )
+
+        sales_voucher.cancel(message)
+        return Response({})
+
+    @action(detail=True, methods=["POST"], url_path="log-print")
+    def log_print(self, request, pk):
+        sale_voucher = self.get_object()
+        sale_voucher.print_count += 1
+        sale_voucher.save()
+        return Response({"print_count": sale_voucher.print_count})
+
+    @action(detail=False, url_path="by-voucher-no")
+    def by_voucher_no(self, request):
+        qs = (
+            super()
+            .get_queryset()
+            .prefetch_related(
+                Prefetch(
+                    "rows",
+                    SalesVoucherRow.objects.all().select_related(
+                        "item", "unit", "discount_obj", "tax_scheme"
+                    ),
+                )
+            )
+            .select_related("discount_obj", "bank_account")
+        )
+        return Response(
+            SalesVoucherDetailSerializer(
+                get_object_or_404(
+                    voucher_no=request.query_params.get("invoice_no"),
+                    fiscal_year_id=request.query_params.get("fiscal_year"),
+                    queryset=qs,
+                )
+            ).data
+        )
+
+    @action(detail=False)
+    def export(self, request):
+        queryset = self.filter_queryset(self.get_queryset())
+        params = [
+            ("Invoices", queryset, SalesVoucherResource),
+            (
+                "Sales Rows",
+                SalesVoucherRow.objects.filter(voucher__company_id=request.company_id),
+                SalesVoucherRowResource,
+            ),
+        ]
+        return qs_to_xls(params)
+
+
+class POSViewSet(
+    DeleteRows,
+    CompanyViewSetMixin,
+    CollectionViewSet,
+    mixins.CreateModelMixin,
+    mixins.UpdateModelMixin,
+    viewsets.GenericViewSet,
+):
+    queryset = SalesVoucher.objects.all()
+    serializer_class = SalesVoucherCreateSerializer
+    model = SalesVoucher
+    collections = [
+        ("units", Unit.objects.only("name", "short_name")),
+        (
+            "discounts",
+            SalesDiscount.objects.only("name", "type", "value"),
+            SalesDiscountMinSerializer,
+        ),
+        ("bank_accounts", BankAccount.objects.only("short_name", "bank_name")),
+        (
+            "tax_schemes",
+            TaxScheme.objects.only("name", "short_name", "rate"),
+            TaxSchemeMinSerializer,
+        ),
+    ]
+
+    def get_item_queryset(self, company_id):
+        return (
+            Item.objects.filter(can_be_sold=True, company_id=company_id)
+            .annotate(
+                sold_qty=Coalesce(
+                    Sum(
+                        "sales_rows__quantity",
+                        filter=Q(
+                            sales_rows__voucher__date__gte=timezone.now()
+                            - timedelta(days=30)
+                        ),
+                    ),
+                    0,
+                )
+            )
+            .only("name", "unit_id", "selling_price", "tax_scheme_id", "code")
+            .order_by("-sold_qty")
+        )
+
+    def get_collections(self, request=None):
+        data = super().get_collections(request)
+        qs = self.get_item_queryset(request.company_id)
+        self.paginator.page_size = settings.POS_ITEMS_SIZE
+        page = self.paginate_queryset(qs)
+        serializer = ItemPOSSerializer(page, many=True)
+        data["items"] = self.paginator.get_response_data(serializer.data)
+
+        # qs = qs[: self.POS_ITEMS_SIZE]
+        # data['items'] = {'results': ItemPOSSerializer(qs, many=True).data, 'pagination': {'page': 1, 'size': settings.POS_ITEMS_SIZE}}
+        return data
+
+    def get_create_defaults(self, request=None):
+        data = SalesCreateSettingSerializer(request.company.sales_setting).data
+        return data
+
+    def perform_create(self, serializer):
+        serializer.validated_data["company_id"] = self.request.company_id
+        if serializer.validated_data["status"] != "Draft":
+            serializer.validated_data["print_count"] = 1
+        try:
+            serializer.save()
+        except ValidationError as e:
+            raise APIException({"detail": e.messages})
+
+    def update(self, request, *args, **kwargs):
+        if self.get_object().is_issued():
+            raise APIException({"detail": "Issued POS invoices can't be updated"})
+        return super().update(request, *args, **kwargs)
+
+
+class PurchaseVoucherViewSet(InputChoiceMixin, DeleteRows, CRULViewSet):
+    serializer_class = PurchaseVoucherCreateSerializer
+    model = PurchaseVoucher
+    row = PurchaseVoucherRow
+
+    filter_backends = [
+        filters.DjangoFilterBackend,
+        rf_filters.OrderingFilter,
+        rf_filters.SearchFilter,
+    ]
+    search_fields = [
+        "voucher_no",
+        "party__name",
+        "remarks",
+        "total_amount",
+        "party__tax_registration_number",
+        "rows__item__name",
+    ]
+    filterset_class = PurchaseVoucherFilterSet
+
+    collections = (
+        ("parties", Party, PartyMinSerializer),
+        ("discounts", PurchaseDiscount, PurchaseDiscountSerializer),
+        ("units", Unit),
+        ("bank_accounts", BankAccount),
+        ("tax_schemes", TaxScheme, TaxSchemeMinSerializer),
+        ("bank_accounts", BankAccount, BankAccountSerializer),
+        (
+            "items",
+            Item.objects.filter(
+                Q(can_be_purchased=True)
+                | Q(direct_expense=True)
+                | Q(indirect_expense=True)
+                | Q(fixed_asset=True)
+            ),
+            ItemPurchaseSerializer,
+        ),
+    )
+
+    def create(self, request, *args, **kwargs):
+        voucher_no = request.data.get("voucher_no", None)
+        party_id = request.data.get("party", None)
+        fiscal_year = request.company.current_fiscal_year
+        if self.model.objects.filter(
+            voucher_no=voucher_no, party_id=party_id, fiscal_year=fiscal_year
+        ).exists():
+            raise ValidationError(
+                {
+                    "voucher_no": [
+                        "Purchase with the bill number for the chosen party already exists."
+                    ]
+                }
+            )
+        return super().create(request, *args, **kwargs)
+
+    def update(self, request, *args, **kwargs):
+        obj = self.get_object()
+        voucher_no = request.data.get("voucher_no", None)
+        party_id = request.data.get("party", None)
+        fiscal_year = request.company.current_fiscal_year
+        if (
+            self.model.objects.filter(
+                voucher_no=voucher_no, party_id=party_id, fiscal_year=fiscal_year
+            )
+            .exclude(id=obj.id)
+            .exists()
+        ):
+            raise ValidationError(
+                {
+                    "voucher_no": [
+                        "Purchase with the bill number for the chosen party already exists."
+                    ]
+                }
+            )
+        return super().update(request, *args, **kwargs)
+
+    def get_create_defaults(self, request=None):
+        return PurchaseCreateSettingSerializer(request.company.purchase_setting).data
+
+    def get_update_defaults(self, request=None):
+        data = PurchaseUpdateSettingSerializer(request.company.purchase_setting).data
+        obj = self.get_object()
+        if not obj.voucher_no:
+            data["options"]["voucher_no"] = get_next_voucher_no(
+                PurchaseVoucher, request.company_id
+            )
+        return data
+
+    def get_queryset(self, **kwargs):
+        qs = super().get_queryset()
+        if self.action == "retrieve":
+            qs = qs.prefetch_related("rows")
+        elif self.action == "list":
+            qs = qs.select_related("party")
+        return qs.order_by("-date", "-pk")
+
+    def get_serializer_class(self):
+        if self.action == "list" or self.action in ("choices",):
+            return PurchaseVoucherListSerializer
+        return PurchaseVoucherCreateSerializer
+
+    def get_defaults(self, request=None):
+        return {
+            "options": {
+                "fiscal_years": FiscalYearSerializer(
+                    request.company.get_fiscal_years(), many=True
+                ).data
+            },
+        }
+
+    @action(detail=True)
+    def details(self, request, pk):
+        qs = (
+            super()
+            .get_queryset()
+            .prefetch_related(
+                Prefetch(
+                    "rows",
+                    PurchaseVoucherRow.objects.all()
+                    .select_related("item", "unit", "discount_obj", "tax_scheme")
+                    .order_by("pk"),
+                )
+            )
+            .select_related(
+                "discount_obj", "bank_account", "company__purchase_setting", "party"
+            )
+        )
+        return Response(
+            PurchaseVoucherDetailSerializer(get_object_or_404(pk=pk, queryset=qs)).data
+        )
+
+    @action(detail=True, url_path="journal-entries")
+    def journal_entries(self, request, pk):
+        purchase_voucher = get_object_or_404(PurchaseVoucher, pk=pk)
+        journals = purchase_voucher.journal_entries()
+        return Response(SalesJournalEntrySerializer(journals, many=True).data)
+
+    @action(detail=False, url_path="by-voucher-no")
+    def by_voucher_no(self, request):
+        qs = (
+            super()
+            .get_queryset()
+            .prefetch_related(
+                Prefetch(
+                    "rows",
+                    PurchaseVoucherRow.objects.all().select_related(
+                        "item", "unit", "discount_obj", "tax_scheme"
+                    ),
+                )
+            )
+            .select_related("discount_obj", "bank_account")
+        )
+        voucher = get_object_or_404(
+            voucher_no=request.query_params.get("invoice_no"),
+            party_id=request.query_params.get("party"),
+            fiscal_year_id=request.query_params.get("fiscal_year"),
+            queryset=qs,
+        )
+
+        return Response(PurchaseVoucherDetailSerializer(voucher).data)
+
+    @action(detail=True, methods=["POST"])
+    def mark_as_paid(self, request, pk):
+        purchase_voucher = self.get_object()
+        try:
+            purchase_voucher.mark_as_resolved(status="Paid")
+            return Response({})
+        except Exception as e:
+            raise APIException(str(e))
+
+    @action(detail=True, methods=["POST"])
+    def cancel(self, request, pk):
+        purchase_voucher = self.get_object()
+        message = request.data.get("message")
+        if not message:
+            raise RESTValidationError(
+                {"message": "message field is required for cancelling invoice!"}
+            )
+
+        if purchase_voucher.debit_notes.exists():
+            raise RESTValidationError(
+                {
+                    "message": "This purchase voucher has debit notes. Please cancel them first."
+                }
+            )
+
+        # FIFO inconsistency check
+        if (
+            request.company.inventory_setting.enable_fifo
+            and not request.query_params.get("fifo_inconsistency")
+        ):
+            raise UnprocessableException(
+                detail="This may cause inconsistencies in fifo!",
+                code="fifo_inconsistency",
+            )
+
+        # Negative stock check
+        if (
+            request.company.inventory_setting.enable_negative_stock_check
+            and not request.query_params.get("negative_stock")
+        ):
+            if purchase_voucher.rows.filter(
+                item__account__current_balance__lt=0
+            ).count():
+                raise UnprocessableException(
+                    detail="Negative Stock Warning!", code="negative_stock"
+                )
+
+        purchase_voucher.cancel()
+        return Response({})
+
+    @action(detail=False)
+    def export(self, request):
+        queryset = self.filter_queryset(self.get_queryset())
+        params = [
+            ("Invoices", queryset, PurchaseVoucherResource),
+            (
+                "Purchase Rows",
+                PurchaseVoucherRow.objects.filter(
+                    voucher__company_id=request.company_id
+                ),
+                PurchaseVoucherRowResource,
+            ),
+        ]
+        return qs_to_xls(params)
+
+
+class CreditNoteViewSet(DeleteRows, CRULViewSet):
+    serializer_class = CreditNoteCreateSerializer
+    model = CreditNote
+    row = CreditNoteRow
+
+    filter_backends = [
+        filters.DjangoFilterBackend,
+        rf_filters.OrderingFilter,
+        rf_filters.SearchFilter,
+    ]
+    search_fields = [
+        "voucher_no",
+        "party__name",
+        "remarks",
+        "total_amount",
+        "party__tax_registration_number",
+        "rows__item__name",
+    ]
+    filterset_class = CreditNoteFilterSet
+
+    collections = (
+        ("discounts", SalesDiscount, SalesDiscountSerializer),
+        ("units", Unit),
+        ("bank_accounts", BankAccount),
+        ("tax_schemes", TaxScheme, TaxSchemeMinSerializer),
+        ("bank_accounts", BankAccount, BankAccountSerializer),
+        ("items", Item.objects.filter(can_be_sold=True), ItemSalesSerializer),
+    )
+
+    def get_queryset(self):
+        qs = super().get_queryset()
+        if self.action == "retrieve":
+            qs = qs.prefetch_related("rows")
+        elif self.action == "list":
+            qs = qs.select_related("party")
+        return qs.order_by("-id")
+
+    def update(self, request, *args, **kwargs):
+        obj = self.get_object()
+        if obj.is_issued():
+            if not request.company.enable_credit_note_update:
+                raise APIException({"detail": "Issued credit notes can't be updated"})
+            self.request.user.check_perm("CreditNoteIssuedModify")
+        return super().update(request, *args, **kwargs)
+
+    def get_serializer_class(self):
+        if self.action == "list":
+            return CreditNoteListSerializer
+        if self.action == "retrieve":
+            return CreditNoteDetailSerializer
+        return CreditNoteCreateSerializer
+
+    def get_defaults(self, request=None):
+        data = {
+            "options": {
+                "fiscal_years": FiscalYearSerializer(
+                    request.company.get_fiscal_years(), many=True
+                ).data
+            },
+            "fields": {"can_update_issued": request.company.enable_credit_note_update},
+        }
+        return data
+
+    def get_create_defaults(self, request=None):
+        options = SalesCreateSettingSerializer(request.company.sales_setting).data
+        options["voucher_no"] = get_next_voucher_no(CreditNote, request.company_id)
+        return {"options": options}
+
+    def get_update_defaults(self, request=None):
+        options = SalesUpdateSettingSerializer(request.company.sales_setting).data
+
+        obj = self.get_object()
+        invoice_objs = []
+        for inv in obj.invoices.all():
+            invoice_objs.append({"id": inv.id, "voucher_no": inv.voucher_no})
+        options["sales_invoice_objs"] = invoice_objs
+        if not obj.voucher_no:
+            options["voucher_no"] = get_next_voucher_no(
+                SalesVoucher, request.company_id
+            )
+
+        return {"options": options}
+
+    @action(detail=True)
+    def details(self, request, pk):
+        qs = (
+            super()
+            .get_queryset()
+            .prefetch_related(
+                "invoices",
+                Prefetch(
+                    "rows",
+                    CreditNoteRow.objects.all()
+                    .select_related("item", "unit", "discount_obj", "tax_scheme")
+                    .order_by("pk"),
+                ),
+            )
+            .select_related("discount_obj", "bank_account", "party")
+        )
+        data = CreditNoteDetailSerializer(get_object_or_404(pk=pk, queryset=qs)).data
+        data["can_update_issued"] = request.company.enable_credit_note_update
+        return Response(data)
+
+    @action(detail=True, methods=["POST"])
+    def mark_as_resolved(self, request, pk):
+        obj = self.get_object()
+        try:
+            obj.mark_as_resolved()
+            return Response({})
+        except Exception as e:
+            raise APIException(str(e))
+
+    @action(detail=True, methods=["POST"])
+    def cancel(self, request, pk):
+        # FIFO inconsistency check
+        if (
+            request.company.inventory_setting.enable_fifo
+            and not request.query_params.get("fifo_inconsistency")
+        ):
+            raise UnprocessableException(
+                detail="This may cause inconsistencies in fifo!",
+                code="fifo_inconsistency",
+            )
+
+        obj = self.get_object()
+        try:
+            obj.cancel()
+            return Response({})
+        except Exception as e:
+            raise APIException(str(e))
+
+    @action(detail=True, methods=["POST"], url_path="log-print")
+    def log_print(self, request, pk):
+        obj = self.get_object()
+        obj.print_count += 1
+        obj.save()
+        return Response({"print_count": obj.print_count})
+
+    @action(detail=True, url_path="journal-entries")
+    def journal_entries(self, request, pk):
+        credit_note = get_object_or_404(CreditNote, pk=pk)
+        journals = credit_note.journal_entries()
+        return Response(JournalEntriesSerializer(journals, many=True).data)
+
+    @action(detail=False)
+    def export(self, request):
+        params = [
+            ("Invoices", self.get_queryset(), CreditNoteResource),
+            (
+                "Credit Note Rows",
+                CreditNoteRow.objects.filter(voucher__company_id=request.company_id),
+                CreditNoteRowResource,
+            ),
+        ]
+        return qs_to_xls(params)
+
+
+class DebitNoteViewSet(DeleteRows, CRULViewSet):
+    serializer_class = DebitNoteCreateSerializer
+    model = DebitNote
+    row = DebitNoteRow
+
+    filter_backends = [
+        filters.DjangoFilterBackend,
+        rf_filters.OrderingFilter,
+        rf_filters.SearchFilter,
+    ]
+    search_fields = [
+        "voucher_no",
+        "party__name",
+        "remarks",
+        "total_amount",
+        "party__tax_registration_number",
+        "rows__item__name",
+    ]
+    filterset_class = DebitNoteFilterSet
+
+    collections = (
+        ("discounts", PurchaseDiscount, PurchaseDiscountSerializer),
+        ("units", Unit),
+        ("bank_accounts", BankAccount),
+        ("tax_schemes", TaxScheme, TaxSchemeMinSerializer),
+        ("bank_accounts", BankAccount, BankAccountSerializer),
+        (
+            "items",
+            Item.objects.filter(
+                Q(can_be_purchased=True)
+                | Q(direct_expense=True)
+                | Q(indirect_expense=True)
+                | Q(fixed_asset=True)
+            ),
+            ItemPurchaseSerializer,
+        ),
+    )
+
+    def get_queryset(self):
+        qs = super().get_queryset()
+        if self.action == "retrieve":
+            qs = qs.prefetch_related("rows")
+        elif self.action == "list":
+            qs = qs.select_related("party")
+        return qs.order_by("-id")
+
+    def update(self, request, *args, **kwargs):
+        obj = self.get_object()
+        if obj.is_issued():
+            if not request.company.enable_credit_note_update:
+                raise APIException({"detail": "Issued debit notes can't be updated"})
+            self.request.user.check_perm("DebitNoteIssuedModify")
+        return super().update(request, *args, **kwargs)
+
+    def get_serializer_class(self):
+        if self.action == "list":
+            return DebitNoteListSerializer
+        elif self.action == "retrieve":
+            return DebitNoteDetailSerializer
+        return DebitNoteCreateSerializer
+
+    def get_defaults(self, request=None):
+        data = {
+            "options": {
+                "fiscal_years": FiscalYearSerializer(
+                    request.company.get_fiscal_years(), many=True
+                ).data
+            },
+            "fields": {"can_update_issued": request.company.enable_debit_note_update},
+        }
+        return data
+
+    def get_create_defaults(self, request=None):
+        options = PurchaseCreateSettingSerializer(request.company.purchase_setting).data
+        options["voucher_no"] = get_next_voucher_no(DebitNote, request.company_id)
+        return {"options": options}
+
+    def get_update_defaults(self, request=None):
+        options = PurchaseUpdateSettingSerializer(request.company.purchase_setting).data
+        obj = self.get_object()
+        invoice_objs = []
+        for inv in obj.invoices.all():
+            invoice_objs.append({"id": inv.id, "voucher_no": inv.voucher_no})
+        options["purchase_invoice_objs"] = invoice_objs
+
+        if not obj.voucher_no:
+            options["voucher_no"] = get_next_voucher_no(
+                PurchaseVoucher, request.company_id
+            )
+        return {"options": options}
+
+    @action(detail=True)
+    def details(self, request, pk):
+        qs = (
+            super()
+            .get_queryset()
+            .prefetch_related(
+                Prefetch(
+                    "rows",
+                    DebitNoteRow.objects.all()
+                    .select_related("item", "unit", "discount_obj", "tax_scheme")
+                    .order_by("pk"),
+                )
+            )
+            .select_related("discount_obj", "bank_account", "party")
+        )
+        data = DebitNoteDetailSerializer(get_object_or_404(pk=pk, queryset=qs)).data
+        data["can_update_issued"] = request.company.enable_debit_note_update
+        return Response(data)
+
+    @action(detail=True, methods=["POST"])
+    def mark_as_resolved(self, request, pk):
+        obj = self.get_object()
+        try:
+            obj.mark_as_resolved()
+            return Response({})
+        except Exception as e:
+            raise APIException(str(e))
+
+    @action(detail=True, methods=["POST"])
+    def cancel(self, request, pk):
+        if (
+            request.company.inventory_setting.enable_fifo
+            and not request.query_params.get("fifo_inconsistency")
+        ):
+            raise UnprocessableException(
+                detail="This may cause inconsistencies in fifo!",
+                code="fifo_inconsistency",
+            )
+
+        obj = self.get_object()
+        try:
+            obj.cancel()
+            return Response({})
+        except Exception as e:
+            raise APIException(str(e))
+
+    @action(detail=True, methods=["POST"], url_path="log-print")
+    def log_print(self, request, pk):
+        obj = self.get_object()
+        obj.print_count += 1
+        obj.save()
+        return Response({"print_count": obj.print_count})
+
+    @action(detail=True, url_path="journal-entries")
+    def journal_entries(self, request, pk):
+        debit_note = get_object_or_404(DebitNote, pk=pk)
+        journals = debit_note.journal_entries()
+        return Response(JournalEntriesSerializer(journals, many=True).data)
+
+    @action(detail=False)
+    def export(self, request):
+        queryset = self.filter_queryset(self.get_queryset())
+        params = [
+            ("Invoices", queryset, DebitNoteResource),
+            (
+                "Debit Note Rows",
+                DebitNoteRow.objects.filter(voucher__company_id=request.company_id),
+                DebitNoteRowResource,
+            ),
+        ]
+        return qs_to_xls(params)
+
+
+class JournalVoucherViewSet(DeleteRows, CRULViewSet):
+    queryset = JournalVoucher.objects.all()
+    serializer_class = JournalVoucherCreateSerializer
+    model = JournalVoucher
+    row = JournalVoucherRow
+    # filter_backends = [filters.DjangoFilterBackend, rf_filters.OrderingFilter, rf_filters.SearchFilter,]
+    filter_backends = [
+        filters.DjangoFilterBackend,
+        rf_filters.OrderingFilter,
+        rf_filters.SearchFilter,
+    ]
+
+    search_fields = [
+        "voucher_no",
+        "narration",
+    ]
+    filterset_class = JournalVoucherFilterSet
+
+    collections = (("accounts", Account, AccountSerializer),)
+
+    def get_queryset(self, **kwargs):
+        qs = super().get_queryset()
+        if self.action != "list":
+            qs = qs.prefetch_related(
+                Prefetch(
+                    "rows",
+                    JournalVoucherRow.objects.order_by("-type", "id").select_related(
+                        "account"
+                    ),
+                )
+            )
+        return qs.order_by("-pk")
+
+    def get_serializer_class(self):
+        if self.action == "list":
+            return JournalVoucherListSerializer
+        elif self.action == "retrieve":
+            return JournalVoucherDetailSerializer
+        return JournalVoucherCreateSerializer
+
+    def get_create_defaults(self, request=None):
+        voucher_no = get_next_voucher_no(JournalVoucher, request.company_id)
+        data = {
+            "fields": {
+                "voucher_no": voucher_no,
+            }
+        }
+        return data
+
+    @action(detail=False)
+    def get_next_no(self, request):
+        voucher_no = get_next_voucher_no(JournalVoucher, request.company_id)
+        return Response({"voucher_no": voucher_no})
+
+    @action(detail=True, methods=["POST"])
+    def cancel(self, request, pk):
+        # FIFO inconsistency check
+        if (
+            request.company.inventory_setting.enable_fifo
+            and not request.query_params.get("fifo_inconsistency")
+        ):
+            raise UnprocessableException(
+                detail="This may cause inconsistencies in fifo!",
+                code="fifo_inconsistency",
+            )
+
+        obj = self.get_object()
+        try:
+            obj.cancel(reason=request.data.get("message"))
+            return Response({})
+        except Exception as e:
+            raise APIException(str(e))
+
+
+class InvoiceDesignViewSet(CRULViewSet):
+    queryset = InvoiceDesign.objects.all()
+    serializer_class = InvoiceDesignSerializer
+
+    def update(self, request, *args, **kwargs):
+        instance = self.get_object()
+        request.data._mutable = True
+        design = request.data.pop("design", None)
+        serializer = InvoiceDesignSerializer(instance, data=request.data, partial=True)
+        serializer.is_valid(raise_exception=True)
+        serializer.save(**serializer.validated_data)
+        if "design" in request.FILES:
+            instance.refresh_from_db()
+            instance.design = request.FILES.get("design")
+            instance.save()
+        return Response(serializer.validated_data)
+
+    @action(detail=True)
+    def company_invoice(self, request, pk):
+        data = {}
+        try:
+            invoice = InvoiceDesign.objects.get(company_id=pk)
+            data = self.serializer_class(invoice).data
+        except InvoiceDesign.DoesNotExist:
+            pass
+        return Response(data)
+
+
+class SalesDiscountViewSet(InputChoiceMixin, CRULViewSet):
+    serializer_class = SalesDiscountSerializer
+
+    filter_backends = [
+        filters.DjangoFilterBackend,
+        rf_filters.OrderingFilter,
+        rf_filters.SearchFilter,
+    ]
+    search_fields = [
+        "name",
+    ]
+    filterset_class = SalesDiscountFilterSet
+
+
+class PurchaseDiscountViewSet(InputChoiceMixin, CRULViewSet):
+    serializer_class = PurchaseDiscountSerializer
+
+    filter_backends = [
+        filters.DjangoFilterBackend,
+        rf_filters.OrderingFilter,
+        rf_filters.SearchFilter,
+    ]
+    search_fields = [
+        "name",
+    ]
+    filterset_class = PurchaseDiscountFilterSet
+
+
+class SalesBookViewSet(
+    CompanyViewSetMixin, mixins.ListModelMixin, viewsets.GenericViewSet
+):
+    serializer_class = SalesBookSerializer
+    filter_backends = (filters.DjangoFilterBackend,)
+    filterset_class = SalesVoucherFilterSet
+
+    def get_queryset(self, **kwargs):
+        qs = (
+            super()
+            .get_queryset()
+            .filter(
+                company_id=self.request.company_id,
+                status__in=["Issued", "Paid", "Partially Paid"],
+            )
+            .prefetch_related(
+                Prefetch(
+                    "rows",
+                    SalesVoucherRow.objects.select_related(
+                        "discount_obj", "tax_scheme"
+                    ),
+                )
+            )
+            .select_related("discount_obj", "party")
+        )
+        return qs.order_by("-date", "-voucher_no")
+
+    def list(self, request, *args, **kwargs):
+        queryset = self.filter_queryset(self.get_queryset())
+
+        page = self.paginate_queryset(queryset)
+        serializer = self.get_serializer(page, many=True)
+        data = serializer.data
+
+        is_filtered = any(
+            x in self.request.query_params if self.request.query_params.get(x) else None
+            for x in self.filterset_class.base_filters.keys()
+        )
+
+        if is_filtered:
+            aggregate = queryset.aggregate(
+                total__amount=Sum(
+                    "total_amount"
+                ),  # couldn't use total_amount and total__amount is humanized as total_amount in fe
+                total_meta_discount=Sum("meta_discount"),
+                total_meta_tax=Sum("meta_tax"),
+                total_meta_taxable=Sum("meta_taxable"),
+                total_meta_non_taxable=Sum("meta_non_taxable"),
+                total_export=Sum(Case(When(is_export=True, then=F("total_amount")))),
+            )
+            self.paginator.aggregate = aggregate
+
+        return self.get_paginated_response(data)
+
+    @action(detail=False)
+    def export(self, request):
+        if self.is_filtered_by_date():
+            input_stream_path = os.path.join(
+                settings.BASE_DIR,
+                "awecount/store/spreadsheet_templates/np/sales-book.xlsx",
+            )
+            input_stream = open(input_stream_path, "rb")
+            wb = openpyxl.load_workbook(input_stream)
+            ws = wb.active
+            # TODO Optimization: Check if queryset can be optimized
+            qs = (
+                super()
+                .get_queryset()
+                .filter(
+                    company_id=self.request.company_id,
+                    status__in=["Issued", "Paid", "Partially Paid", "Cancelled"],
+                )
+                .select_related("discount_obj", "party")
+                .order_by("date", "voucher_no")
+            )
+            queryset = self.filter_queryset(qs).annotate(
+                total_quantity=Sum("rows__quantity")
+            )
+            serializer = SalesBookExportSerializer(queryset, many=True)
+            data = serializer.data
+
+            for idx, row in enumerate(data):
+                ws.cell(
+                    column=1,
+                    row=idx + 7,
+                    value=ad2bs_str(row.get("date")).replace("-", "."),
+                )
+                ws.cell(column=2, row=idx + 7, value=row.get("voucher_no"))
+                if row.get("status") == "Cancelled":
+                    ws.cell(column=3, row=idx + 7, value="Cancelled")
+                    ws.cell(column=5, row=idx + 7, value="0")
+                    ws.cell(column=6, row=idx + 7, value="0")
+                    ws.cell(column=7, row=idx + 7, value="0")
+                    ws.cell(column=8, row=idx + 7, value="0")
+                else:
+                    taxable = row.get("voucher_meta").get("taxable")
+                    non_taxable = row.get("voucher_meta").get("non_taxable")
+                    ws.cell(column=5, row=idx + 7, value=taxable + non_taxable)
+                    ws.cell(column=6, row=idx + 7, value=non_taxable)
+                    ws.cell(column=7, row=idx + 7, value=taxable)
+                    ws.cell(
+                        column=8, row=idx + 7, value=row.get("voucher_meta").get("tax")
+                    )
+                    ws.cell(column=3, row=idx + 7, value=row.get("buyers_name"))
+                    ws.cell(column=4, row=idx + 7, value=row.get("buyers_pan"))
+
+                if row.get("is_export"):
+                    ws.cell(column=9, row=idx + 7, value=row.get("grand_total"))
+
+            years = [
+                ad2bs(self.request.query_params.get("start_date"))[0],
+                ad2bs(self.request.query_params.get("end_date"))[0],
+            ]
+            years.sort()
+            year_str = "/".join(set([str(year) for year in years]))
+
+            ws.cell(
+                column=1,
+                row=4,
+                value="करदाता दर्ता नं (PAN) : {}        करदाताको नाम: {}         साल    {}      कर अवधि: {} -{}".format(
+                    self.request.company.tax_registration_number,
+                    self.request.company.name,
+                    year_str,
+                    ad2bs_str(self.request.query_params.get("start_date")).replace(
+                        "-", "."
+                    ),
+                    ad2bs_str(self.request.query_params.get("end_date")).replace(
+                        "-", "."
+                    ),
+                ),
+            )
+
+            response = HttpResponse(
+                save_virtual_workbook(wb), content_type="application/vnd.ms-excel"
+            )
+            filename = "{}_{}.xlsx".format("sales-book" + "_", datetime.today().date())
+            response["Content-Disposition"] = 'attachment; filename="{}"'.format(
+                filename
+            )
+            return response
+
+
+class SalesRowViewSet(CompanyViewSetMixin, viewsets.GenericViewSet):
+    serializer_class = SalesRowSerializer
+    filter_backends = [
+        filters.DjangoFilterBackend,
+        rf_filters.OrderingFilter,
+        rf_filters.SearchFilter,
+    ]
+    filterset_class = SalesRowFilterSet
+
+    search_fields = [
+        "voucher__sales_agent__name",
+        "voucher__party__name",
+        "voucher__party__name",
+        "voucher__party__tax_registration_number",
+        "item__name",
+    ]
+
+    def get_queryset(self, **kwargs):
+        qs = SalesVoucherRow.objects.filter(
+            voucher__company_id=self.request.company_id
+        ).select_related("item", "voucher__party")
+        return qs.order_by("-pk")
+
+    def list(self, request, *args, **kwargs):
+        queryset = self.filter_queryset(self.get_queryset())
+
+        page = self.paginate_queryset(queryset)
+        serializer = self.get_serializer(page, many=True)
+        data = serializer.data
+
+        is_filtered = any(
+            x in self.request.query_params if self.request.query_params.get(x) else None
+            for x in self.filterset_class.base_filters.keys()
+        )
+        if is_filtered:
+            aggregate = queryset.aggregate(
+                Sum("quantity"),
+                Sum("discount_amount"),
+                Sum("tax_amount"),
+                Sum("net_amount"),
+                Avg("rate"),
+                Count("item", distinct=True),
+                Count("voucher", distinct=True),
+                Count("voucher__party", distinct=True),
+                Count("voucher__sales_agent", distinct=True),
+            )
+            self.paginator.aggregate = aggregate
+        return self.get_paginated_response(data)
+
+    @action(detail=False, url_path="by-category")
+    def by_category(self, request):
+        start_date = request.query_params.get("start_date", None)
+        end_date = request.query_params.get("end_date", None)
+        qs = self.get_queryset()
+        if start_date:
+            qs = qs.filter(voucher__date__gte=start_date)
+        if end_date:
+            qs = qs.filter(voucher__date__lte=end_date)
+        qs = (
+            qs.values("item__category", "item__category__name")
+            .annotate(
+                quantity=Sum("quantity"),
+                discount_amount=Sum("discount_amount"),
+                tax_amount=Sum("tax_amount"),
+                net_amount=Sum("net_amount"),
+            )
+            .order_by("-net_amount")
+        )
+        return Response(qs)
+
+
+class PurchaseBookViewSet(
+    CompanyViewSetMixin, mixins.ListModelMixin, viewsets.GenericViewSet
+):
+    serializer_class = PurchaseBookSerializer
+    filter_backends = (filters.DjangoFilterBackend,)
+    filterset_class = PurchaseVoucherFilterSet
+
+    def get_queryset(self, **kwargs):
+        qs = (
+            super()
+            .get_queryset()
+            .filter(Q(rows__item__can_be_sold=True) | Q(meta_tax__gt=0))
+            .filter(
+                company_id=self.request.company_id,
+                status__in=["Issued", "Paid", "Partially Paid"],
+            )
+            .prefetch_related(
+                Prefetch(
+                    "rows",
+                    PurchaseVoucherRow.objects.all().select_related(
+                        "discount_obj", "tax_scheme"
+                    ),
+                )
+            )
+            .select_related("discount_obj", "party")
+        )
+        return qs.distinct().order_by("-date", "-pk")
+
+    def list(self, request, *args, **kwargs):
+        queryset = self.filter_queryset(self.get_queryset())
+
+        page = self.paginate_queryset(queryset)
+        serializer = self.get_serializer(page, many=True)
+        data = serializer.data
+
+        is_filtered = any(
+            x in self.request.query_params if self.request.query_params.get(x) else None
+            for x in self.filterset_class.base_filters.keys()
+        )
+
+        if is_filtered:
+            aggregate = queryset.aggregate(
+                total_amount=Sum("total_amount"),
+                total_meta_discount=Sum("meta_discount"),
+                total_meta_tax=Sum("meta_tax"),
+                total_meta_taxable=Sum("meta_taxable"),
+                total_meta_non_taxable=Sum("meta_non_taxable"),
+                # total_import=Sum(Case(When(is_import=True, then=F('total_amount'))))
+            )
+            self.paginator.aggregate = aggregate
+
+        return self.get_paginated_response(data)
+
+    @action(detail=False)
+    def export(self, request):
+        if self.is_filtered_by_date():
+            input_stream_path = os.path.join(
+                settings.BASE_DIR,
+                "awecount/store/spreadsheet_templates/np/purchase-book.xlsx",
+            )
+            input_stream = open(input_stream_path, "rb")
+            wb = openpyxl.load_workbook(input_stream)
+            ws = wb.active
+            qs = (
+                super()
+                .get_queryset()
+                .filter(
+                    company_id=self.request.company_id,
+                    status__in=["Issued", "Paid", "Partially Paid"],
+                )
+                .select_related("discount_obj", "party")
+                .order_by("date", "voucher_no")
+            )
+            queryset = self.filter_queryset(qs).annotate(
+                total_quantity=Sum("rows__quantity")
+            )
+            serializer = PurchaseBookExportSerializer(queryset, many=True)
+            data = serializer.data
+
+            for idx, row in enumerate(data):
+                taxable = row.get("voucher_meta").get("taxable")
+                non_taxable = row.get("voucher_meta").get("non_taxable")
+                ws.cell(
+                    column=1,
+                    row=idx + 7,
+                    value=ad2bs_str(row.get("date")).replace("-", "."),
+                )
+                ws.cell(column=2, row=idx + 7, value=row.get("voucher_no"))
+                ws.cell(column=4, row=idx + 7, value=row.get("party_name"))
+                ws.cell(column=5, row=idx + 7, value=row.get("tax_registration_number"))
+                ws.cell(column=6, row=idx + 7, value=taxable + non_taxable)
+                ws.cell(column=7, row=idx + 7, value=non_taxable)
+                ws.cell(column=8, row=idx + 7, value=taxable)
+                ws.cell(
+                    column=9, row=idx + 7, value=row.get("voucher_meta").get("tax")
+                )
+
+            years = [
+                ad2bs(self.request.query_params.get("start_date"))[0],
+                ad2bs(self.request.query_params.get("end_date"))[0],
+            ]
+            years.sort()
+            year_str = "/".join(set([str(year) for year in years]))
+
+            ws.cell(
+                column=1,
+                row=4,
+                value="करदाता दर्ता नं (PAN) : {}        करदाताको नाम: {}         साल    {}      कर अवधि: {} -{}".format(
+                    self.request.company.tax_registration_number,
+                    self.request.company.name,
+                    year_str,
+                    ad2bs_str(self.request.query_params.get("start_date")).replace(
+                        "-", "."
+                    ),
+                    ad2bs_str(self.request.query_params.get("end_date")).replace(
+                        "-", "."
+                    ),
+                ),
+            )
+
+            response = HttpResponse(
+                save_virtual_workbook(wb), content_type="application/vnd.ms-excel"
+            )
+            filename = "{}_{}.xlsx".format(
+                "purchase-book" + "_", datetime.today().date()
+            )
+            response["Content-Disposition"] = 'attachment; filename="{}"'.format(
+                filename
+            )
+            return response
+
+
+class SalesAgentViewSet(InputChoiceMixin, CRULViewSet):
+    serializer_class = SalesAgentSerializer
+
+
+class PurchaseSettingsViewSet(CRULViewSet):
+    serializer_class = PurchaseSettingCreateSerializer
+    collections = (("bank_accounts", BankAccount),)
+
+    def get_defaults(self, request=None):
+        p_setting = self.request.company.purchase_setting
+
+        data = {"fields": PurchaseSettingSerializer(p_setting).data}
+        return data
+
+    def update(self, request, *args, **kwargs):
+        instance = self.get_object()
+        update_data = request.data
+        if not update_data["enable_item_rate_change_alert"]:
+            update_data.pop("rate_change_alert_emails")
+            instance.update(update_data)
+        return super().update(request, *args, **kwargs)
+
+
+class SalesSettingsViewSet(CRULViewSet):
+    serializer_class = SalesSettingCreateSerializer
+    collections = (("bank_accounts", BankAccount),)
+
+    def get_defaults(self, request=None):
+        s_setting = self.request.company.sales_setting
+
+        data = {
+            "fields": SalesSettingsSerializer(
+                s_setting, context={"request": request}
+            ).data
+        }
+        return data
+
+
+class PaymentReceiptViewSet(CRULViewSet):
+    serializer_class = PaymentReceiptFormSerializer
+    filter_backends = [
+        filters.DjangoFilterBackend,
+        rf_filters.OrderingFilter,
+        rf_filters.SearchFilter,
+    ]
+    queryset = PaymentReceipt.objects.all()
+    search_fields = ["party__name", "amount", "cheque_deposit__cheque_number"]
+
+    filterset_class = PaymentReceiptFilterSet
+    collections = (("bank_accounts", BankAccount),)
+
+    def get_queryset(self):
+        qs = super().get_queryset()
+        if self.action == "list":
+            qs = qs.select_related("party")
+        return qs.order_by("-date", "-id")
+
+    def get_serializer_class(self):
+        if self.action == "list":
+            return PaymentReceiptSerializer
+        return PaymentReceiptFormSerializer
+
+    def get_defaults(self, request=None):
+        data = {
+            "options": {
+                "fiscal_years": FiscalYearSerializer(
+                    request.company.get_fiscal_years(), many=True
+                ).data
+            }
+        }
+        return data
+
+    @action(detail=True, methods=["POST"])
+    def mark_as_cleared(self, request, pk):
+        obj = self.get_object()
+        obj.clear()
+        return Response({})
+
+    @action(detail=True, methods=["POST"])
+    def cancel(self, request, pk):
+        obj = self.get_object()
+        obj.cancel()
+        return Response({})
+
+    @action(detail=True)
+    def details(self, request, pk):
+        qs = (
+            super()
+            .get_queryset()
+            .select_related("bank_account", "cheque_deposit", "party")
+        )
+        data = PaymentReceiptDetailSerializer(
+            get_object_or_404(pk=pk, queryset=qs)
+        ).data
+        return Response(data)
+
+    @action(detail=False, url_path="fetch-invoice")
+    def fetch_invoice(self, request):
+        qs = SalesVoucher.objects.filter(company_id=request.company_id).select_related(
+            "party"
+        )
+        invoice = get_object_or_404(
+            voucher_no=request.query_params.get("invoice_no"),
+            fiscal_year_id=request.query_params.get("fiscal_year"),
+            queryset=qs,
+        )
+        if invoice.status == "Paid":
+            return Response(
+                {"detail": "Invoice has already been paid for!"}, status=400
+            )
+        if invoice.status == "Cancelled":
+            return Response(
+                {"detail": "Invoice has already been canceled!"}, status=400
+            )
+        if not invoice.party_id:
+            return Response(
+                {"detail": "Requested invoice isn't for a party!"}, status=400
+            )
+        data = {
+            "id": invoice.id,
+            "voucher_no": invoice.voucher_no,
+            "party_id": invoice.party_id,
+            "party_name": invoice.party.name,
+            "amount": invoice.total_amount,
+            "taxable": invoice.get_voucher_meta().get("taxable") or 0,
+        }
+        return Response(data)
+
+    @action(detail=True, url_path="journal-entries")
+    def journal_entries(self, request, pk):
+        obj = get_object_or_404(self.get_queryset(), pk=pk)
+        journals = obj.journal_entries()
+        return Response(JournalEntriesSerializer(journals, many=True).data)
+
+    @action(detail=False, url_path="collection-report")
+    def collection_report(self, request):
+        start_date = request.GET.get("start_date")
+        end_date = request.GET.get("end_date")
+
+        if not (start_date and end_date):
+            raise ValidationError("Start and end dates are required.")
+
+        qs = PaymentReceipt.objects.filter(
+            company=request.company, status__in=["Cleared"]
+        ).filter(date__gte=start_date, date__lte=end_date)
+
+        excluded_ids = (
+            qs.annotate(cnt=Count("invoices__sales_agent_id", distinct=True))
+            .filter(cnt__gte=2)
+            .values_list("id", flat=True)
+        )
+        excluded_sum = (
+            qs.filter(id__in=excluded_ids).aggregate(Sum("amount")).get("amount__sum")
+        )
+
+        included = qs.exclude(id__in=excluded_ids)
+
+        # values = included.values('invoices__sales_agent_id', 'invoices__sales_agent__name').annotate(
+        #     total_amount=DistinctSum('amount'))
+
+        values = (
+            included.distinct()
+            .values("invoices__sales_agent_id", "invoices__sales_agent__name")
+            .annotate(total_amount=Sum("amount"))
+        )
+
+        return Response(
+            {
+                "values": values,
+                "total": values.aggregate(Sum("amount")).get("amount__sum"),
+                "excluded": excluded_ids,
+                "excluded_sum": excluded_sum,
+            }
+        )
+
+    def list(self, request, *args, **kwargs):
+        queryset = self.filter_queryset(
+            self.get_queryset().prefetch_related("invoices")
+        )
+        page = self.paginate_queryset(queryset.distinct())
+        serializer = self.get_serializer(page, many=True)
+        data = serializer.data
+
+        is_filtered = any(
+            x in self.request.query_params if self.request.query_params.get(x) else None
+            for x in self.filterset_class.base_filters.keys()
+        )
+        if is_filtered:
+            aggregate = queryset.aggregate(Sum("amount"), Sum("tds_amount"))
+            aggregate["invoices"] = queryset.aggregate(
+                Count("invoices", distinct=True)
+            ).get("invoices__count")
+            self.paginator.aggregate = aggregate
+
+        return self.get_paginated_response(data)
+
+
+class ChallanViewSet(InputChoiceMixin, DeleteRows, CRULViewSet):
+    queryset = Challan.objects.all()
+    serializer_class = ChallanCreateSerializer
+    model = Challan
+    row = ChallanRow
+    collections = [
+        ("parties", Party, PartyMinSerializer),
+        ("units", Unit),
+        (
+            "items",
+            Item.objects.filter(can_be_sold=True, track_inventory=True),
+            ItemSalesSerializer,
+        ),
+    ]
+
+    filter_backends = [
+        filters.DjangoFilterBackend,
+        rf_filters.OrderingFilter,
+        rf_filters.SearchFilter,
+    ]
+
+    filterset_class = ChallanFilterSet
+
+    search_fields = [
+        "voucher_no",
+        "party__name",
+        "remarks",
+        "party__tax_registration_number",
+        "customer_name",
+        "rows__item__name",
+    ]
+
+    def get_collections(self, request=None):
+        sales_agent_tuple = ("sales_agents", SalesAgent)
+        if (
+            request.company.enable_sales_agents
+            and sales_agent_tuple not in self.collections
+        ):
+            # noinspection PyTypeChecker
+            self.collections.append(sales_agent_tuple)
+        return super().get_collections(request)
+
+    def get_queryset(self, **kwargs):
+        qs = super(ChallanViewSet, self).get_queryset()
+        if self.action == "retrieve":
+            qs = qs.prefetch_related("rows")
+        elif self.action == "list":
+            qs = qs.select_related("party")
+        return qs.order_by("-pk")
+
+    def get_serializer_class(self):
+        if self.action in ("choices", "list"):
+            return ChallanListSerializer
+        return ChallanCreateSerializer
+
+    # def update(self, request, *args, **kwargs):
+    #     obj = self.get_object()
+    #     # if obj.is_issued():
+    #     #     if not request.company.enable_sales_invoice_update:
+    #     #         raise APIException({'detail': 'Issued sales invoices can\'t be updated'})
+    #     #     self.request.user.check_perm('SalesIssuedModify')
+    #     return super().update(request, *args, **kwargs)
+
+    @action(detail=True, url_path="journal-entries")
+    def journal_entries(self, request, pk):
+        sale_voucher = get_object_or_404(SalesVoucher, pk=pk)
+        journals = sale_voucher.journal_entries()
+        return Response(SalesJournalEntrySerializer(journals, many=True).data)
+
+    @action(detail=True)
+    def details(self, request, pk):
+        qs = (
+            super()
+            .get_queryset()
+            .prefetch_related(
+                Prefetch(
+                    "rows",
+                    SalesVoucherRow.objects.all()
+                    .select_related("item", "unit", "discount_obj", "tax_scheme")
+                    .order_by("pk"),
+                )
+            )
+            .select_related(
+                "discount_obj", "bank_account", "company__sales_setting", "party"
+            )
+        )
+        data = SalesVoucherDetailSerializer(get_object_or_404(pk=pk, queryset=qs)).data
+        data["can_update_issued"] = request.company.enable_sales_invoice_update
+        return Response(data)
+
+    def get_defaults(self, request=None):
+        return {
+            "options": {"enable_sales_agents": request.company.enable_sales_agents},
+        }
+
+    def get_create_defaults(self, request=None):
+        data = {
+            "options": {"voucher_no": get_next_voucher_no(Challan, request.company_id)}
+        }
+        return data
+
+    @action(detail=True, methods=["POST"])
+    def resolve(self, request, pk):
+        challan = self.get_object()
+        if challan.status == "Issued":
+            challan.status = "Resolved"
+            challan.save()
+            return Response({})
+        return Response({"message": "Cannot resolve the challan."})
+
+    @action(detail=True, methods=["POST"])
+    def cancel(self, request, pk):
+        challan = self.get_object()
+        message = request.data.get("message")
+        if not message:
+            raise RESTValidationError(
+                {"message": "message field is required for cancelling invoice!"}
+            )
+
+        # FIFO inconsistency check
+        if (
+            request.company.inventory_setting.enable_fifo
+            and not request.query_params.get("fifo_inconsistency")
+        ):
+            raise UnprocessableException(
+                detail="This may cause inconsistencies in fifo!",
+                code="fifo_inconsistency",
+            )
+
+        challan.cancel(message)
+        return Response({})
+
+    @action(detail=True, methods=["POST"], url_path="log-print")
+    def log_print(self, request, pk):
+        challan = self.get_object()
+        challan.print_count += 1
+        challan.save()
+        return Response({"print_count": challan.print_count})
+
+    @action(detail=False, url_path="by-voucher-no")
+    def by_voucher_no(self, request):
+        qs = (
+            super()
+            .get_queryset()
+            .prefetch_related(
+                Prefetch(
+                    "rows", ChallanRow.objects.all().select_related("item", "unit")
+                )
+            )
+        )
+        challan = get_object_or_404(
+            voucher_no=request.query_params.get("invoice_no"),
+            fiscal_year_id=request.query_params.get("fiscal_year"),
+            queryset=qs,
+        )
+        if challan.sales.exclude(status__iexact="cancelled").exists():
+            return Response({"detail": "Challan has already been used."}, status=400)
+        if challan.status != "Issued":
+            return Response({"detail": "The challan can not be used."}, status=400)
+        return Response(ChallanCreateSerializer(challan).data)
+
+        # @action(detail=False, url_path='by-voucher-no')
+        # def by_voucher_no(self, request):
+        #     qs = super().get_queryset().prefetch_related(
+        #         Prefetch('rows',
+        #                  SalesVoucherRow.objects.all().select_related('item', 'unit', 'discount_obj',
+        #                                                               'tax_scheme'))).select_related(
+        #         'discount_obj', 'bank_account')
+        #     return Response(
+        #         SalesVoucherDetailSerializer(get_object_or_404(voucher_no=request.query_params.get('invoice_no'),
+        #                                                        fiscal_year_id=request.query_params.get('fiscal_year'),
+        #                                                        queryset=qs)).data)
+
+        # @action(detail=False)
+        # def export(self, request):
+        # queryset = self.filter_queryset(self.get_queryset())
+        #     params = [
+        #         ('Invoices', queryset, SalesVoucherResource),
+        #         ('Sales Rows', Challan.objects.filter(voucher__company_id=request.company_id),
+        #          SalesVoucherRowResource),
+        #     ]
+        #     return qs_to_xls(params)
+
+
+class PurchaseOrderViewSet(InputChoiceMixin, DeleteRows, CRULViewSet):
+    queryset = PurchaseOrder.objects.all()
+    serializer_class = PurchaseOrderCreateSerializer
+    model = PurchaseOrder
+    row = PurchaseOrderRow
+
+    collections = [
+        ("parties", Party, PartyMinSerializer),
+        ("units", Unit),
+        (
+            "items",
+            Item.objects.filter(can_be_purchased=True, track_inventory=True),
+            ItemPurchaseSerializer,
+        ),
+    ]
+
+    filter_backends = [
+        filters.DjangoFilterBackend,
+        rf_filters.OrderingFilter,
+        rf_filters.SearchFilter,
+    ]
+
+    filterset_class = PurchaseOrderFilterSet
+
+    search_fields = [
+        "voucher_no",
+        "party__name",
+        "remarks",
+        "party__tax_registration_number",
+        "rows__item__name",
+    ]
+
+    def get_queryset(self, **kwargs):
+        qs = super(PurchaseOrderViewSet, self).get_queryset()
+        if self.action == "retrieve":
+            qs = qs.prefetch_related("rows")
+        elif self.action == "list":
+            qs = qs.select_related("party")
+        return qs.order_by("-pk")
+
+    def get_serializer_class(self):
+        if self.action == "list":
+            return PurchaseOrderListSerializer
+        return PurchaseOrderCreateSerializer
+
+    @action(detail=True, methods=["POST"])
+    def cancel(self, request, pk=None):
+        instance = self.get_object()
+        message = request.data.get("message")
+        if not message:
+            raise RESTValidationError(
+                {"message": "message field is required for cancelling invoice!"}
+            )
+        instance.remarks = f"Reason for cancellation: {message}"
+        instance.status = "Cancelled"
+        instance.save()
+        return Response({})
+
+    @action(detail=False, url_path="by-voucher-no")
+    def by_voucher_no(self, request):
+        qs = (
+            super()
+            .get_queryset()
+            .prefetch_related(
+                Prefetch(
+                    "rows",
+                    PurchaseOrderRow.objects.all().select_related("item", "unit"),
+                )
+            )
+        )
+        voucher_number = request.query_params.get("invoice_no")
+        fiscal_year = request.query_params.get("fiscal_year")
+        instance = get_object_or_404(
+            voucher_no=voucher_number, fiscal_year_id=fiscal_year, queryset=qs
+        )
+        if instance.purchases.exclude(status__iexact="cancelled").exists():
+            return Response(
+                {"detail": "The purchase order has already been used."}, status=400
+            )
+
+        if instance.status == "Cancelled":
+            return Response(
+                {"detail": "The selected purchase order can not be used."}, status=400
+            )
+        return Response(PurchaseOrderCreateSerializer(instance).data)
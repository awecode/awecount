--- conflicted
+++ resolved
@@ -51,7 +51,6 @@
             raise ValidationError(
                 {'party': ['Party is required for a credit issue.']},
             )
-<<<<<<< HEAD
         request = self.context["request"]
         voucher_no = data.get("voucher_no")
         party = data.get("party")
@@ -68,21 +67,6 @@
                 if PurchaseVoucherRow.objects.filter(voucher__date__gt=date, item__in=item_ids, item__track_inventory=True).exists():
                     raise UnprocessableException(detail="Creating a purchase on a past date when purchase for the same item on later dates exist may cause inconsistencies in FIFO.", code="fifo_inconsistency")
             return data
-=======
-    
-        party = data.get("party")
-        fiscal_year = self.context["request"].company.current_fiscal_year
-        voucher_no = data.get("voucher_no")
-
-        if not company.purchase_setting.enable_empty_voucher_no:
-            if not voucher_no:
-                raise ValidationError(
-                    {"voucher_no": ["This field cannot be empty."]}
-                )
-            if self.Meta.model.objects.filter(voucher_no=voucher_no, party=party, fiscal_year=fiscal_year).exists():
-                raise ValidationError({'voucher_no': ["Purchase with the bill number for the chosen party already exists."]})
-        return data
->>>>>>> 6fb1c6cb
 
         # if request.query_params.get("fifo_inconsistency"):
         #     return data

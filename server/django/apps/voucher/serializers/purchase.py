--- conflicted
+++ resolved
@@ -81,21 +81,13 @@
         company = self.context["request"].company
 
         party = data.get("party")
-<<<<<<< HEAD
-
-=======
->>>>>>> 14b2fdbd
         if not party and data.get("mode") == "Credit" and data.get("status") != "Draft":
             raise ValidationError(
                 {"party": ["Party is required for a credit issue."]},
             )
 
         if party and (party.company_id != company.id):
-<<<<<<< HEAD
-            raise SuspiciousOperation("Modifying object owned by other company.")
-=======
             raise SuspiciousOperation("Modifying object owned by other company!")
->>>>>>> 14b2fdbd
 
         request = self.context["request"]
 

--- conflicted
+++ resolved
@@ -121,11 +121,8 @@
 
     def update(self, instance, validated_data):
         rows_data = validated_data.pop('rows')
-<<<<<<< HEAD
         request = self.context["request"]
-=======
         purchase_orders = validated_data.pop('purchase_orders', None)
->>>>>>> 1aaea278
         self.assign_fiscal_year(validated_data, instance=instance)
         self.assign_discount_obj(validated_data)
         self.assign_mode(validated_data)

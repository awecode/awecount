--- conflicted
+++ resolved
@@ -66,7 +66,6 @@
             raise ValidationError(
                 {'party': ['Party is required for a credit issue.']},
             )
-<<<<<<< HEAD
         request = self.context["request"]
 
         if request.query_params.get("fifo_inconsistency"):
@@ -77,14 +76,12 @@
                 date = data["date"]
                 if PurchaseVoucherRow.objects.filter(voucher__date__gt=date, item__in=item_ids, item__track_inventory=True).exists():
                     raise UnprocessableException(detail="Creating a purchase on a past date when purchase for the same item on later dates exist may cause inconsistencies in FIFO.", code="fifo_inconsistency")
-            return data
-=======
+                return data
         
         if data.get("discount") and data.get("discount") < 0:
             raise ValidationError({"discount": ["Discount cannot be negative."]})
 
         return data
->>>>>>> 81e52499
 
         # if request.query_params.get("fifo_inconsistency"):
         #     return data
@@ -136,11 +133,8 @@
 
     def update(self, instance, validated_data):
         rows_data = validated_data.pop('rows')
-<<<<<<< HEAD
         request = self.context["request"]
-=======
         purchase_orders = validated_data.pop('purchase_orders', None)
->>>>>>> 81e52499
         self.assign_fiscal_year(validated_data, instance=instance)
         self.assign_discount_obj(validated_data)
         self.assign_mode(validated_data)

from rest_framework import serializers
from rest_framework.exceptions import ValidationError
from apps.product.models import Item

from apps.tax.serializers import TaxSchemeSerializer
from awecount.libs import get_next_voucher_no
from awecount.libs.serializers import StatusReversionMixin
from ..models import PurchaseDiscount, PurchaseOrder, PurchaseOrderRow, PurchaseVoucherRow, PurchaseVoucher
from .mixins import DiscountObjectTypeSerializerMixin, ModeCumBankSerializerMixin


class PurchaseDiscountSerializer(serializers.ModelSerializer):
    class Meta:
        model = PurchaseDiscount
        exclude = ('company',)
        extra_kwargs = {
            "name": {"required": True}
        }


class PurchaseVoucherRowSerializer(DiscountObjectTypeSerializerMixin, serializers.ModelSerializer):
    id = serializers.IntegerField(required=False)
    item_id = serializers.IntegerField(required=True)
    tax_scheme_id = serializers.IntegerField(required=True)
    unit_id = serializers.IntegerField(required=False)

    class Meta:
        model = PurchaseVoucherRow
        exclude = ('item', 'tax_scheme', 'voucher', 'unit', 'discount_obj')

        extra_kwargs = {
            "discount": {"allow_null": True, "required": False},
            "discount_type": {"allow_null": True, "required": False}
        }


class PurchaseVoucherCreateSerializer(StatusReversionMixin, DiscountObjectTypeSerializerMixin,
                                      ModeCumBankSerializerMixin,
                                      serializers.ModelSerializer):
    rows = PurchaseVoucherRowSerializer(many=True)
    purchase_order_numbers = serializers.ReadOnlyField()

    def assign_fiscal_year(self, validated_data, instance=None):
        if instance and instance.fiscal_year_id:
            return
        fiscal_year = self.context['request'].company.current_fiscal_year
        if fiscal_year.includes(validated_data.get('date')):
            validated_data['fiscal_year_id'] = fiscal_year.id
        else:
            raise ValidationError(
                {'date': ['Date not in current fiscal year.']},
            )

    def validate(self, data):
        company = self.context["request"].company
            
        if not data.get('party') and data.get('mode') == 'Credit' and data.get('status') != 'Draft':
            raise ValidationError(
                {'party': ['Party is required for a credit issue.']},
            )
<<<<<<< HEAD
    
        party = data.get("party")
        fiscal_year = self.context["request"].company.current_fiscal_year
        voucher_no = data.get("voucher_no")

        if not company.purchase_setting.enable_empty_voucher_no:
            if not voucher_no:
                raise ValidationError(
                    {"voucher_no": ["This field cannot be empty."]}
                )
            if self.Meta.model.objects.filter(voucher_no=voucher_no, party=party, fiscal_year=fiscal_year).exists():
                raise ValidationError({'voucher_no': ["Purchase with the bill number for the chosen party already exists."]})
=======
>>>>>>> a2cf797a
        return data

        # if request.query_params.get("fifo_inconsistency"):
        #     return data
        # else:
        #     if request.company.inventory_setting.enable_fifo:
        #         item_ids = [x.get("item_id") for x in data.get("rows")]
        #         date = data["date"]
        #         if PurchaseVoucherRow.objects.filter(voucher__date__gt=date, item__in=item_ids, item__track_inventory=True).exists():
        #             raise UnprocessableException(detail="Creating a purchase on a past date when purchase for the same item on later dates exist may cause inconsistencies in FIFO.", code="fifo_inconsistency")
        #     return data

    def validate_rows(self, rows):
        for row in rows:
            if not row.get("discount"):
                row["discount"] = 0
            if row.get("discount_type") == "":
                row["discount_type"] = None
        return rows
    
    # def validate_discount_type(self, attr):
    #     if not attr:
    #         attr = 0
    #     return attr
    
    def create(self, validated_data):
        rows_data = validated_data.pop('rows')
        request = self.context['request']
        purchase_orders = validated_data.pop('purchase_orders', None)
        self.assign_fiscal_year(validated_data, instance=None)
        self.assign_discount_obj(validated_data)
        self.assign_mode(validated_data)
        validated_data['company_id'] = request.company_id
        validated_data['user_id'] = request.user.id
        instance = PurchaseVoucher.objects.create(**validated_data)
        for index, row in enumerate(rows_data):
            row = self.assign_discount_obj(row)
            if request.company.inventory_setting.enable_fifo:
                # TODO: use this from request data
                item = Item.objects.get(id=row["item_id"])
                if item.track_inventory:
                    row["remaining_quantity"] = row["quantity"]
            PurchaseVoucherRow.objects.create(voucher=instance, **row)
        if purchase_orders:
            instance.purchase_orders.clear()
            instance.purchase_orders.set(purchase_orders)
        meta = instance.generate_meta(update_row_data=True)
        instance.apply_transactions(voucher_meta=meta)
        return instance

    def update(self, instance, validated_data):
        rows_data = validated_data.pop('rows')
        purchase_orders = validated_data.pop('purchase_orders', None)
        self.assign_fiscal_year(validated_data, instance=instance)
        self.assign_discount_obj(validated_data)
        self.assign_mode(validated_data)
        PurchaseVoucher.objects.filter(pk=instance.id).update(**validated_data)
        for index, row in enumerate(rows_data):
            row = self.assign_discount_obj(row)
            PurchaseVoucherRow.objects.update_or_create(voucher=instance, pk=row.get('id'), defaults=row)
        if purchase_orders:
            instance.purchase_orders.clear()
            instance.purchase_orders.set(purchase_orders)
        instance.refresh_from_db()
        meta = instance.generate_meta(update_row_data=True)
        instance.apply_transactions(voucher_meta=meta)
        return instance

    class Meta:
        model = PurchaseVoucher
        exclude = ('company', 'user', 'bank_account', 'discount_obj', 'fiscal_year')


class PurchaseVoucherListSerializer(serializers.ModelSerializer):
    party = serializers.ReadOnlyField(source='party.name')
    name = serializers.SerializerMethodField()

    def get_name(self, obj):
        return '{}'.format(obj.voucher_no)

    class Meta:
        model = PurchaseVoucher
        fields = ('id', 'voucher_no', 'party', 'date', 'name', 'status', 'total_amount', 'mode')


class PurchaseVoucherRowDetailSerializer(serializers.ModelSerializer):
    item_id = serializers.IntegerField()
    unit_id = serializers.IntegerField()
    tax_scheme_id = serializers.IntegerField()
    item_name = serializers.ReadOnlyField(source='item.name')
    unit_name = serializers.ReadOnlyField(source='unit.name')
    discount_obj = PurchaseDiscountSerializer()
    tax_scheme = TaxSchemeSerializer()

    class Meta:
        model = PurchaseVoucherRow
        exclude = ('voucher', 'item', 'unit')


class PurchaseVoucherDetailSerializer(serializers.ModelSerializer):
    party_name = serializers.ReadOnlyField(source='party.name')
    bank_account_name = serializers.ReadOnlyField(source='bank_account.friendly_name')
    discount_obj = PurchaseDiscountSerializer()
    voucher_meta = serializers.ReadOnlyField(source='get_voucher_meta')

    rows = PurchaseVoucherRowDetailSerializer(many=True)
    tax_registration_number = serializers.ReadOnlyField(source='party.tax_registration_number')
    enable_row_description = serializers.ReadOnlyField(source='company.purchase_setting.enable_row_description')
    purchase_order_numbers = serializers.ReadOnlyField()

    class Meta:
        model = PurchaseVoucher
        exclude = ('company', 'user', 'bank_account',)


class PurchaseBookExportSerializer(serializers.ModelSerializer):
    party_name = serializers.ReadOnlyField(source='party.name')
    tax_registration_number = serializers.ReadOnlyField(source='party.tax_registration_number')
    voucher_meta = serializers.ReadOnlyField(source='get_voucher_meta')
    item_names = serializers.ReadOnlyField()
    total_quantity = serializers.SerializerMethodField()

    def get_total_quantity(self, obj):
        # Annotate this on queryset on api that uses this serializer
        return obj.total_quantity

    class Meta:
        model = PurchaseVoucher
        fields = ('date', 'party_name', 'tax_registration_number', 'voucher_no', 'voucher_meta', 'item_names', 'units',
                  'total_quantity')


class PurchaseOrderRowSerializer(serializers.ModelSerializer):
    id = serializers.IntegerField(required=False)
    item_id = serializers.IntegerField(required=False)
    unit_id = serializers.IntegerField(required=False)

    class Meta:
        model = PurchaseOrderRow
        exclude = ['item', 'voucher', 'unit']


class PurchaseOrderListSerializer(serializers.ModelSerializer):
    party_name = serializers.ReadOnlyField(source='party.name')

    class Meta:
        model = PurchaseOrder
        fields = ['id', 'voucher_no', 'party_name', 'date', 'status']


class PurchaseOrderCreateSerializer(serializers.ModelSerializer):
    voucher_no = serializers.ReadOnlyField()
    print_count = serializers.ReadOnlyField()
    rows = PurchaseOrderRowSerializer(many=True)

    class Meta:
        model = PurchaseOrder
        exclude = ['company', 'user']
        extra_kwargs = {
            'fiscal_year': {'read_only': True}
        }

    def assign_fiscal_year(self, validated_data, instance=None):
        if instance and instance.fiscal_year_id:
            return
        fiscal_year = self.context['request'].company.current_fiscal_year
        if fiscal_year.includes(validated_data.get('date')):
            validated_data['fiscal_year_id'] = fiscal_year.id
        else:
            raise ValidationError({
                'date': ['Date not in current fiscal year.']
            })

    def assign_voucher_number(self, validated_data, instance=None):
        if instance and instance.voucher_no:
            return
        next_voucher_no = get_next_voucher_no(PurchaseOrder, self.context['request'].company_id)
        validated_data['voucher_no'] = next_voucher_no

    def validate_party(self, attr):
        if not attr:
            raise ValidationError("You must select a party.")
        return attr

    def create(self, validated_data):
        rows_data = validated_data.pop('rows')
        request = self.context['request']
        self.assign_fiscal_year(validated_data, instance=None)
        self.assign_voucher_number(validated_data, instance=None)
        validated_data['company_id'] = request.company_id
        validated_data['user_id'] = request.user.id
        instance = PurchaseOrder.objects.create(**validated_data)
        for index, row in enumerate(rows_data):
            PurchaseOrderRow.objects.create(voucher=instance, **row)
        return instance
    
    def update(self, instance, validated_data):
        rows_data = validated_data.pop('rows')
        self.assign_fiscal_year(validated_data, instance=instance)
        # self.validate_voucher_status(validated_data, instance)
        self.assign_voucher_number(validated_data, instance)
        self.Meta.model.objects.filter(pk=instance.id).update(**validated_data)
        for index, row in enumerate(rows_data):
            PurchaseOrderRow.objects.update_or_create(voucher=instance, pk=row.get('id'), defaults=row)
        return instance<|MERGE_RESOLUTION|>--- conflicted
+++ resolved
@@ -58,7 +58,6 @@
             raise ValidationError(
                 {'party': ['Party is required for a credit issue.']},
             )
-<<<<<<< HEAD
     
         party = data.get("party")
         fiscal_year = self.context["request"].company.current_fiscal_year
@@ -71,8 +70,6 @@
                 )
             if self.Meta.model.objects.filter(voucher_no=voucher_no, party=party, fiscal_year=fiscal_year).exists():
                 raise ValidationError({'voucher_no': ["Purchase with the bill number for the chosen party already exists."]})
-=======
->>>>>>> a2cf797a
         return data
 
         # if request.query_params.get("fifo_inconsistency"):

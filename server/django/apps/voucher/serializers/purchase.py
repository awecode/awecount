from rest_framework import serializers
from rest_framework.exceptions import ValidationError
from apps.product.models import Item

from apps.tax.serializers import TaxSchemeSerializer
from awecount.libs import get_next_voucher_no
from awecount.libs.exception import UnprocessableException
from awecount.libs.serializers import StatusReversionMixin
from ..models import PurchaseDiscount, PurchaseOrder, PurchaseOrderRow, PurchaseVoucherRow, PurchaseVoucher, SalesVoucherRow
from .mixins import DiscountObjectTypeSerializerMixin, ModeCumBankSerializerMixin
from ..fifo_functions import fifo_handle_purchase_update


class PurchaseDiscountSerializer(serializers.ModelSerializer):
    class Meta:
        model = PurchaseDiscount
        exclude = ('company',)
        extra_kwargs = {
            "name": {"required": True}
        }


class PurchaseVoucherRowSerializer(DiscountObjectTypeSerializerMixin, serializers.ModelSerializer):
    id = serializers.IntegerField(required=False)
    item_id = serializers.IntegerField(required=True)
    tax_scheme_id = serializers.IntegerField(required=True)
    unit_id = serializers.IntegerField(required=False)

    def validate_discount(self, value):
        print(f"Validating discount: {value}")
        if not value:
                value = 0
        elif value < 0:
            raise serializers.ValidationError("Discount can't be negative.")
        return value

    class Meta:
        model = PurchaseVoucherRow
        exclude = ('item', 'tax_scheme', 'voucher', 'unit', 'discount_obj')

        extra_kwargs = {
            "discount": {"required": False, "allow_null": True},
            "discount_type": {"allow_null": True, "required": False}
        }


class PurchaseVoucherCreateSerializer(StatusReversionMixin, DiscountObjectTypeSerializerMixin,
                                      ModeCumBankSerializerMixin,
                                      serializers.ModelSerializer):
    rows = PurchaseVoucherRowSerializer(many=True)
    purchase_order_numbers = serializers.ReadOnlyField()

    def assign_fiscal_year(self, validated_data, instance=None):
        if instance and instance.fiscal_year_id:
            return
        fiscal_year = self.context['request'].company.current_fiscal_year
        if fiscal_year.includes(validated_data.get('date')):
            validated_data['fiscal_year_id'] = fiscal_year.id
        else:
            raise ValidationError(
                {'date': ['Date not in current fiscal year.']},
            )

    def validate(self, data):
        company = self.context["request"].company
            
        if not data.get('party') and data.get('mode') == 'Credit' and data.get('status') != 'Draft':
            raise ValidationError(
                {'party': ['Party is required for a credit issue.']},
            )
        request = self.context["request"]

        if data.get("discount") and data.get("discount") < 0:
            raise ValidationError({"discount": ["Discount cannot be negative."]})

        if request.query_params.get("fifo_inconsistency"):
            return data
        else:
            if request.company.inventory_setting.enable_fifo:
                item_ids = [x.get("item_id") for x in data.get("rows")]
                date = data["date"]
                if PurchaseVoucherRow.objects.filter(voucher__date__gt=date, item__in=item_ids, item__track_inventory=True).exists():
                    raise UnprocessableException(detail="Creating a purchase on a past date when purchase for the same item on later dates exist may cause inconsistencies in FIFO.", code="fifo_inconsistency")
                return data
    
        party = data.get("party")
        fiscal_year = self.context["request"].company.current_fiscal_year
        voucher_no = data.get("voucher_no")

        if not company.purchase_setting.enable_empty_voucher_no:
            if not voucher_no:
                raise ValidationError(
                    {"voucher_no": ["This field cannot be empty."]}
                )
            if self.Meta.model.objects.filter(voucher_no=voucher_no, party=party, fiscal_year=fiscal_year).exists():
                raise ValidationError({'voucher_no': ["Purchase with the bill number for the chosen party already exists."]})
        
        if data.get("discount") and data.get("discount") < 0:
            raise ValidationError({"discount": ["Discount cannot be negative."]})

        return data

        # if request.query_params.get("fifo_inconsistency"):
        #     return data
        # else:
        #     if request.company.inventory_setting.enable_fifo:
        #         item_ids = [x.get("item_id") for x in data.get("rows")]
        #         date = data["date"]
        #         if PurchaseVoucherRow.objects.filter(voucher__date__gt=date, item__in=item_ids, item__track_inventory=True).exists():
        #             raise UnprocessableException(detail="Creating a purchase on a past date when purchase for the same item on later dates exist may cause inconsistencies in FIFO.", code="fifo_inconsistency")
        #     return data

    def validate_rows(self, rows):
        for row in rows:
            if row.get("discount_type") == "":
                row["discount_type"] = None
            row_serializer = PurchaseVoucherRowSerializer(data=row)
            if not row_serializer.is_valid():
                raise serializers.ValidationError(row_serializer.errors)
        return rows
    
    # def validate_discount_type(self, attr):
    #     if not attr:
    #         attr = 0
    #     return attr
    
    def create(self, validated_data):
        rows_data = validated_data.pop('rows')
        if validated_data.get("voucher_no") == "":
            validated_data["voucher_no"] = None
        request = self.context['request']
        purchase_orders = validated_data.pop('purchase_orders', None)
        self.assign_fiscal_year(validated_data, instance=None)
        self.assign_discount_obj(validated_data)
        self.assign_mode(validated_data)
        validated_data['company_id'] = request.company_id
        validated_data['user_id'] = request.user.id
        instance = PurchaseVoucher.objects.create(**validated_data)
        for index, row in enumerate(rows_data):
            row = self.assign_discount_obj(row)
            if request.company.inventory_setting.enable_fifo:
                item = Item.objects.get(id=row["item_id"])
                if item.track_inventory:
                    row["remaining_quantity"] = row["quantity"]
            PurchaseVoucherRow.objects.create(voucher=instance, **row)
        if purchase_orders:
            instance.purchase_orders.clear()
            instance.purchase_orders.set(purchase_orders)
        meta = instance.generate_meta(update_row_data=True)
        instance.apply_transactions(voucher_meta=meta)
        return instance

    def update(self, instance, validated_data):
        rows_data = validated_data.pop('rows')
<<<<<<< HEAD
=======
        if validated_data.get("voucher_no") == "":
            validated_data["voucher_no"] = None
>>>>>>> d6218dfd
        request = self.context["request"]
        purchase_orders = validated_data.pop('purchase_orders', None)
        self.assign_fiscal_year(validated_data, instance=instance)
        self.assign_discount_obj(validated_data)
        self.assign_mode(validated_data)
        PurchaseVoucher.objects.filter(pk=instance.id).update(**validated_data)
        for index, row in enumerate(rows_data):
            row = self.assign_discount_obj(row)
            if request.company.inventory_setting.enable_fifo:
                fifo_handle_purchase_update(instance, row)
            PurchaseVoucherRow.objects.update_or_create(voucher=instance, pk=row.get('id'), defaults=row)
        if purchase_orders:
            instance.purchase_orders.clear()
            instance.purchase_orders.set(purchase_orders)
        instance.refresh_from_db()
        meta = instance.generate_meta(update_row_data=True)
        instance.apply_transactions(voucher_meta=meta)
        return instance

    class Meta:
        model = PurchaseVoucher
        exclude = ('company', 'user', 'bank_account', 'discount_obj', 'fiscal_year')


class PurchaseVoucherListSerializer(serializers.ModelSerializer):
    party = serializers.ReadOnlyField(source='party.name')
    name = serializers.SerializerMethodField()

    def get_name(self, obj):
        return '{}'.format(obj.voucher_no)

    class Meta:
        model = PurchaseVoucher
        fields = ('id', 'voucher_no', 'party', 'date', 'name', 'status', 'total_amount', 'mode')


class PurchaseVoucherRowDetailSerializer(serializers.ModelSerializer):
    item_id = serializers.IntegerField()
    unit_id = serializers.IntegerField()
    tax_scheme_id = serializers.IntegerField()
    item_name = serializers.ReadOnlyField(source='item.name')
    unit_name = serializers.ReadOnlyField(source='unit.name')
    discount_obj = PurchaseDiscountSerializer()
    tax_scheme = TaxSchemeSerializer()

    class Meta:
        model = PurchaseVoucherRow
        exclude = ('voucher', 'item', 'unit')


class PurchaseVoucherDetailSerializer(serializers.ModelSerializer):
    party_name = serializers.ReadOnlyField(source='party.name')
    bank_account_name = serializers.ReadOnlyField(source='bank_account.friendly_name')
    discount_obj = PurchaseDiscountSerializer()
    voucher_meta = serializers.ReadOnlyField(source='get_voucher_meta')

    rows = PurchaseVoucherRowDetailSerializer(many=True)
    tax_registration_number = serializers.ReadOnlyField(source='party.tax_registration_number')
    enable_row_description = serializers.ReadOnlyField(source='company.purchase_setting.enable_row_description')
    purchase_order_numbers = serializers.ReadOnlyField()

    class Meta:
        model = PurchaseVoucher
        exclude = ('company', 'user', 'bank_account',)


class PurchaseBookExportSerializer(serializers.ModelSerializer):
    party_name = serializers.ReadOnlyField(source='party.name')
    tax_registration_number = serializers.ReadOnlyField(source='party.tax_registration_number')
    voucher_meta = serializers.ReadOnlyField(source='get_voucher_meta')
    item_names = serializers.ReadOnlyField()
    total_quantity = serializers.SerializerMethodField()

    def get_total_quantity(self, obj):
        # Annotate this on queryset on api that uses this serializer
        return obj.total_quantity

    class Meta:
        model = PurchaseVoucher
        fields = ('date', 'party_name', 'tax_registration_number', 'voucher_no', 'voucher_meta', 'item_names', 'units',
                  'total_quantity')


class PurchaseOrderRowSerializer(serializers.ModelSerializer):
    id = serializers.IntegerField(required=False)
    item_id = serializers.IntegerField(required=False)
    unit_id = serializers.IntegerField(required=False)

    class Meta:
        model = PurchaseOrderRow
        exclude = ['item', 'voucher', 'unit']


class PurchaseOrderListSerializer(serializers.ModelSerializer):
    party_name = serializers.ReadOnlyField(source='party.name')

    class Meta:
        model = PurchaseOrder
        fields = ['id', 'voucher_no', 'party_name', 'date', 'status']


class PurchaseOrderCreateSerializer(serializers.ModelSerializer):
    voucher_no = serializers.ReadOnlyField()
    print_count = serializers.ReadOnlyField()
    rows = PurchaseOrderRowSerializer(many=True)

    class Meta:
        model = PurchaseOrder
        exclude = ['company', 'user']
        extra_kwargs = {
            'fiscal_year': {'read_only': True}
        }

    def assign_fiscal_year(self, validated_data, instance=None):
        if instance and instance.fiscal_year_id:
            return
        fiscal_year = self.context['request'].company.current_fiscal_year
        if fiscal_year.includes(validated_data.get('date')):
            validated_data['fiscal_year_id'] = fiscal_year.id
        else:
            raise ValidationError({
                'date': ['Date not in current fiscal year.']
            })

    def assign_voucher_number(self, validated_data, instance=None):
        if instance and instance.voucher_no:
            return
        next_voucher_no = get_next_voucher_no(PurchaseOrder, self.context['request'].company_id)
        validated_data['voucher_no'] = next_voucher_no

    def validate_party(self, attr):
        if not attr:
            raise ValidationError("You must select a party.")
        return attr

    def create(self, validated_data):
        rows_data = validated_data.pop('rows')
        request = self.context['request']
        self.assign_fiscal_year(validated_data, instance=None)
        self.assign_voucher_number(validated_data, instance=None)
        validated_data['company_id'] = request.company_id
        validated_data['user_id'] = request.user.id
        instance = PurchaseOrder.objects.create(**validated_data)
        for index, row in enumerate(rows_data):
            PurchaseOrderRow.objects.create(voucher=instance, **row)
        return instance
    
    def update(self, instance, validated_data):
        rows_data = validated_data.pop('rows')
        self.assign_fiscal_year(validated_data, instance=instance)
        # self.validate_voucher_status(validated_data, instance)
        self.assign_voucher_number(validated_data, instance)
        self.Meta.model.objects.filter(pk=instance.id).update(**validated_data)
        for index, row in enumerate(rows_data):
            PurchaseOrderRow.objects.update_or_create(voucher=instance, pk=row.get('id'), defaults=row)
        return instance<|MERGE_RESOLUTION|>--- conflicted
+++ resolved
@@ -152,11 +152,8 @@
 
     def update(self, instance, validated_data):
         rows_data = validated_data.pop('rows')
-<<<<<<< HEAD
-=======
         if validated_data.get("voucher_no") == "":
             validated_data["voucher_no"] = None
->>>>>>> d6218dfd
         request = self.context["request"]
         purchase_orders = validated_data.pop('purchase_orders', None)
         self.assign_fiscal_year(validated_data, instance=instance)

--- conflicted
+++ resolved
@@ -292,80 +292,6 @@
         #             raise UnprocessableException(detail="Creating a purchase on a past date when purchase for the same item on later dates exist may cause inconsistencies in FIFO.", code="fifo_inconsistency")
         #     return data
 
-<<<<<<< HEAD
-=======
-    def validate_rows(self, rows):
-        for row in rows:
-            item_obj = row.pop("item_obj")
-            row_item = row.get("item")
-
-            item_id = row.get("item_id")
-            if item_id:
-                item_obj["id"] = item_id
-
-            try:
-                item = Item.objects.get(
-                    **item_obj, company_id=self.context["request"].company_id
-                )
-                if row_item:
-                    if row_item.get("name"):
-                        item.name = row_item.get("name")
-                    if row_item.get("cost_price"):
-                        item.cost_price = row_item.get("cost_price")
-                    item.save()
-
-            except Item.DoesNotExist:
-                if row_item is None:
-                    raise ValidationError(
-                        "No item found for the given details. " + str(item_obj)
-                    )
-                item = Item(
-                    company_id=self.context["request"].company_id,
-                    **row_item,
-                )
-                category = row_item.get("category")
-                if category:
-                    if category.company_id != self.context["request"].company_id:
-                        raise ValidationError(
-                            "Category does not belong to the company."
-                        )
-                    if category.sales_account:
-                        item.sales_account_type = "category"
-                        item.sales_account = category.dedicated_sales_account
-                    if category.purchase_account:
-                        item.purchase_account_type = "category"
-                        item.purchase_account = category.dedicated_purchase_account
-                    if category.discount_allowed_account:
-                        item.discount_allowed_account_type = "category"
-                        item.discount_allowed_account = (
-                            category.dedicated_discount_allowed_account
-                        )
-                    if category.discount_received_account:
-                        item.discount_received_account_type = "category"
-                        item.discount_received_account = (
-                            category.dedicated_discount_received_account
-                        )
-                item.save()
-
-            except Item.MultipleObjectsReturned:
-                raise ValidationError(
-                    "More than one item found for the given details. " + str(item_obj)
-                )
-
-            if row.get("discount_type") == "":
-                row["discount_type"] = None
-
-            row["item_id"] = item.id
-            row["item"] = item
-
-        return rows
-
-    # def validate_discount_type(self, attr):
-    #     if not attr:
-    #         attr = 0
-    #     return attr
-
->>>>>>> 3562e381
     def create(self, validated_data):
         rows_data = validated_data.pop("rows")
         if validated_data.get("voucher_no") == "":

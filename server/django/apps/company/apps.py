--- conflicted
+++ resolved
@@ -7,11 +7,16 @@
     name = "apps.company"
 
     def ready(self) -> None:
-<<<<<<< HEAD
+        from django.core.cache import cache
         from apps.company.helpers import validate_company_in_m2m
         from apps.company.models import (
             CompanyBaseModel,
         )
+
+        from .models import get_default_permissions
+
+        global_permissions = get_default_permissions()
+        cache.set("global_permissions", global_permissions)
 
         for model in apps.get_models():
             if not issubclass(model, CompanyBaseModel):
@@ -35,16 +40,5 @@
                     sender=field.remote_field.through,
                     dispatch_uid=f"{model.__name__}_{field.name}_m2m_changed",
                 )
-=======
-        from django.core.cache import cache
 
-        from .models import get_default_permissions
-
-        # The ultimate purpose of this is to scan and check syntax of all permission metas.
-        # Later on maybe, we can utilize the cached data.
-
-        global_permissions = get_default_permissions()
-        cache.set("global_permissions", global_permissions)
-
-        return super().ready()
->>>>>>> 4a8917c6
+        return super().ready()
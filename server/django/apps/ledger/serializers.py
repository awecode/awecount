--- conflicted
+++ resolved
@@ -1,13 +1,8 @@
 from django.db import IntegrityError
 from rest_framework import serializers
 from rest_framework.exceptions import APIException
-
-<<<<<<< HEAD
+from awecount.libs.drf_fields import RoundedField
 from .models import Party, Account, JournalEntry, PartyRepresentative, Category, Transaction, AccountOpeningBalance
-=======
-from awecount.libs.drf_fields import RoundedField
-from .models import Party, Account, JournalEntry, PartyRepresentative, Category, Transaction
->>>>>>> 607b3f52
 
 
 class PartyRepresentativeSerializer(serializers.ModelSerializer):
@@ -280,14 +275,6 @@
             'parent_name', 'category_id', 'parent_id')
 
 
-<<<<<<< HEAD
-class AccountOpeningBalanceSerializer(serializers.ModelSerializer):
-    name = serializers.ReadOnlyField(source='account.name')
-
-    class Meta:
-        model = AccountOpeningBalance
-        exclude = ('company',)
-=======
 class CategoryTreeSerializer(serializers.ModelSerializer):
     children = serializers.SerializerMethodField()
 
@@ -320,4 +307,11 @@
     class Meta:
         model = Account
         fields = ('current_dr', 'current_cr', 'account_id', 'name', 'category_id')
->>>>>>> 607b3f52
+
+
+class AccountOpeningBalanceSerializer(serializers.ModelSerializer):
+    name = serializers.ReadOnlyField(source='account.name')
+
+    class Meta:
+        model = AccountOpeningBalance
+        exclude = ('company',)
--- conflicted
+++ resolved
@@ -364,14 +364,11 @@
     current_dr = models.FloatField(null=True, blank=True)
     current_cr = models.FloatField(null=True, blank=True)
     journal_entry = models.ForeignKey(JournalEntry, related_name='transactions', on_delete=models.CASCADE)
-<<<<<<< HEAD
     company = models.ForeignKey(Company, on_delete=models.CASCADE, related_name='transactions')
+    type = models.CharField(TRANSACTION_TYPES, max_length=25, default=TRANSACTION_TYPES[0][0])
 
     def get_amount(self):
         return self.dr_amount - self.cr_amount
-=======
-    type = models.CharField(TRANSACTION_TYPES, max_length=25, default=TRANSACTION_TYPES[0][0])
->>>>>>> 3a7fb54c
 
     def get_balance(self):
         return zero_for_none(self.current_dr) - zero_for_none(self.current_cr)
@@ -417,14 +414,8 @@
         all_accounts.append(arg[1])
         if not matches:
             if arg[1] is None:
-<<<<<<< HEAD
                 raise ValidationError('Cannot create {} transaction {} when account does not exist!'.format(arg[0], arg[2]))
             transaction = Transaction(account=arg[1], company=arg[1].company)
-=======
-                raise ValidationError(
-                    'Cannot create {} transaction {} when account does not exist!'.format(arg[0], arg[2]))
-            transaction = Transaction(account=arg[1])
->>>>>>> 3a7fb54c
             if arg[0] == 'dr':
                 transaction.dr_amount = val
                 transaction.cr_amount = None

--- conflicted
+++ resolved
@@ -487,16 +487,9 @@
                             default=True)
     Category.objects.create(name='Deposits Made', code='A-D', parent=root['Assets'], company=company, default=True)
     Category.objects.create(name='Employee', code='A-E', parent=root['Assets'], company=company, default=True)
-<<<<<<< HEAD
-    tax_receivables = Category.objects.create(name='Tax Receivables', code='A-TR', parent=root['Assets'],
-                                              company=company, default=True)
-    Account.objects.create(company=company, default=True, name='TDS Receivables', category=tax_receivables,
-                           code='A-TR-TDS')
-=======
     tax_receivables = Category.objects.create(name='Tax Receivables', code='A-TR', parent=root['Assets'], company=company,
                                               default=True)
     Account.objects.create(company=company, default=True, name='TDS Receivables', category=tax_receivables, code='A-TR-TDS')
->>>>>>> 607b3f52
 
     cash_account = Category.objects.create(name='Cash Accounts', code='A-C', parent=root['Assets'], company=company,
                                            default=True)

from django.db.models import Prefetch, Q
from django_filters import rest_framework as filters
from rest_framework import filters as rf_filters
from rest_framework.decorators import action
from rest_framework.exceptions import AuthenticationFailed
from rest_framework.generics import get_object_or_404
from rest_framework.permissions import AllowAny
from rest_framework.response import Response

from apps.ledger.models import Party
from apps.ledger.serializers import (
    PartyMinSerializer,
)
from apps.product.models import Item, Unit
from apps.product.serializers import (
    ItemSalesSerializer,
)
from apps.quotation.filters import QuotationFilterSet
from apps.quotation.models import Quotation, QuotationRow
from apps.quotation.serializers import (
    QuotationChoiceSerializer,
    QuotationCreateSerializer,
    QuotationCreateSettingSerializer,
    QuotationDetailSerializer,
    QuotationListSerializer,
    QuotationSettingCreateSerializer,
    QuotationSettingsSerializer,
    QuotationSettingUpdateSerializer,
)
from apps.tax.models import TaxScheme
from apps.tax.serializers import TaxSchemeMinSerializer
from apps.users.serializers import CompanySerializer
from apps.voucher.models import (
    SalesAgent,
)
<<<<<<< HEAD

from django_q.tasks import async_task
from django_filters import rest_framework as filters
from rest_framework import filters as rf_filters
from rest_framework.decorators import action
from rest_framework.response import Response
from rest_framework.generics import get_object_or_404
from rest_framework.exceptions import AuthenticationFailed
from django.utils import timezone

from apps.users.serializers import CompanySerializer

from django.db.models import Prefetch, Q


=======
from apps.voucher.models.discounts import SalesDiscount
>>>>>>> e352590f
from apps.voucher.serializers.sales import (
    SalesDiscountMinSerializer,
    SalesVoucherCreateSerializer,
)
from awecount.libs import get_next_quotation_no
from awecount.libs.CustomViewSet import (
    CRULViewSet,
    GenericSerializer,
)
from awecount.libs.helpers import (
    check_verification_hash,
    get_verification_hash,
)
from awecount.libs.mixins import (
    DeleteRows,
    InputChoiceMixin,
)
<<<<<<< HEAD
from apps.quotation.filters import QuotationFilterSet
from apps.quotation.models import Quotation, QuotationRow
from apps.quotation.serializers import (
    EmailQuotationRequestSerializer,
    QuotationChoiceSerializer,
    QuotationCreateSerializer,
    QuotationCreateSettingSerializer,
    QuotationSettingCreateSerializer,
    QuotationDetailSerializer,
    QuotationListSerializer,
    QuotationSettingUpdateSerializer,
    QuotationSettingsSerializer,
)
from apps.voucher.models.discounts import SalesDiscount
=======
>>>>>>> e352590f


class QuotationViewSet(InputChoiceMixin, DeleteRows, CRULViewSet):
    queryset = Quotation.objects.all()
    serializer_class = QuotationCreateSerializer
    model = Quotation
    row = QuotationRow
    collections = [
        ("parties", Party, PartyMinSerializer, True, ["name"]),
        ("units", Unit, GenericSerializer, True, ["name"]),
        ("discounts", SalesDiscount, SalesDiscountMinSerializer, False),
        ("tax_schemes", TaxScheme, TaxSchemeMinSerializer, True, ["name"]),
        (
            "items",
            Item.objects.filter(
                Q(can_be_sold=True) | Q(direct_expense=True)
            ).select_related("unit"),
            ItemSalesSerializer,
            True,
            ["name"],
        ),
    ]

    filter_backends = [
        filters.DjangoFilterBackend,
        rf_filters.OrderingFilter,
        rf_filters.SearchFilter,
    ]

    filterset_class = QuotationFilterSet

    search_fields = [
        "number",
        "party__name",
        "remarks",
        "reference",
        "total_amount",
        "party__tax_identification_number",
        "customer_name",
        "date",
        "address",
        "rows__item__name",
    ]

    def get_collections(self, request=None, *args, **kwargs):
        sales_agent_tuple = ("sales_agents", SalesAgent)
        if (
            request.company.enable_sales_agents
            and sales_agent_tuple not in self.collections
        ):
            # noinspection PyTypeChecker
            self.collections.append(sales_agent_tuple)
        return super().get_collections(request)

    def get_queryset(self, **kwargs):
        qs = super(QuotationViewSet, self).get_queryset()
        if self.action == "retrieve":
            qs = qs.prefetch_related("rows", "rows__item", "rows__unit")
        elif self.action == "list":
            qs = qs.select_related("party")
        return qs.order_by("-date", "-number")

    def get_serializer_class(self):
        if self.action == "choices":
            return QuotationChoiceSerializer
        if self.action == "list":
            return QuotationListSerializer
        return QuotationCreateSerializer

    def list(self, request, *args, **kwargs):
        return super().list(request, *args, **kwargs)

    def update(self, request, *args, **kwargs):
        return super().update(request, *args, **kwargs)

    def get_quotation_details(self, pk):
        qs = (
            super()
            .get_queryset()
            .prefetch_related(
                Prefetch(
                    "rows",
                    QuotationRow.objects.all()
                    .select_related(
                        "item", "item__category", "unit", "discount_obj", "tax_scheme"
                    )
                    .order_by("pk"),
                )
            )
            .select_related("discount_obj", "company__sales_setting", "party")
        )
        data = QuotationDetailSerializer(
            get_object_or_404(pk=pk, queryset=qs), context={"request": self.request}
        ).data
        return data

    @action(detail=True)
    def details(self, request, pk, company_slug, *args, **kwargs):
        details = self.get_quotation_details(pk)
        hash = get_verification_hash(
            "quotation-{}".format("{}-{}".format(pk, company_slug))
        )
        return Response({**details, "hash": hash})

<<<<<<< HEAD
    @action(detail=True, permission_classes=[], url_path="details-by-hash")
    def details_by_hash(self, request, pk, company_slug, *args, **kwargs):
=======
    @action(detail=True, permission_classes=[AllowAny], url_path="details-by-hash")
    def details_by_hash(self, request, pk):
>>>>>>> e352590f
        hash = request.GET.get("hash")
        if not hash:
            raise AuthenticationFailed("No hash provided")
        if (
            check_verification_hash(
                hash, "quotation-{}".format("{}-{}".format(pk, company_slug))
            )
            is False
        ):
            raise AuthenticationFailed("Invalid hash")
        obj = Quotation.objects.get(pk=pk)
        self.request.company = obj.company
        self.request.company_id = obj.company_id
        details = self.get_quotation_details(pk)
        return Response({**details, "company": CompanySerializer(obj.company).data})

    @action(detail=True, url_path="email-quotation", methods=["POST"])
    def email_quotation(self, request, pk, *args, **kwargs):
        serializer = EmailQuotationRequestSerializer(data=request.data)
        serializer.is_valid(raise_exception=True)
        obj = self.get_object()
        async_task(
            "apps.quotation.models.Quotation.email_quotation",
            obj,
            **serializer.validated_data,
        )
        if obj.status == "Generated":
            obj.status = "Sent"
            obj.save()
        return Response({})

    @action(detail=True, url_path="create-a-copy", methods=["POST"])
    def create_a_copy(self, request, pk, *args, **kwargs):
        """
        Create a copy of the Quotation
        """
        obj = self.get_object()
        data = QuotationCreateSerializer(obj).data
        data["number"] = None
        data["status"] = "Draft"
        data["date"] = timezone.now().date()
        data["user"] = request.user
        data["expiry_date"] = None
        if obj.expiry_date:
            data["expiry_date"] = data["date"] + (obj.expiry_date - obj.date)
        serializer = self.get_serializer(data=data)
        serializer.is_valid(raise_exception=True)
        serializer.save()
        return Response(serializer.data)

    def get_defaults(self, request=None, *args, **kwargs):
        return {
            "options": {
                "enable_sales_agents": request.company.enable_sales_agents,
            },
        }

    def get_create_defaults(self, request=None, *args, **kwargs):
        data = QuotationCreateSettingSerializer(request.company.quotation_settings).data
        data["options"]["number"] = get_next_quotation_no(Quotation, request.company.id)
        return data

    def get_update_defaults(self, request=None, *args, **kwargs):
        data = QuotationSettingUpdateSerializer(request.company.quotation_settings).data
        obj = self.get_object()
        if not obj.number:
            data["options"]["number"] = get_next_quotation_no(
                Quotation, request.company.id
            )
        return data

    @action(detail=True, methods=["post"], url_path="convert")
    def convert_to_sales_voucher(self, request, *args, **kwargs):
        """
        Convert Quotation to Sales Voucher
        """
        obj = self.get_object()
        if obj.status == "Draft":
            return Response({"details": "Quotation is in draft state"}, status=400)
        if obj.status == "Converted":
            return Response({"details": "Quotation already converted"}, status=400)

        quotation_data = QuotationDetailSerializer(obj).data

        validated_data = SalesVoucherCreateSerializer(
            data={
                **quotation_data,
                "status": "Draft",
                "quotation": obj.id,
            },
            context={"request": request},
        )
        if validated_data.is_valid():
            validated_data.save()
            obj.status = "Converted"
            obj.save()
            return Response(validated_data.data, status=201)
        return Response(validated_data.errors, status=400)


class QuotationSettingsViewSet(CRULViewSet):
    serializer_class = QuotationSettingCreateSerializer

    def get_defaults(self, request=None, *args, **kwargs):
        q_setting = self.request.company.quotation_settings

        data = {
            "fields": QuotationSettingsSerializer(
                q_setting, context={"request": request}
            ).data,
        }
        return data<|MERGE_RESOLUTION|>--- conflicted
+++ resolved
@@ -1,23 +1,57 @@
 from django.db.models import Prefetch, Q
+
+from apps.ledger.models import Party
+from apps.ledger.serializers import (
+    PartyMinSerializer,
+)
+from apps.product.models import Item, Unit
+from apps.product.serializers import (
+    ItemSalesSerializer,
+)
+from apps.tax.models import TaxScheme
+from apps.tax.serializers import TaxSchemeMinSerializer
+
+from apps.voucher.models import (
+    SalesAgent,
+)
+
+from django_q.tasks import async_task
 from django_filters import rest_framework as filters
 from rest_framework import filters as rf_filters
 from rest_framework.decorators import action
+from rest_framework.response import Response
+from rest_framework.generics import get_object_or_404
 from rest_framework.exceptions import AuthenticationFailed
-from rest_framework.generics import get_object_or_404
-from rest_framework.permissions import AllowAny
-from rest_framework.response import Response
-
-from apps.ledger.models import Party
-from apps.ledger.serializers import (
-    PartyMinSerializer,
-)
-from apps.product.models import Item, Unit
-from apps.product.serializers import (
-    ItemSalesSerializer,
+from django.utils import timezone
+
+from apps.users.serializers import CompanySerializer
+
+from django.db.models import Prefetch, Q
+
+
+from apps.voucher.serializers.sales import (
+    SalesDiscountMinSerializer,
+    SalesVoucherCreateSerializer,
+)
+
+
+from awecount.libs import get_next_quotation_no
+from awecount.libs.CustomViewSet import (
+    CRULViewSet,
+    GenericSerializer,
+)
+from awecount.libs.helpers import (
+    get_verification_hash,
+    check_verification_hash,
+)
+from awecount.libs.mixins import (
+    DeleteRows,
+    InputChoiceMixin,
 )
 from apps.quotation.filters import QuotationFilterSet
 from apps.quotation.models import Quotation, QuotationRow
 from apps.quotation.serializers import (
+    EmailQuotationRequestSerializer,
     QuotationChoiceSerializer,
     QuotationCreateSerializer,
     QuotationCreateSettingSerializer,
@@ -33,25 +67,7 @@
 from apps.voucher.models import (
     SalesAgent,
 )
-<<<<<<< HEAD
-
-from django_q.tasks import async_task
-from django_filters import rest_framework as filters
-from rest_framework import filters as rf_filters
-from rest_framework.decorators import action
-from rest_framework.response import Response
-from rest_framework.generics import get_object_or_404
-from rest_framework.exceptions import AuthenticationFailed
-from django.utils import timezone
-
-from apps.users.serializers import CompanySerializer
-
-from django.db.models import Prefetch, Q
-
-
-=======
 from apps.voucher.models.discounts import SalesDiscount
->>>>>>> e352590f
 from apps.voucher.serializers.sales import (
     SalesDiscountMinSerializer,
     SalesVoucherCreateSerializer,
@@ -69,23 +85,6 @@
     DeleteRows,
     InputChoiceMixin,
 )
-<<<<<<< HEAD
-from apps.quotation.filters import QuotationFilterSet
-from apps.quotation.models import Quotation, QuotationRow
-from apps.quotation.serializers import (
-    EmailQuotationRequestSerializer,
-    QuotationChoiceSerializer,
-    QuotationCreateSerializer,
-    QuotationCreateSettingSerializer,
-    QuotationSettingCreateSerializer,
-    QuotationDetailSerializer,
-    QuotationListSerializer,
-    QuotationSettingUpdateSerializer,
-    QuotationSettingsSerializer,
-)
-from apps.voucher.models.discounts import SalesDiscount
-=======
->>>>>>> e352590f
 
 
 class QuotationViewSet(InputChoiceMixin, DeleteRows, CRULViewSet):
@@ -190,13 +189,8 @@
         )
         return Response({**details, "hash": hash})
 
-<<<<<<< HEAD
     @action(detail=True, permission_classes=[], url_path="details-by-hash")
     def details_by_hash(self, request, pk, company_slug, *args, **kwargs):
-=======
-    @action(detail=True, permission_classes=[AllowAny], url_path="details-by-hash")
-    def details_by_hash(self, request, pk):
->>>>>>> e352590f
         hash = request.GET.get("hash")
         if not hash:
             raise AuthenticationFailed("No hash provided")

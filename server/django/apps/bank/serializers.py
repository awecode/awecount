--- conflicted
+++ resolved
@@ -20,10 +20,6 @@
     voucher_no = serializers.IntegerField(required=False, allow_null=True)
 
     def validate_voucher_no(self, attr):
-<<<<<<< HEAD
-        # 0 to 214748364
-=======
->>>>>>> 6fb1c6cb
         if attr and attr > 214748364:
             raise ValidationError("Voucher Number should be a number between 0 to 214748364.")
 

import datetime

from django.core.exceptions import ValidationError
from django.db import models

from apps.ledger.models import Account, Party, set_ledger_transactions, JournalEntry, TransactionModel
from apps.users.models import Company
from awecount.libs import wGenerator


class BankAccount(models.Model):
    is_wallet = models.BooleanField(default=False)
    account_name = models.CharField(max_length=150, blank=True, null=True)
    account_number = models.CharField(max_length=150, blank=True, null=True)
    bank_name = models.CharField(max_length=250, blank=True, null=True)
    short_name = models.CharField(max_length=250, blank=True, null=True)
    branch_name = models.CharField(max_length=250, blank=True, null=True)
    next_cheque_no = models.CharField(blank=True, null=True, max_length=255)
    transaction_commission_percent = models.FloatField(blank=True, null=True, default=0)
    company = models.ForeignKey(Company, on_delete=models.CASCADE, related_name='bank_accounts')
    ledger = models.ForeignKey(Account, null=True, on_delete=models.SET_NULL, related_name='bank_accounts')
    commission_account = models.ForeignKey(Account, null=True, on_delete=models.SET_NULL, related_name='wallet_accounts')

    def save(self, *args, **kwargs):
        if self.is_wallet:
            if not self.bank_name:
                raise ValidationError('Wallet name is required!')
        else:
            if not self.account_number:
                raise ValidationError('Account Number is required!')
            if not self.next_cheque_no or not self.next_cheque_no.isdigit():
                raise ValidationError('Cheque No. can only contain digits!')
        super().save(*args, **kwargs)
        post_save = False
        if self.is_wallet and self.transaction_commission_percent and not self.commission_account_id:
            commission_account = Account(name=self.full_name + ' Commission', company=self.company)
            commission_account.add_category('Bank Charges')
            commission_account.suggest_code(self)
            commission_account.save()
            self.commission_account = commission_account
            post_save = True
        if not self.ledger:
            ledger = Account(name=self.full_name, company=self.company)
            ledger.add_category('Bank Accounts')
            ledger.suggest_code(self)
            ledger.save()
            self.ledger = ledger
            post_save = True
        if post_save:
            self.save()

    def increase_cheque_no(self):
        leading_zeroes = len(self.next_cheque_no) - len(str(int(self.next_cheque_no) + 1))
        self.next_cheque_no = '0' * leading_zeroes + str(int(self.next_cheque_no) + 1)
        self.save()

    @property
    def friendly_name(self):
        return self.short_name or self.bank_name

    @property
    def full_name(self):
        if self.account_number:
            return '{} ({})'.format(self.short_name or self.bank_name, self.account_number)
        else:
            return '{}'.format(self.short_name or self.bank_name)

    def __str__(self):
        return self.short_name or self.bank_name or self.account_number
<<<<<<< HEAD
 
=======
    
    class Meta:
        ordering = ['-id']

>>>>>>> 1a4bf007

class ChequeDeposit(TransactionModel):
    STATUSES = (
        ('Draft', 'Draft'),
        ('Issued', 'Issued'),
        ('Cleared', 'Cleared'),
        ('Cancelled', 'Cancelled'),
    )
    voucher_no = models.PositiveIntegerField(blank=True, null=True, default=None)
    status = models.CharField(choices=STATUSES, default=STATUSES[0][0], max_length=20)
    date = models.DateField()
    clearing_date = models.DateField(blank=True, null=True)
    bank_account = models.ForeignKey(BankAccount, related_name='cheque_deposits', on_delete=models.CASCADE)
    cheque_number = models.CharField(max_length=50, blank=True, null=True)
    cheque_date = models.DateField(blank=True, null=True)
    drawee_bank = models.CharField(max_length=255, blank=True, null=True)
    amount = models.FloatField()
    benefactor = models.ForeignKey(Account, on_delete=models.CASCADE)
    deposited_by = models.CharField(max_length=255, blank=True, null=True)
    narration = models.TextField(null=True, blank=True)
    company = models.ForeignKey(Company, on_delete=models.CASCADE)

    # files = models.ManyToManyField(File, blank=True)

    def __str__(self):
        return str(self.date)

    def get_voucher_no(self):
        return self.voucher_no or self.id

    def apply_transactions(self):
        if self.status == 'Cancelled':
            self.cancel_transactions()
            return
        if not self.status == 'Cleared':
            return
        entries = [['dr', self.bank_account.ledger, self.amount], ['cr', self.benefactor, self.amount]]
        set_ledger_transactions(self, self.date, *entries, clear=True)

    def cancel_transactions(self):
        if not self.status == 'Cancelled':
            return
        JournalEntry.objects.filter(content_type__model='chequedeposit', object_id=self.id).delete()

    def clear(self, handle_receipt=True):
        self.status = 'Cleared'
        self.clearing_date = datetime.datetime.today()
        self.save()
        self.apply_transactions()
        if handle_receipt:
            for receipt in self.payment_receipts.all():
                receipt.clear(handle_cheque=False)

    def cancel(self, handle_receipt=True):
        self.status = 'Cancelled'
        self.save()
        self.cancel_transactions()
        if handle_receipt:
            for receipt in self.payment_receipts.all():
                receipt.cancel(handle_cheque=False)


# class ChequeDepositRow(models.Model):
#     cheque_number = models.CharField(max_length=50)
#     cheque_date = models.DateField(default=timezone.now)
#     drawee_bank = models.CharField(max_length=255)
#     drawee_bank_address = models.CharField(max_length=255)
#     amount = models.FloatField()
#     cheque_deposit = models.ForeignKey(ChequeDeposit, related_name='rows', on_delete=models.CASCADE)
#
#     company_id_accessor = 'cheque_deposit__company_id'
#
#     def get_voucher_no(self):
#         return self.cheque_deposit_id


class ChequeIssue(models.Model):
    STATUSES = (
        ('Issued', 'Issued'),
        ('Cancelled', 'Cancelled'),
    )
    cheque_no = models.CharField(max_length=100, null=True, blank=True)
    bank_account = models.ForeignKey(BankAccount, on_delete=models.PROTECT)
    date = models.DateField()
    party = models.ForeignKey(Party, on_delete=models.PROTECT, blank=True, null=True)
    issued_to = models.CharField(max_length=255, blank=True, null=True)
    dr_account = models.ForeignKey(Account, blank=True, null=True, related_name='cheque_issues',
                                   on_delete=models.SET_NULL)
    amount = models.FloatField()
    status = models.CharField(choices=STATUSES, default=STATUSES[0][0], max_length=25)
    company = models.ForeignKey(Company, on_delete=models.CASCADE)

    def save(self, *args, **kwargs):
        if not self.pk and self.bank_account_id:
            self.bank_account.increase_cheque_no()
        if self.party_id:
            self.dr_account = None
        else:
            if not self.issued_to:
                raise ValidationError('Party or Issued To is required.')
            if not self.dr_account:
                raise ValidationError('Dr Account is required.')

        super(ChequeIssue, self).save(*args, **kwargs)
        self.apply_transactions()

    def get_voucher_no(self):
        return self.cheque_no

    @property
    def voucher_no(self):
        return self.cheque_no

    def get_source_id(self):
        return self.id

    def __str__(self):
        return str(self.date)

    @property
    def amount_in_words(self):
        return wGenerator.convertNumberToWords(self.amount)

    def apply_transactions(self):
        if self.status == 'Issued':
            entries = [['cr', self.bank_account.ledger, self.amount]]
            if self.party_id:
                entries.append(['dr', self.party.supplier_account, self.amount])
            else:
                entries.append(['dr', self.dr_account, self.amount])
            set_ledger_transactions(self, self.date, *entries, clear=True)
        elif self.status == 'Cancelled':
            self.cancel_transactions()

    def cancel_transactions(self):
        JournalEntry.objects.filter(content_type__model='chequeissue', object_id=self.id).delete()

    def cancel(self):
        self.status = 'Cancelled'
        self.save()
        self.cancel_transactions()

        # class CashDeposit(models.Model):
        #     STATUSES = (
        #         ('Draft', 'Draft'),
        #         ('Deposited', 'Deposited'),
        #         ('Cancelled', 'Cancelled'),
        #     )
        #     bank_account = models.ForeignKey(BankAccount, blank=True, null=True, on_delete=models.PROTECT)
        #     amount = models.FloatField()
        #     benefactor = models.ForeignKey(Account, on_delete=models.CASCADE)
        #     deposited_by = models.CharField(max_length=255, blank=True, null=True)
        #     narration = models.TextField(null=True, blank=True)
        #     company = models.ForeignKey(Company, on_delete=models.CASCADE)
        #     status = models.CharField(choices=STATUSES, default=STATUSES[0][0], max_length=20)
        #     date = models.DateField()


class FundTransfer(TransactionModel):
    STATUSES = (
        ('Issued', 'Issued'),
        ('Cancelled', 'Cancelled'),
    )
    voucher_no = models.CharField(blank=True, null=True, max_length=50)
    date = models.DateField()
    from_account = models.ForeignKey(Account, on_delete=models.PROTECT, related_name='fund_transfers_from')
    to_account = models.ForeignKey(Account, on_delete=models.PROTECT, related_name='fund_transfers_to')
    amount = models.FloatField()
    transaction_fee_account = models.ForeignKey(Account, on_delete=models.PROTECT, blank=True, null=True,
                                                related_name='charged_fund_transfers')
    transaction_fee = models.FloatField(blank=True, null=True)
    status = models.CharField(choices=STATUSES, default=STATUSES[0][0], max_length=25)
    narration = models.TextField(null=True, blank=True)
    company = models.ForeignKey(Company, on_delete=models.CASCADE)

    def save(self, *args, **kwargs):
        if not 'Bank Accounts' in [self.from_account.category.name, self.to_account.category.name]:
            raise ValidationError('One of the account needs to be a bank account.')
        if self.from_account_id == self.to_account_id:
            raise ValidationError('Transferring to the same account is not allowed.')
        if self.pk and not self.voucher_no:
            self.voucher_no = self.pk
        super().save(*args, **kwargs)
        self.apply_transactions()
        if not self.voucher_no:
            self.voucher_no = self.pk
            super().save(*args, **kwargs)

    def get_voucher_no(self):
        return self.voucher_no

    def get_source_id(self):
        return self.id

    def __str__(self):
        return str(self.date)

    @property
    def amount_in_words(self):
        return wGenerator.convertNumberToWords(self.amount)

    def apply_transactions(self):
        if self.status == 'Issued':
            entries = [['dr', self.to_account, self.amount]]
            cr_amount = self.amount
            if self.transaction_fee_account_id and self.transaction_fee:
                entries.append(['dr', self.transaction_fee_account, self.transaction_fee])
                cr_amount += self.transaction_fee
            entries.append(['cr', self.from_account, cr_amount])
            set_ledger_transactions(self, self.date, *entries, clear=True)
        elif self.status == 'Cancelled':
            self.cancel_transactions()

    def cancel_transactions(self):
        JournalEntry.objects.filter(content_type__model='fundtransfer', object_id=self.id).delete()

    def cancel(self):
        self.status = 'Cancelled'
        self.save()
        self.cancel_transactions()


class FundTransferTemplate(models.Model):
    name = models.CharField(max_length=255)
    from_account = models.ForeignKey(Account, on_delete=models.PROTECT, related_name='fund_transfers_from_template', blank=True,
                                     null=True)
    to_account = models.ForeignKey(Account, on_delete=models.PROTECT, related_name='fund_transfers_to_template', blank=True,
                                   null=True)
    transaction_fee_account = models.ForeignKey(Account, on_delete=models.PROTECT, blank=True, null=True,
                                                related_name='charged_fund_transfers_template')
    transaction_fee = models.FloatField(blank=True, null=True)
    company = models.ForeignKey(Company, on_delete=models.CASCADE)

    def __str__(self):
        return self.name
        # return '{} -> {}'.format(str(self.from_account), str(self.to_account))


class BankCashDeposit(TransactionModel):
    STATUSES = (
        ('Cleared', 'Cleared'),
        ('Cancelled', 'Cancelled'),
    )
    voucher_no = models.IntegerField(blank=True, null=True, default=None)
    date = models.DateField()
    status = models.CharField(choices=STATUSES, default=STATUSES[0][0], max_length=25)
    bank_account = models.ForeignKey(BankAccount, related_name='bank_cash_deposits', on_delete=models.CASCADE)
    amount = models.FloatField()
    benefactor = models.ForeignKey(Account, on_delete=models.CASCADE)
    deposited_by = models.CharField(max_length=255, blank=True, null=True)
    narration = models.TextField(null=True, blank=True)
    company = models.ForeignKey(Company, on_delete=models.CASCADE)

    def __str__(self):
        return str(self.date)

    def get_voucher_no(self):
        return self.voucher_no or self.id

    def apply_transactions(self):
        if self.status == 'Cancelled':
            self.cancel_transactions()
            return
        entries = [['dr', self.bank_account.ledger, self.amount], ['cr', self.benefactor, self.amount]]
        set_ledger_transactions(self, self.date, *entries, clear=True)

    def cancel_transactions(self):
        if not self.status == 'Cancelled':
            return
        JournalEntry.objects.filter(content_type__model='bankcashdeposit', object_id=self.id).delete()

    def clear(self):
        self.status = 'Cleared'
        self.clearing_date = datetime.datetime.today()
        self.save()
        self.apply_transactions()

    def cancel(self):
        self.status = 'Cancelled'
        self.save()
        self.cancel_transactions()<|MERGE_RESOLUTION|>--- conflicted
+++ resolved
@@ -67,14 +67,10 @@
 
     def __str__(self):
         return self.short_name or self.bank_name or self.account_number
-<<<<<<< HEAD
- 
-=======
     
     class Meta:
         ordering = ['-id']
 
->>>>>>> 1a4bf007
 
 class ChequeDeposit(TransactionModel):
     STATUSES = (

from datetime import datetime

from django.conf import settings
from django.db import IntegrityError, transaction
from django.db.models import Q, Sum
from django_filters import rest_framework as filters
from openpyxl import load_workbook
from rest_framework import filters as rf_filters
from rest_framework.decorators import action
from rest_framework.exceptions import ValidationError
from rest_framework.generics import get_object_or_404
from rest_framework.mixins import DestroyModelMixin
from rest_framework.parsers import JSONParser, MultiPartParser
from rest_framework.response import Response

from apps.ledger.models import Account
from apps.ledger.models import Category as AccountCategory
from apps.ledger.models import Transaction as Ledger
from apps.ledger.serializers import AccountMinSerializer, SalesJournalEntrySerializer
from apps.tax.models import TaxScheme
from apps.tax.serializers import TaxSchemeMinSerializer
from apps.voucher.models import (
    ChallanRow,
    CreditNoteRow,
    DebitNoteRow,
    PurchaseOrderRow,
    PurchaseVoucherRow,
    SalesVoucherRow,
)
from awecount.libs.CustomViewSet import CRULViewSet, GenericSerializer
from awecount.libs.exception import UnprocessableException
from awecount.libs.mixins import DeleteRows, InputChoiceMixin, ShortNameChoiceMixin

from ..filters import (
    BookFilterSet,
    InventoryAccountFilterSet,
    InventoryAdjustmentVoucherFilterSet,
    InventoryConversionVoucherFilterSet,
    ItemFilterSet,
)
from ..models import (
    BillOfMaterial,
    BillOfMaterialRow,
    Brand,
    Category,
    InventoryAccount,
    InventoryAdjustmentVoucher,
    InventoryAdjustmentVoucherRow,
    # InventoryConversionVoucherRow,
    InventoryConversionVoucher,
    Item,
    JournalEntry,
    Transaction,
    Unit,
)
from ..models import Category as InventoryCategory
from ..serializers import (
    BillOfMaterialCreateSerializer,
    BillOfMaterialListSerializer,
    BookSerializer,
    BrandSerializer,
    InventoryAccountSerializer,
    InventoryAdjustmentVoucherCreateSerializer,
    InventoryAdjustmentVoucherDetailSerializer,
    InventoryAdjustmentVoucherListSerializer,
    InventoryCategoryFormSerializer,
    InventoryCategorySerializer,
    InventoryCategoryTrialBalanceSerializer,
    InventoryConversionVoucherCreateSerializer,
    InventoryConversionVoucherDetailSerializer,
    InventoryConversionVoucherListSerializer,
    InventorySettingCreateSerializer,
    ItemDetailSerializer,
    ItemFormSerializer,
    ItemListMinSerializer,
    ItemListSerializer,
    ItemOpeningSerializer,
    ItemPOSSerializer,
    ItemSerializer,
    JournalEntrySerializer,
    TransactionEntrySerializer,
    UnitSerializer,
)

acc_cat_system_codes = settings.ACCOUNT_CATEGORY_SYSTEM_CODES


class ItemViewSet(InputChoiceMixin, CRULViewSet):
    serializer_class = ItemSerializer
    filter_backends = (
        filters.DjangoFilterBackend,
        rf_filters.OrderingFilter,
        rf_filters.SearchFilter,
    )
    search_fields = [
        "name",
        "code",
        "description",
        "search_data",
        "selling_price",
        "cost_price",
    ]
    filterset_class = ItemFilterSet
    parser_classes = [JSONParser, MultiPartParser]

    collections = (
        ("brands", Brand, BrandSerializer, True, ["name"]),
        (
            "inventory_categories",
            InventoryCategory.objects.select_related(
                "default_unit",
                "sales_account",
                "purchase_account",
                "discount_allowed_account",
                "discount_received_account",
            ),
            InventoryCategoryFormSerializer,
            True,
            ["name"],
        ),
        ("units", Unit, UnitSerializer, True, ["name", "short_name"]),
        ("accounts", Account, AccountMinSerializer, True, ["name"]),
        # ('purchase_accounts', Account.objects.filter(category__name="Purchase"), AccountMinSerializer),
        # ('sales_accounts', Account.objects.filter(category__name="Sales"), AccountMinSerializer),
        ("tax_scheme", TaxScheme, TaxSchemeMinSerializer, False),
        (
            "discount_allowed_accounts",
            Account.objects.filter(
                category__system_code=acc_cat_system_codes["Discount Expenses"]
            ),
            AccountMinSerializer,
            True,
            ["name"],
        ),
        (
            "discount_received_accounts",
            Account.objects.filter(
                category__system_code=acc_cat_system_codes["Discount Income"]
            ),
            AccountMinSerializer,
            True,
            ["name"],
        ),
    )

    def get_queryset(self):
        qs = super().get_queryset()
        if self.action == "list":
            qs = qs.order_by("-id").select_related("category")
        return qs

    def get_serializer_class(self):
        if self.action == "list":
            return ItemListSerializer
        if self.action == "list_items":
            return ItemListMinSerializer
        if self.action == "retrieve":
            return ItemFormSerializer
        return self.serializer_class

<<<<<<< HEAD
    def get_defaults(self, request=None):
        acc_system_codes = settings.ACCOUNT_SYSTEM_CODES
        system_codes = [
            acc_system_codes["Sales Account"],
            acc_system_codes["Purchase Account"],
            acc_system_codes["Discount Expenses"],
            acc_system_codes["Discount Income"],
=======
    def get_defaults(self, request=None, *args, **kwargs):
        account_names = [
            "Sales Account",
            "Purchase Account",
            "Discount expenses",
            "Discount Income",
>>>>>>> 4a8917c6
        ]
        accounts = Account.objects.filter(
            company=request.company, system_code__in=system_codes
        ).values_list("system_code", "id")
        account_ids = {system_code: id for system_code, id in accounts}
        return {
            "options": {
                "global_accounts": {
                    "sales_account_id": account_ids.get(
                        acc_system_codes["Sales Account"]
                    ),
                    "purchase_account_id": account_ids.get(
                        acc_system_codes["Purchase Account"]
                    ),
                    "discount_allowed_account_id": account_ids.get(
                        acc_system_codes["Discount Expenses"]
                    ),
                    "discount_received_account_id": account_ids.get(
                        acc_system_codes["Discount Income"]
                    ),
                }
            },
        }

    def merge_items(self, item_ids, config=None):
        items = Item.objects.filter(id__in=item_ids)
        for i in range(len(items) - 1):
            item1 = items[i]
            item2 = items[i + 1]
            if (
                (item1.can_be_purchased or item1.can_be_sold or item1.fixed_asset)
                and (item2.direct_expense or item2.indirect_expense)
            ) or (
                (item2.can_be_purchased or item2.can_be_sold or item2.fixed_asset)
                and (item1.direct_expense or item1.indirect_expense)
            ):
                return True

        # Select one item from the items list
        if config and config.get("defaultItem"):
            item = items.get(id=config["defaultItem"])
        else:
            item = items[0]

        remaining_items = items.exclude(id=item.id)

        has_inventory_account = False
        has_purchase_account = False
        has_sales_account = False
        has_discount_received_account = False
        has_discount_allowed_account = False
        # item_account_ids = [x.name for x in items]
        # inventory_account_ids = items.values_list("account", flat=True)
        # inventory_accounts = InventoryAccount.objects.filter(id__in=inventory_account_ids)
        if items.values_list("account").exists():
            has_inventory_account = True
        if items.values_list("purchase_account").exists():
            has_purchase_account = True
        if items.values_list("sales_account").exists():
            has_sales_account = True

        # Set the selected item in purchase rows, sales rows, challan rows, purchase order rows, debit_rows and credit rows
        # if has_inventory_account:
        purchase_voucher_rows = PurchaseVoucherRow.objects.filter(item__id__in=item_ids)
        purchase_voucher_rows.update(item=item)

        sales_voucher_rows = SalesVoucherRow.objects.filter(item__id__in=item_ids)
        sales_voucher_rows.update(item=item)

        challan_rows = ChallanRow.objects.filter(item__id__in=item_ids)
        challan_rows.update(item=item)

        purchase_order_rows = PurchaseOrderRow.objects.filter(item__id__in=item_ids)
        purchase_order_rows.update(item=item)

        credit_note_rows = CreditNoteRow.objects.filter(item__id__in=item_ids)
        credit_note_rows.update(item=item)

        debit_note_rows = DebitNoteRow.objects.filter(item__id__in=item_ids)
        debit_note_rows.update(item=item)

        inventory_adjustment_rows = InventoryAdjustmentVoucherRow.objects.filter(
            item__id__in=item_ids
        )
        inventory_adjustment_rows.update(item=item)

        # inventory_conversion_rows = InventoryConversionVoucherRow.objects.filter(
        #     item__id__in=item_ids
        # )
        # inventory_conversion_rows.update(item=item)

        if has_inventory_account or has_purchase_account or has_sales_account:
            if has_inventory_account:
                if not item.track_inventory:
                    item.track_inventory = True
            if has_purchase_account:
                if not item.can_be_purchased:
                    item.can_be_purchased = True
            if has_sales_account:
                if not item.can_be_sold:
                    item.can_be_sold = True
            item.save()

        remaining_items_inventory_accounts = None

        # Update Inventory account for inventory transactions
        if has_inventory_account:
            inventory_account = item.account

            remaining_items_inventory_account_ids = remaining_items.values_list(
                "account", flat=True
            )
            remaining_items_inventory_accounts = InventoryAccount.objects.filter(
                id__in=remaining_items_inventory_account_ids
            )
            inventory_transactions = Transaction.objects.filter(
                account__in=remaining_items_inventory_accounts
            )

            inventory_transaction_ids = inventory_transactions.values_list(
                "id", flat=True
            )
            journal_entries = JournalEntry.objects.filter(
                transactions__in=inventory_transaction_ids
            )

            for je in journal_entries:
                if je.content_type.name == "item":
                    je.transactions.all().delete()
                    je.delete()

            current_opening_balance = inventory_account.opening_balance

            inventory_transactions.update(account=inventory_account)
            # this assumes that opening_balance_rate of item exixts
            total_quantity = inventory_account.opening_balance + sum(
                obj.opening_balance for obj in remaining_items_inventory_accounts
            )
            if total_quantity:
                inventory_account.opening_balance_rate = (
                    inventory_account.opening_balance / total_quantity
                ) * (inventory_account.opening_balance_rate or 0)
            for obj in remaining_items_inventory_accounts:
                inventory_account.current_balance += obj.current_balance
                inventory_account.opening_balance += obj.opening_balance
                if total_quantity:
                    inventory_account.opening_balance_rate += (
                        obj.opening_balance / total_quantity
                    ) * (obj.opening_balance_rate or 0)
                inventory_account.save()

            if inventory_account.opening_balance != current_opening_balance:
                item.update_opening_balance(item.company.current_fiscal_year)

        if has_purchase_account:
            purchase_account = item.purchase_account
            remaining_items_purchase_account_ids = remaining_items.values_list(
                "purchase_account", flat=True
            )
            remaining_items_dedicated_purchase_account_ids = (
                remaining_items.values_list("dedicated_purchase_account", flat=True)
            )
            remaining_items_dedicated_purchase_accounts = Account.objects.filter(
                id__in=remaining_items_dedicated_purchase_account_ids
            )
            remaining_items_purchase_accounts = Account.objects.filter(
                id__in=remaining_items_purchase_account_ids
            )
            purchase_transactions = Ledger.objects.filter(
                account__in=remaining_items_purchase_accounts
            )
            # purchase_transactions_ids = purchase_transactions.values_list("id", flat=True)
            # journals = AccountJournal.objects.filter(transactions__in=purchase_transactions_ids)
            # for je in journals:
            #     if je.content_type.name == "purchase voucher row":
            #         je.transactions.all().delete()
            #         je.delete()
            purchase_transactions.update(account=purchase_account)
            remaining_items_dedicated_purchase_accounts.delete()

            discount_received_account = item.discount_received_account
            remaining_items_discount_received_account_ids = remaining_items.values_list(
                "discount_received_account", flat=True
            )
            remaining_items_dedicated_discount_received_account_ids = (
                remaining_items.values_list(
                    "dedicated_discount_received_account", flat=True
                )
            )
            remaining_items_dedicated_discount_received_accounts = (
                Account.objects.filter(
                    id__in=remaining_items_dedicated_discount_received_account_ids
                )
            )
            remaining_items_discount_received_accounts = Account.objects.filter(
                id__in=remaining_items_discount_received_account_ids
            )
            discount_received_transactions = Ledger.objects.filter(
                account__in=remaining_items_discount_received_accounts
            )
            discount_received_transactions.update(account=discount_received_account)
            remaining_items_dedicated_discount_received_accounts.delete()

        if has_sales_account:
            sales_account = item.sales_account
            remaining_items_sales_account_ids = remaining_items.values_list(
                "sales_account", flat=True
            )
            remaining_items_sales_accounts = Account.objects.filter(
                id__in=remaining_items_sales_account_ids
            )
            remaining_items_dedicated_sales_accounts_ids = remaining_items.values_list(
                "dedicated_sales_account", flat=True
            )
            remaining_items_dedicated_sales_accounts = Account.objects.filter(
                id__in=remaining_items_dedicated_sales_accounts_ids
            )
            sales_transactions = Ledger.objects.filter(
                account__in=remaining_items_sales_accounts
            )
            # sales_transactions_ids = sales_transactions.values_list("id", flat=True)
            # journals = AccountJournal.objects.filter(transactions__in=sales_transactions_ids)
            # for je in journals:
            #     if je.content_type.name == "sales voucher row":
            #         je.transactions.all().delete()
            #         je.delete()
            sales_transactions.update(account=sales_account)
            remaining_items_dedicated_sales_accounts.delete()

            discount_allowed_account = item.discount_allowed_account
            remaining_items_discount_allowed_account_ids = remaining_items.values_list(
                "discount_allowed_account", flat=True
            )
            remaining_items_discount_allowed_accounts = Account.objects.filter(
                id__in=remaining_items_discount_allowed_account_ids
            )
            remaining_items_dedicated_discount_allowed_accounts_ids = (
                remaining_items.values_list(
                    "dedicated_discount_allowed_account", flat=True
                )
            )
            remaining_items_dedicated_discount_allowed_accounts = (
                Account.objects.filter(
                    id__in=remaining_items_dedicated_discount_allowed_accounts_ids
                )
            )
            discount_allowed_transactions = Ledger.objects.filter(
                account__in=remaining_items_discount_allowed_accounts
            )
            discount_allowed_transactions.update(account=discount_allowed_account)
            remaining_items_dedicated_discount_allowed_accounts.delete()

        # Delete other items
        if remaining_items_inventory_accounts:
            remaining_items_inventory_accounts.delete()
        remaining_items.delete()
        return False

    @action(detail=False, url_path="list")
    def list_items(self, request, *args, **kwargs):
        qs = super().get_queryset().order_by("name")
        serializer = self.get_serializer(qs, many=True)
        return Response(serializer.data)

    @action(detail=False, url_path="similar-items")
    def similar_items(self, request, *args, **kwargs):
        from thefuzz import fuzz

        # TODO Use postgres trigram/cosine/levenshtein distance
        qs = super().get_queryset()
        items = qs.values_list("id", "name", "code")
        res = []
        for item in items:
            obj = {}
            similar_items = []
            for id, name, code in items:
                if fuzz.ratio(item[1], name) > 80:
                    similar_items.append(
                        {
                            "id": id,
                            "name": f"{name} ({code})",
                            "code": code,
                            # "match": fuzz.ratio(item[1], name)
                        }
                    )
            if len(similar_items) > 1:
                obj["items"] = similar_items
                obj["config"] = {}
                # res[item[1]] = sim
                res.append(obj)

        unique_ids = {}

        # Filter out duplicate items
        filtered_data = []
        index = 0
        for group in res:
            unique_items = []
            for item in group["items"]:
                item_id = item["id"]
                if item_id not in unique_ids:
                    unique_ids[item_id] = True
                    unique_items.append(item)
            if unique_items:
                index += 1
                filtered_data.append(
                    {
                        "items": [x["id"] for x in unique_items],
                        "config": group["config"],
                        "index": index,
                    }
                )

        return Response(filtered_data)

    @action(detail=False, methods=["POST"])
    def merge(self, request, *args, **kwargs):
        groups_not_merged = []
        items_not_merged = []
        flag = False
        for index, group in enumerate(request.data):
            if group.get("config"):
                ret = self.merge_items(group["items"], group["config"])
            else:
                ret = self.merge_items(group["items"])
            if ret:
                flag = True
                groups_not_merged.append(index + 1)
                items_not_merged.append(group)
        if flag:
            res = {
                "error": {
                    "message": f"Items in Groups {','.join([str(x) for x in groups_not_merged])} were not merged due to conflicting config on items.",
                    "items": items_not_merged,
                }
            }
            return Response(res, status=209)
        return Response(status=200)

    @action(detail=True)
    def details(self, request, pk=None, *args, **kwargs):
        qs = (
            super()
            .get_queryset()
            .select_related(
                "account",
                "sales_account",
                "purchase_account",
                "discount_allowed_account",
                "discount_received_account",
                "expense_account",
                "fixed_asset_account",
                "tax_scheme",
            )
        )
        item = get_object_or_404(queryset=qs, pk=pk)
        serializer = ItemDetailSerializer(item, context={"request": request}).data
        return Response(serializer)

    # items listing for POS
    @action(detail=False)
    def pos(self, request, *args, **kwargs):
        self.filter_backends = (rf_filters.SearchFilter,)
        self.queryset = self.get_queryset().filter(can_be_sold=True)
        self.serializer_class = ItemPOSSerializer
        self.search_fields = [
            "name",
            "code",
            "description",
            "search_data",
        ]
        self.paginator.page_size = settings.POS_ITEMS_SIZE
        return super().list(request)

    @action(detail=False, url_path="sales-choices")
    def sales_choices(self, request, *args, **kwargs):
        queryset = self.get_queryset().filter(can_be_sold=True)
        serializer = GenericSerializer(queryset, many=True)
        return Response(serializer.data)

    @action(detail=False, url_path="purchase-choices")
    def purchase_choices(self, request, *args, **kwargs):
        queryset = self.get_queryset().filter(can_be_purchased=True)
        serializer = GenericSerializer(queryset, many=True)
        return Response(serializer.data)

    @action(detail=False, methods=["POST"], url_path="import")
    def import_from_file(self, request, *args, **kwargs):
        file = request.FILES["file"]
        wb = load_workbook(file)
        ws = wb.active
        ws.delete_rows(1)
        items = []

        def get_bool_for_txt(value):
            if not value:
                return False
            elif value.upper() == "F":
                return False
            elif value.upper() == "T":
                return True
            else:
                raise ValueError("Invalid value detected.")

        def get_category(value):
            if not value:
                return None
            else:
                qs = Category.objects.filter(
                    name__iexact=value, company_id=request.company.id
                )
                if qs.exists():
                    return qs.first()
                else:
                    if request.data.get("create_new_category") == "true":
                        cat = Category.objects.create(
                            name=value, company_id=request.company.id
                        )
                        return cat
                    return None

        def get_Tax(value):
            if not value:
                return None
            else:
                qs = TaxScheme.objects.filter(
                    name__iexact=value, company_id=request.company.id
                )
                if qs.exists():
                    return qs.first()
                else:
                    return None

        def get_unit(value):
            if not value:
                return None
            else:
                qs = Unit.objects.filter(
                    name__iexact=value, company_id=request.company.id
                )
                if qs.exists():
                    return qs.first()
                else:
                    if request.data.get("create_new_unit") == "true":
                        new_unit = Unit.objects.create(
                            name=value, company_id=request.company.id
                        )
                        return new_unit
                    return None

        for row in ws.iter_rows(values_only=True):
            item = {
                "company_id": request.company.id,
                "name": row[0],
                "code": row[1],
                "category": get_category(row[2]),
                "cost_price": row[3],
                "selling_price": row[4],
                "can_be_purchased": get_bool_for_txt(row[5]),
                "can_be_sold": get_bool_for_txt(row[6]),
                "track_inventory": get_bool_for_txt(row[7]),
                "tax_scheme": get_Tax(row[8]),
                "unit": get_unit(row[9]),
            }
            item_obj = Item(**item)
            items.append(item_obj)

        with transaction.atomic():
            try:
                Item.objects.bulk_create(items, batch_size=1000)
                # items = Item.objects.bulk_create(items)
                accounts_to_create = []
                items_to_update = []
                for i, item in enumerate(items):
                    # print(i)
                    if item.can_be_purchased:
                        name = item.name + " (Purchase)"
                        purchase_account = Account(name=name, company=item.company)
                        purchase_account.add_category(acc_cat_system_codes["Purchase"])
                        purchase_account.suggest_code(item)
                        accounts_to_create.append(purchase_account)
                        item.purchase_account = purchase_account
                        item.purchase_account_type = "dedicated"
                        item.dedicated_purchase_account = purchase_account

                        name = "Discount Received - " + item.name
                        discount_received_acc = Account(name=name, company=item.company)
                        discount_received_acc.add_category(
                            acc_cat_system_codes["Discount Income"]
                        )
                        discount_received_acc.suggest_code(item)
                        accounts_to_create.append(discount_received_acc)
                        item.discount_received_account = discount_received_acc
                        item.discount_received_account_type = "dedicated"
                        item.dedicated_discount_received_account = discount_received_acc

                    if item.can_be_sold:
                        name = item.name + " (Sales)"
                        sales_account = Account(name=name, company=item.company)
                        sales_account.add_category(acc_cat_system_codes["Sales"])
                        sales_account.suggest_code(item)
                        accounts_to_create.append(sales_account)
                        item.sales_account = sales_account
                        item.sales_account_type = "dedicated"
                        item.dedicated_sales_account = sales_account

                        name = "Discount Allowed - " + item.name
                        discount_allowed_account = Account(
                            name=name, company=item.company
                        )
                        discount_allowed_account.add_category(
                            acc_cat_system_codes["Discount Expenses"]
                        )
                        discount_allowed_account.suggest_code(item)
                        accounts_to_create.append(discount_allowed_account)
                        item.discount_allowed_account = discount_allowed_account
                        item.discount_allowed_account_type = "dedicated"
                        item.dedicated_discount_allowed_account = (
                            discount_allowed_account
                        )

                    items_to_update.append(item)

                Account.objects.bulk_create(accounts_to_create, batch_size=1000)
                Item.objects.bulk_update(
                    items_to_update,
                    fields=[
                        "purchase_account",
                        "sales_account",
                        "discount_received_account",
                        "discount_allowed_account",
                        "purchase_account_type",
                        "dedicated_purchase_account",
                        "discount_received_account_type",
                        "dedicated_discount_received_account",
                        "sales_account_type",
                        "dedicated_sales_account",
                        "discount_allowed_account_type",
                        "dedicated_discount_allowed_account",
                    ],
                )

            except IntegrityError as e:
                code = e.args[0].split("=(")[1].split(")")[0].split(",")[0]
                res_msg = f"Duplicate items with code {code} detected."
                return Response({"details": res_msg}, status=400)
        return Response({}, status=200)

    @action(detail=True, methods=["GET"], url_path="available-stock")
    def available_stock_data(self, request, pk=None, *args, **kwargs):
        item = self.get_object()
        return Response(item.available_stock_data, status=200)


class ItemOpeningBalanceViewSet(DestroyModelMixin, CRULViewSet):
    serializer_class = ItemOpeningSerializer
    filter_backends = (
        filters.DjangoFilterBackend,
        rf_filters.OrderingFilter,
        rf_filters.SearchFilter,
    )
    search_fields = [
        "item__name",
        "item__code",
        "item__description",
        "item__search_data",
        "opening_balance",
    ]
    filterset_class = InventoryAccountFilterSet

    collections = (
        (
            "items",
            Item.objects.only("id", "name").filter(
                track_inventory=True, account__opening_balance=0
            ),
            GenericSerializer,
            True,
            ["name"],
        ),
    )

    def get_queryset(self, company_id=None):
        return super().get_queryset().filter(opening_balance__gt=0)

    def get_update_defaults(self, request=None, *args, **kwargs):
        self.collections = (
            (
                "items",
                Item.objects.filter(track_inventory=True).filter(
                    Q(account__opening_balance=0) | Q(account_id=self.kwargs.get("pk"))
                ),
                ItemListSerializer,
                True,
                ["name"],
            ),
        )
        return self.get_defaults(request=request)

    def create(self, request, *args, **kwargs):
        data = request.data
        account = get_object_or_404(
            InventoryAccount,
            item__id=data.get("item_id"),
            opening_balance=0,
            company=request.company,
        )
        opening_balance = data.get("opening_balance", None)
        if not opening_balance:
            raise ValidationError({"opening_balance": ["Opening balance is required."]})
        account.opening_balance = data.get("opening_balance")
        account.opening_balance_rate = data.get("opening_balance_rate")
        account.save()
        fiscal_year = self.request.company.current_fiscal_year
        account.item.update_opening_balance(fiscal_year)
        return Response({})

    def perform_update(self, serializer):
        super().perform_update(serializer)
        fiscal_year = self.request.company.current_fiscal_year
        serializer.instance.item.update_opening_balance(fiscal_year)

    def destroy(self, request, *args, **kwargs):
        account = self.get_object()
        account.opening_balance = 0
        account.opening_balance_rate = 0
        account.save()
        fiscal_year = self.request.company.current_fiscal_year
        account.item.update_opening_balance(fiscal_year)
        JournalEntry.objects.filter(
            content_type__model="item",
            content_type__app_label="product",
            object_id=account.item.id,
        ).delete()
        return Response({})


class BookViewSet(InputChoiceMixin, CRULViewSet):
    collections = (("brands", Brand, BrandSerializer, True, ["name"]),)

    filter_backends = (
        filters.DjangoFilterBackend,
        rf_filters.OrderingFilter,
        rf_filters.SearchFilter,
    )
    search_fields = [
        "name",
        "code",
        "description",
        "search_data",
        "selling_price",
        "cost_price",
    ]
    filterset_class = BookFilterSet

    def get_queryset(self, **kwargs):
        queryset = Item.objects.filter(
            category__name="Book", company=self.request.company
        )
        return queryset

    serializer_class = BookSerializer

    @action(detail=False)
    def category(self, request, *args, **kwargs):
        cat = Category.objects.filter(company=self.request.company, name="Book").first()
        return Response(InventoryCategorySerializer(cat).data)


class UnitViewSet(InputChoiceMixin, ShortNameChoiceMixin, CRULViewSet):
    serializer_class = UnitSerializer


class InventoryCategoryViewSet(InputChoiceMixin, ShortNameChoiceMixin, CRULViewSet):
    serializer_class = InventoryCategorySerializer
    collections = (
        ("units", Unit, UnitSerializer, True, ["name"]),
        ("accounts", Account, AccountMinSerializer, True, ["name"]),
        # ('purchase_accounts', Account.objects.filter(category__name="Purchase"), AccountMinSerializer),
        # ('sales_accounts', Account.objects.filter(category__name="Sales"), AccountMinSerializer),
        ("tax_scheme", TaxScheme, TaxSchemeMinSerializer, False),
        (
            "discount_allowed_accounts",
            Account.objects.filter(
                category__system_code=acc_cat_system_codes["Discount Expenses"]
            ),
            AccountMinSerializer,
            True,
            ["name"],
        ),
        (
            "discount_received_accounts",
            Account.objects.filter(
                category__system_code=acc_cat_system_codes["Discount Income"]
            ),
            AccountMinSerializer,
            True,
            ["name"],
        ),
    )

<<<<<<< HEAD
    def get_defaults(self, request=None):
        acc_system_codes = settings.ACCOUNT_SYSTEM_CODES
        system_codes = [
            acc_system_codes["Sales Account"],
            acc_system_codes["Purchase Account"],
            acc_system_codes["Discount Expenses"],
            acc_system_codes["Discount Income"],
=======
    def get_defaults(self, request=None, *args, **kwargs):
        account_names = [
            "Sales Account",
            "Purchase Account",
            "Discount expenses",
            "Discount Income",
>>>>>>> 4a8917c6
        ]

        accounts = Account.objects.filter(
            company=request.company, system_code__in=system_codes
        ).values_list("system_code", "id")
        account_ids = {system_code: id for system_code, id in accounts}
        return {
            "options": {
                "global_accounts": {
                    "sales_account_id": account_ids.get(
                        acc_system_codes["Sales Account"]
                    ),
                    "purchase_account_id": account_ids.get(
                        acc_system_codes["Purchase Account"]
                    ),
                    "discount_allowed_account_id": account_ids.get(
                        acc_system_codes["Discount Expenses"]
                    ),
                    "discount_received_account_id": account_ids.get(
                        acc_system_codes["Discount Income"]
                    ),
                }
            },
        }

    @transaction.atomic
    def perform_update(self, request, *args, **kwargs):
        category = self.get_object()
        apply_changes = self.request.query_params.get("Account Changes Detected")
        if (
            (
                category.items_sales_account_type
                != self.request.data.get("items_sales_account_type")
            )
            or (
                category.items_purchase_account_type
                != self.request.data.get("items_purchase_account_type")
            )
            or (
                category.items_discount_allowed_account_type
                != self.request.data.get("items_discount_allowed_account_type")
            )
            or (
                category.items_discount_received_account_type
                != self.request.data.get("items_discount_received_account_type")
            )
        ) and apply_changes is None:
            raise UnprocessableException(
                detail="Changes in account settings detected! Do you want the changes to be applied to the items belonging to this category?",
                code="Account Changes Detected",
            )
        super().perform_update(request, *args, **kwargs)
        if apply_changes == "true":
            category.refresh_from_db()
            category.apply_account_settings_to_items()

    def get_collections(self, request=None, *args, **kwargs):
        collections_data = super().get_collections(self.request)
        collections_data["fixed_assets_categories"] = GenericSerializer(
            AccountCategory.objects.get(
                system_code=acc_cat_system_codes["Fixed Assets"],
                company=self.request.company,
            ).get_descendants(include_self=True),
            many=True,
        ).data
        collections_data["direct_expenses_categories"] = GenericSerializer(
            AccountCategory.objects.get(
                system_code=acc_cat_system_codes["Direct Expenses"],
                company=self.request.company,
            ).get_descendants(include_self=True),
            many=True,
        ).data
        collections_data["indirect_expenses_categories"] = GenericSerializer(
            AccountCategory.objects.get(
                system_code=acc_cat_system_codes["Indirect Expenses"],
                company=self.request.company,
            ).get_descendants(include_self=True),
            many=True,
        ).data
        return collections_data

    def get_queryset(self):
        qs = super().get_queryset()
        if self.action == "list":
            qs = qs.order_by("-id")
        return qs

    def get_serializer_class(self):
        if self.action == "retrieve":
            return InventoryCategoryFormSerializer
        return super().get_serializer_class()

    @action(detail=False, url_path="trial-balance")
    def trial_balance(self, request, *args, **kwargs):
        qs = self.get_queryset().filter(Q(track_inventory=True) | Q(fixed_asset=True))
        return Response(InventoryCategoryTrialBalanceSerializer(qs, many=True).data)


class BrandViewSet(InputChoiceMixin, CRULViewSet):
    serializer_class = BrandSerializer


class InventoryAccountViewSet(InputChoiceMixin, CRULViewSet):
    serializer_class = InventoryAccountSerializer

    filter_backends = (
        filters.DjangoFilterBackend,
        rf_filters.OrderingFilter,
        rf_filters.SearchFilter,
    )
    search_fields = (
        "code",
        "name",
    )

    def get_account_ids(self, obj):
        return [obj.id]

    @action(detail=True, methods=["get"], url_path="journal-entries")
    def journal_entries(self, request, pk=None, *args, **kwargs):
        param = request.GET
        start_date = param.get("start_date")
        end_date = param.get("end_date")
        obj = self.get_object()
        entries = (
            JournalEntry.objects.filter(transactions__account_id=obj.pk)
            .order_by("pk", "date")
            .prefetch_related("transactions", "content_type", "transactions__account")
            .select_related()
        )

        if start_date or end_date:
            start_date = datetime.strptime(start_date, "%Y-%m-%d")
            end_date = datetime.strptime(end_date, "%Y-%m-%d")

            if start_date == end_date:
                entries = entries.filter(date=start_date)
            else:
                entries = entries.filter(date__range=[start_date, end_date])
        serializer = JournalEntrySerializer(
            entries, context={"account": obj}, many=True
        )
        return Response(serializer.data)

    @action(detail=True, methods=["get"])
    def transactions(self, request, pk=None, *args, **kwargs):
        param = request.GET
        obj = self.get_object()
        serializer_class = self.get_serializer_class()
        data = serializer_class(obj).data
        account_ids = self.get_account_ids(obj)
        start_date = param.get("start_date", None)
        end_date = param.get("end_date", None)
        transactions = (
            Transaction.objects.filter(account_id__in=account_ids)
            .order_by("-journal_entry__date", "-pk")
            .select_related("journal_entry__content_type")
        )

        aggregate = {}
        if start_date or end_date:
            if start_date == "null":
                from rest_framework.exceptions import ValidationError

                raise ValidationError(
                    "Either start date or both dates are required to filter."
                )
            start_date = datetime.strptime(start_date, "%Y-%m-%d")
            # TODO: if only start date is given, raise error or process some other way?
            end_date = (
                datetime.strptime(end_date, "%Y-%m-%d")
                if end_date != "null"
                else datetime.today()
            )
            if start_date == end_date:
                transactions = transactions.filter(journal_entry__date=start_date)
            else:
                transactions = transactions.filter(
                    journal_entry__date__range=[start_date, end_date]
                )
            aggregate = transactions.aggregate(Sum("dr_amount"), Sum("cr_amount"))

        # Only show 5 because fetching voucher_no is expensive because of GFK, GFK to be cached
        # self.paginator.page_size = 5
        page = self.paginate_queryset(transactions)
        serializer = TransactionEntrySerializer(page, many=True)
        data["transactions"] = self.paginator.get_response_data(serializer.data)
        data["aggregate"] = aggregate
        return Response(data)

    @action(detail=False, url_path="trial-balance")
    def trial_balance(self, request, format=None, *args, **kwargs):
        start_date = request.GET.get("start_date")
        end_date = request.GET.get("end_date")
        if start_date and end_date:
            qq = (
                InventoryAccount.objects.filter(company=request.company)
                .annotate(
                    od=Sum(
                        "transactions__dr_amount",
                        filter=Q(transactions__journal_entry__date__lt=start_date),
                    ),
                    oc=Sum(
                        "transactions__cr_amount",
                        filter=Q(transactions__journal_entry__date__lt=start_date),
                    ),
                    cd=Sum(
                        "transactions__dr_amount",
                        filter=Q(transactions__journal_entry__date__lte=end_date),
                    ),
                    cc=Sum(
                        "transactions__cr_amount",
                        filter=Q(transactions__journal_entry__date__lte=end_date),
                    ),
                )
                .values("id", "name", "item__category_id", "od", "oc", "cd", "cc")
                .exclude(od=None, oc=None, cd=None, cc=None)
            )
            return Response(list(qq))
        return Response({})


class InventorySettingsViewSet(CRULViewSet):
    serializer_class = InventorySettingCreateSerializer

    def get_defaults(self, request=None, *args, **kwargs):
        i_setting = self.request.company.inventory_setting
        data = {"fields": self.get_serializer(i_setting).data}
        return data


class BillOfMaterialViewSet(DeleteRows, CRULViewSet):
    model = BillOfMaterial
    row = BillOfMaterialRow
    serializer_class = BillOfMaterialCreateSerializer
    collections = [
        [
            "finished_products",
            Item.objects.only("id", "name").filter(
                track_inventory=True, bill_of_material__isnull=True
            ),
            GenericSerializer,
            True,
            ["name"],
        ],
        [
            "units",
            Unit,
            GenericSerializer,
            True,
            ["name"],
        ],
        [
            "items",
            Item.objects.only("id", "name").filter(track_inventory=True),
            GenericSerializer,
            True,
            ["name"],
        ],
    ]
    filter_backends = [
        rf_filters.OrderingFilter,
        rf_filters.SearchFilter,
    ]
    search_fields = [
        "finished_product__name",
    ]

    def get_queryset(self, **kwargs):
        qs = super(BillOfMaterialViewSet, self).get_queryset()
        return qs.order_by(
            "-created_at",
        )

    def get_serializer_class(self):
        if self.action == "list":
            return BillOfMaterialListSerializer
        return BillOfMaterialCreateSerializer


class InventoryAdjustmentVoucherViewSet(DeleteRows, CRULViewSet):
    queryset = InventoryAdjustmentVoucher.objects.all()
    serializer_class = InventoryAdjustmentVoucherCreateSerializer
    model = InventoryAdjustmentVoucher
    filter_backends = [
        filters.DjangoFilterBackend,
        rf_filters.OrderingFilter,
        rf_filters.SearchFilter,
    ]
    filterset_class = InventoryAdjustmentVoucherFilterSet
    search_fields = [
        "remarks",
        "total_amount",
        "date",
        "purpose",
        "voucher_no",
    ]

    def get_queryset(self, **kwargs):
        qs = super(InventoryAdjustmentVoucherViewSet, self).get_queryset()
        if self.action == "retrieve":
            qs = qs.prefetch_related("rows__item", "rows__unit")
        return qs.order_by("-date", "-voucher_no")

    def get_serializer_class(self):
        if self.action == "list":
            return InventoryAdjustmentVoucherListSerializer
        elif self.action == "retrieve":
            return InventoryAdjustmentVoucherDetailSerializer
        return InventoryAdjustmentVoucherCreateSerializer

    collections = [
        (
            "items",
            Item.objects.only("id", "name").filter(track_inventory=True),
            GenericSerializer,
            True,
            ["name"],
        ),
        (
            "units",
            Unit,
            GenericSerializer,
            True,
            ["name"],
        ),
    ]

    @action(detail=True, methods=["POST"])
    def cancel(self, request, pk, *args, **kwargs):
        inventory_adjustment_voucher = self.get_object()
        message = request.data.get("message")
        if not message:
            raise ValidationError(
                {"message": "message field is required for cancelling voucher!"}
            )
        inventory_adjustment_voucher.cancel(message=message)
        return Response({})

    @action(detail=False, methods=["POST"], url_path="import")
    def import_from_file(self, request, *args, **kwargs):
        file = request.FILES["file"]
        wb = load_workbook(file, data_only=True)
        ws = wb.active
        ws.delete_rows(1)
        items = []
        unadjusted_items = []

        def get_item(name):
            if not name:
                return None
            else:
                qs = Item.objects.filter(
                    code__iexact=str(name), company_id=request.company.id
                ).select_related("unit")
                if qs.exists():
                    return qs.first()
                else:
                    return None

        for row in ws.iter_rows(values_only=True):
            if not get_item(row[0]):
                unadjusted_items.append(row[0])
            else:
                item = {
                    "company_id": request.company.id,
                    "item_id": get_item(row[0]).id,
                    "unit_id": get_item(row[0]).unit.id
                    if get_item(row[0]).unit
                    else None,
                    "quantity": row[1],
                    "rate": row[2],
                    "description": row[3],
                    "selected_item_obj": (GenericSerializer(get_item(row[0]))).data,
                    "selected_unit_obj": (GenericSerializer(get_item(row[0]).unit)).data
                    if get_item(row[0]).unit
                    else None,
                }
                items.append(item)
        response = {"items": items, "unadjusted_items": unadjusted_items}
        return Response(response, status=200)

    @action(detail=True, url_path="journal-entries")
    def journal_entries(self, request, pk, *args, **kwargs):
        inventory_adjustment_voucher = get_object_or_404(
            InventoryAdjustmentVoucher, pk=pk
        )
        journals = inventory_adjustment_voucher.journal_entries()
        return Response(SalesJournalEntrySerializer(journals, many=True).data)


class InventoryConversionVoucherViewSet(DeleteRows, CRULViewSet):
    queryset = InventoryConversionVoucher.objects.all()
    serializer_class = InventoryConversionVoucherCreateSerializer
    model = InventoryConversionVoucher
    filter_backends = [
        filters.DjangoFilterBackend,
        rf_filters.OrderingFilter,
        rf_filters.SearchFilter,
    ]
    search_fields = [
        "voucher_no",
        "date",
        "finished_product__finished_product__name",
        "rows__item__name",
    ]
    filterset_class = InventoryConversionVoucherFilterSet

    def get_queryset(self, **kwargs):
        qs = super(InventoryConversionVoucherViewSet, self).get_queryset()
        return qs.order_by("-date", "-voucher_no")

    def get_serializer_class(self):
        if self.action == "list":
            return InventoryConversionVoucherListSerializer
        elif self.action == "retrieve":
            return InventoryConversionVoucherDetailSerializer
        return InventoryConversionVoucherCreateSerializer

    @action(detail=True, methods=["POST"])
    def cancel(self, request, pk, *args, **kwargs):
        inventory_conversion_voucher = self.get_object()
        message = request.data.get("message")
        if not message:
            raise ValidationError(
                {"message": "message field is required for cancelling voucher!"}
            )
        inventory_conversion_voucher.cancel(message=message)
        return Response({})

    collections = [
        (
            "items",
            Item.objects.only("id", "name").filter(track_inventory=True),
            GenericSerializer,
            True,
            ["name"],
        ),
        (
            "units",
            Unit,
            GenericSerializer,
            True,
            ["name"],
        ),
        (
            "finished_products",
            BillOfMaterial.objects.prefetch_related("finished_product").only(
                "id", "finished_product"
            ),
            GenericSerializer,
            True,
            ["name"],
        ),
    ]<|MERGE_RESOLUTION|>--- conflicted
+++ resolved
@@ -158,7 +158,6 @@
             return ItemFormSerializer
         return self.serializer_class
 
-<<<<<<< HEAD
     def get_defaults(self, request=None):
         acc_system_codes = settings.ACCOUNT_SYSTEM_CODES
         system_codes = [
@@ -166,14 +165,6 @@
             acc_system_codes["Purchase Account"],
             acc_system_codes["Discount Expenses"],
             acc_system_codes["Discount Income"],
-=======
-    def get_defaults(self, request=None, *args, **kwargs):
-        account_names = [
-            "Sales Account",
-            "Purchase Account",
-            "Discount expenses",
-            "Discount Income",
->>>>>>> 4a8917c6
         ]
         accounts = Account.objects.filter(
             company=request.company, system_code__in=system_codes
@@ -875,7 +866,6 @@
         ),
     )
 
-<<<<<<< HEAD
     def get_defaults(self, request=None):
         acc_system_codes = settings.ACCOUNT_SYSTEM_CODES
         system_codes = [
@@ -883,14 +873,6 @@
             acc_system_codes["Purchase Account"],
             acc_system_codes["Discount Expenses"],
             acc_system_codes["Discount Income"],
-=======
-    def get_defaults(self, request=None, *args, **kwargs):
-        account_names = [
-            "Sales Account",
-            "Purchase Account",
-            "Discount expenses",
-            "Discount Income",
->>>>>>> 4a8917c6
         ]
 
         accounts = Account.objects.filter(

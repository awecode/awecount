from collections import OrderedDict

from django.contrib.contenttypes.fields import GenericForeignKey
from django.contrib.contenttypes.models import ContentType
from django.db import models, IntegrityError, transaction
from django.db.models import F, Sum, JSONField
from django.db.models.signals import pre_delete
from django.dispatch import receiver

from apps.ledger.models import Account, Category as AccountCategory
from apps.tax.models import TaxScheme
from apps.users.models import Company
from awecount.libs import none_for_zero, zero_for_none


class Unit(models.Model):
    name = models.CharField(max_length=50)
    short_name = models.CharField(max_length=10, blank=True, null=True)
    company = models.ForeignKey(Company, on_delete=models.CASCADE)

    @staticmethod
    def create_default_units(company):
        units = [
            Unit(name='Piece(s)', short_name='pcs', company=company),
            Unit(name='Unit(s)', short_name='unit', company=company),
        ]
        return Unit.objects.bulk_create(units)

    def __str__(self):
        return self.short_name or self.name

    def save(self, *args, **kwargs):
        self.validate_unique()
        super().save(*args, **kwargs)

    class Meta:
        unique_together = ('short_name', 'company')
        ordering = ['-id']


# LEDGER_TYPES = (
#     ('dedicated', 'Use Dedicated Ledger'),
#     ('category', 'Use Category\'s Ledger'),
#     ('global', 'Use Global Ledger'),
# )

LEDGER_TYPES = [
    ('dedicated', 'Use Dedicated Ledger'),
    ('global', 'Use Global Ledger'),
    ('existing', 'Use Existing Ledger'),
]

ITEM_TYPES = (
    ('Tangible Sellable', 'Tangible Sellable'),
    ('Intangible Sellable', 'Intangible Sellable'),
    ('Expense', 'Expense'),
    ('Asset', 'Asset'),
)


class Brand(models.Model):
    name = models.CharField(max_length=255)
    description = models.TextField(blank=True, null=True)
    company = models.ForeignKey(Company, on_delete=models.CASCADE, related_name='brands')

    def __str__(self):
        return self.name
    
    class Meta:
        ordering = ['-id']


class Category(models.Model):
    name = models.CharField(max_length=255)
    code = models.CharField(max_length=50)
    company = models.ForeignKey(Company, on_delete=models.CASCADE)
    default_unit = models.ForeignKey(Unit, blank=True, null=True, on_delete=models.SET_NULL)
    default_tax_scheme = models.ForeignKey(TaxScheme, blank=True, null=True, related_name='categories',
                                           on_delete=models.SET_NULL)

    sales_account = models.ForeignKey(Account, blank=True, null=True, on_delete=models.SET_NULL,
                                      related_name='sales_categories')
    purchase_account = models.ForeignKey(Account, blank=True, null=True, on_delete=models.SET_NULL,
                                         related_name='purchase_categories')
    discount_allowed_account = models.ForeignKey(Account, blank=True, null=True, on_delete=models.SET_NULL,
                                                 related_name='discount_allowed_categories')
    discount_received_account = models.ForeignKey(Account, blank=True, null=True, on_delete=models.SET_NULL,
                                                  related_name='discount_received_categories')

    sales_account_category = models.ForeignKey(AccountCategory, blank=True, null=True, on_delete=models.SET_NULL,
                                               related_name='sales_item_categories')
    purchase_account_category = models.ForeignKey(AccountCategory, blank=True, null=True, on_delete=models.SET_NULL,
                                                  related_name='purchase_item_categories')
    discount_allowed_account_category = models.ForeignKey(AccountCategory, blank=True, null=True,
                                                          on_delete=models.SET_NULL,
                                                          related_name='discount_allowed_item_categories')
    discount_received_account_category = models.ForeignKey(AccountCategory, blank=True, null=True,
                                                           on_delete=models.SET_NULL,
                                                           related_name='discount_received_item_categories')
    fixed_asset_account_category = models.ForeignKey(AccountCategory, blank=True, null=True, on_delete=models.SET_NULL,
                                                     related_name='fixed_asset_account_category')
    direct_expense_account_category = models.ForeignKey(AccountCategory, blank=True, null=True,
                                                        on_delete=models.SET_NULL,
                                                        related_name='direct_expense_account_category')
    indirect_expense_account_category = models.ForeignKey(AccountCategory, blank=True, null=True,
                                                          on_delete=models.SET_NULL,
                                                          related_name='indirect_expense_account_category')

    items_sales_account_type = models.CharField(max_length=100, choices=LEDGER_TYPES, null=True, blank=True)
    items_purchase_account_type = models.CharField(max_length=100, choices=LEDGER_TYPES, null=True, blank=True)
    items_discount_allowed_account_type = models.CharField(max_length=100, choices=LEDGER_TYPES, null=True, blank=True)
    items_discount_received_account_type = models.CharField(max_length=100, choices=LEDGER_TYPES, null=True, blank=True)

    dedicated_sales_account = models.ForeignKey(Account, blank=True, null=True, on_delete=models.SET_NULL,related_name='sales_categories_dedicated')
    dedicated_purchase_account = models.ForeignKey(Account, blank=True, null=True, on_delete=models.SET_NULL,related_name='purchase_categories_dedicated')
    dedicated_discount_allowed_account = models.ForeignKey(Account, blank=True, null=True, on_delete=models.SET_NULL,related_name='discount_allowed_categories_dedicated')
    dedicated_discount_received_account = models.ForeignKey(Account, blank=True, null=True, on_delete=models.SET_NULL,related_name='discount_received_categories_dedicated') 


    # type = models.CharField(max_length=20, choices=ITEM_TYPES)
    track_inventory = models.BooleanField(default=True)
    can_be_sold = models.BooleanField(default=True)
    can_be_purchased = models.BooleanField(default=True)
    fixed_asset = models.BooleanField(default=False)
    direct_expense = models.BooleanField(default=False)
    indirect_expense = models.BooleanField(default=False)

    extra_fields = JSONField(default=list, null=True, blank=True)
    # {'name': 'Author', 'type': 'Text/Number/Date/Long Text', 'enable_search': 'false/true'}

    use_account_subcategory = models.BooleanField(default=False)
    account_category = models.ForeignKey(AccountCategory, blank=True, null=True, related_name='item_categories',
                                         on_delete=models.SET_NULL)

    # Required for module-wise permission check
    key = 'InventoryCategory'

    def suggest_code(self, prefix=None):
        self.code = self.name.lower().replace(" ", "-")

    def get_account_category(self, default_category_name, prefix=''):
        if default_category_name in ['Fixed Assets', 'Direct Expenses',
                                     'Indirect Expenses'] and self.account_category_id and self.account_category:
            parent_account_category = self.account_category
        else:
            parent_account_category = AccountCategory.objects.get(name=default_category_name, default=True,
                                                                  company=self.company)

        if self.use_account_subcategory:
            name = self.name
            if prefix:
                name = '{} - {}'.format(prefix, name)
            account_category = AccountCategory(name=name, company=self.company)
            account_category.set_parent(parent_account_category)
            code = account_category.suggest_code(self, prefix='C')
            try:
                with transaction.atomic():
                    account_category.save()
            except IntegrityError:
                account_category = AccountCategory.objects.get(code=code, company=self.company)
                if account_category.name != name:
                    account_category.name = name
                    account_category.save()
            return account_category
        else:
            return parent_account_category

    def save(self, *args, **kwargs):
        self.validate_unique()

        post_save = kwargs.pop('post_save', True)
        if not self.code:
            self.suggest_code()
        super().save(*args, **kwargs)

        if post_save:
            sales_account_name = self.name + ' (Sales)'
            discount_allowed_account_name = 'Discount Allowed - ' + self.name
            purchase_account_name = self.name + ' (Purchase)'
            discount_received_account_name = 'Discount Received - ' + self.name

            # Update dedicated accounts
            if self.dedicated_sales_account:
                if not self.dedicated_sales_account.name == sales_account_name:
                    self.dedicated_sales_account.name = sales_account_name
                    self.dedicated_sales_account.save()
            
            if self.dedicated_purchase_account:
                if not self.dedicated_purchase_account.name == purchase_account_name:
                    self.dedicated_purchase_account.name = purchase_account_name
                    self.dedicated_purchase_account.save()

            if self.dedicated_discount_allowed_account:
                if not self.dedicated_discount_allowed_account.name == discount_allowed_account_name:
                    self.dedicated_discount_allowed_account.name = discount_allowed_account_name
                    self.dedicated_discount_allowed_account.save()

            if self.dedicated_discount_received_account:
                if not self.dedicated_discount_received_account.name == discount_received_account_name:
                    self.dedicated_discount_received_account.name = discount_received_account_name
                    self.dedicated_discount_received_account.save()

            if self.can_be_sold:
                if not self.sales_account:
                    if not self.dedicated_sales_account:
                        ledger = Account(name=sales_account_name, company=self.company)
                        ledger.add_category('Sales')
                        # account_category = self.get_account_category("Sales", prefix="Sales")
                        # ledger.category = account_category
                        ledger.suggest_code(self, prefix='C')
                        ledger.save()
                        self.sales_account = ledger
                        self.dedicated_sales_account = ledger
                    else:
                        self.sales_account = self.dedicated_sales_account

                if not self.discount_allowed_account:
                    if not self.dedicated_discount_allowed_account:
                        discount_allowed_account = Account(name=discount_allowed_account_name, company=self.company)
                        discount_allowed_account.add_category('Discount Expenses')
                        # account_category = self.get_account_category('Discount Expenses', prefix='Discount Allowed')
                        # discount_allowed_account.category = account_category
                        discount_allowed_account.suggest_code(self, prefix='C')
                        discount_allowed_account.save()
                        self.discount_allowed_account = discount_allowed_account
                        self.dedicated_discount_allowed_account = discount_allowed_account
                    else:
                        self.discount_allowed_account = self.dedicated_discount_allowed_account

            if self.can_be_purchased:                 
                if not self.purchase_account:
                    if not self.dedicated_purchase_account:
                        ledger = Account(name=purchase_account_name, company=self.company)
                        ledger.add_category('Purchase')
                        # account_category = self.get_account_category('Purchase', prefix='Purchase')
                        # ledger.category = account_category
                        ledger.suggest_code(self, prefix='C')
                        ledger.save()
                        self.purchase_account = ledger
                        self.dedicated_purchase_account = ledger
                    else:
                        self.purchase_account = self.dedicated_purchase_account
            
                if not self.discount_received_account:
                    if not self.dedicated_discount_received_account:
                        discount_received_account = Account(name=discount_received_account_name, company=self.company)
                        discount_received_account.add_category('Discount Income')
                        # account_category = self.get_account_category('Discount Income', prefix='Discount Received')
                        # discount_received_account.category = account_category
                        discount_received_account.suggest_code(self, prefix='C')
                        discount_received_account.save()
                        self.discount_received_account = discount_received_account
                        self.dedicated_discount_received_account = discount_received_account
                    else:
                        self.discount_received_account = self.dedicated_discount_received_account

            # Set/Update account categories

            if self.can_be_sold:
                account_category = self.get_account_category('Sales', prefix='Sales')
                self.sales_account_category = account_category
                Account.objects.filter(sales_item__category=self).update(category=account_category)
                account_category = self.get_account_category('Discount Expenses', prefix='Discount Allowed')
                self.discount_allowed_account_category = account_category
                Account.objects.filter(discount_allowed_item__category=self).update(category=account_category)

            if self.can_be_purchased:
                account_category = self.get_account_category('Purchase', prefix='Purchase')
                self.purchase_account_category = account_category
                Account.objects.filter(purchase_item__category=self).update(category=account_category)
                account_category = self.get_account_category('Discount Income', prefix='Discount Received')
                self.discount_received_account_category = account_category
                Account.objects.filter(discount_received_item__category=self).update(category=account_category)

            if self.direct_expense:
                account_category = self.get_account_category('Direct Expenses')
                self.direct_expense_account_category = account_category
                Account.objects.filter(expense_item__category=self).update(category=account_category)
            elif self.indirect_expense:
                account_category = self.get_account_category('Indirect Expenses')
                self.indirect_expense_account_category = account_category
                Account.objects.filter(expense_item__category=self).update(category=account_category)
            elif self.fixed_asset:
                account_category = self.get_account_category('Fixed Assets')
                self.fixed_asset_account_category = account_category
                Account.objects.filter(fixed_asset_item__category=self).update(category=account_category)

            # TODO Optimize
            # AccountTransaction.objects.filter()
            # Maybe required if category is changed
            # from apps.voucher.models import PurchaseVoucher, SalesVoucher

            # for voucher in PurchaseVoucher.objects.filter(rows__item__category=self):
            #     voucher.apply_transactions()
            # 
            # for voucher in SalesVoucher.objects.filter(rows__item__category=self):
            #     voucher.apply_transactions()

            # if self.use_account_subcategory and self.account_category_id and self.account_category:
            #     with transaction.atomic():
            #         AccountCategory.objects.rebuild()

            self.save(post_save=False)

    def __str__(self):
        return self.name

    class Meta:
        verbose_name_plural = 'Categories'
        unique_together = (('code', 'company'), ('name', 'company'))


class InventoryAccount(models.Model):
    code = models.CharField(max_length=50, blank=True, null=True)
    name = models.CharField(max_length=255)
    account_no = models.PositiveIntegerField(blank=True, null=True)
    current_balance = models.FloatField(default=0)
    opening_balance = models.FloatField(default=0)
    company = models.ForeignKey(Company, on_delete=models.CASCADE, related_name='inventory')

    def __str__(self):
        return self.name

    @staticmethod
    def get_next_account_no():
        from django.db.models import Max

        max_voucher_no = InventoryAccount.objects.all().aggregate(Max('account_no'))['account_no__max']
        if max_voucher_no:
            return max_voucher_no + 1
        else:
            return 1

    def get_category(self):
        try:
            item = self.item
        except:
            return None
        try:
            category = item.category
        except:
            return None
        return category

    @property
    def amounts(self):
        return Transaction.objects.filter(account=self).aggregate(dr=Sum('dr_amount'), cr=Sum('cr_amount'))

    def save(self, *args, **kwargs):
        if not self.account_no:
            self.account_no = self.get_next_account_no()
        super().save(*args, **kwargs)

    class Meta:
        ordering = ['-id']


class JournalEntry(models.Model):
    date = models.DateField()
    content_type = models.ForeignKey(ContentType, related_name='inventory_journal_entries', on_delete=models.CASCADE)
    object_id = models.PositiveIntegerField()
    source = GenericForeignKey('content_type', 'object_id')
    source_voucher_no = models.CharField(max_length=50, blank=True, null=True)
    source_voucher_id = models.PositiveIntegerField(blank=True, null=True)

    @staticmethod
    def get_for(source):
        try:
            return JournalEntry.objects.get(content_type=ContentType.objects.get_for_model(source), object_id=source.id)
        except JournalEntry.DoesNotExist:
            return None

    def __str__(self):
        return str(self.content_type) + ': ' + str(self.object_id) + ' [' + str(self.date) + ']'

    class Meta:
        verbose_name_plural = u'Inventory Journal Entries'


class Transaction(models.Model):
    account = models.ForeignKey(InventoryAccount, on_delete=models.CASCADE, related_name='transactions')
    dr_amount = models.FloatField(null=True, blank=True)
    cr_amount = models.FloatField(null=True, blank=True)
    current_balance = models.FloatField(null=True, blank=True)
    journal_entry = models.ForeignKey(JournalEntry, related_name='transactions', on_delete=models.CASCADE)

    def __str__(self):
        return str(self.account) + ' [' + str(self.dr_amount) + ' / ' + str(self.cr_amount) + ']'

    def total_dr_amount(self):
        dr_transctions = Transaction.objects.filter(account__name=self.account.name, cr_amount=None,
                                                    journal_entry__journal__rate=self.journal_entry.source.rate)
        total = 0
        for transaction in dr_transctions:
            total += transaction.dr_amount
        return total

    def total_dr_amount_without_rate(self):
        dr_transctions = Transaction.objects.filter(account__name=self.account.name, cr_amount=None)
        total = 0
        for transaction in dr_transctions:
            total += transaction.dr_amount
        return total

    def get_balance(self):
        return zero_for_none(self.dr_amount) - zero_for_none(self.cr_amount)


def alter(account, date, diff):
    Transaction.objects.filter(journal_entry__date__gt=date, account=account).update(
        current_balance=none_for_zero(zero_for_none(F('current_balance')) + zero_for_none(diff)))


@receiver(pre_delete, sender=Transaction)
def _transaction_delete(sender, instance, **kwargs):
    transaction = instance
    if transaction.dr_amount:
        transaction.account.current_balance -= transaction.dr_amount

    if transaction.cr_amount:
        transaction.account.current_balance += transaction.cr_amount

    diff = float(zero_for_none(transaction.dr_amount)) - float(zero_for_none(transaction.cr_amount))
    alter(transaction.account, transaction.journal_entry.date, diff)

    transaction.account.save()


def find_obsolete_transactions(model, date, *args):
    args = [arg for arg in args if arg is not None]

    try:
        journal_entry = JournalEntry.objects.get(content_type=ContentType.objects.get_for_model(model),
                                                 object_id=model.id)
    except JournalEntry.DoesNotExist:
        if model.voucher.status not in ['Cancelled', 'Draft']:
            print('Not found', model, model.voucher.status, model.voucher.id)
        return

    all_transaction_ids = []
    for arg in args:
        matches = journal_entry.transactions.filter(account=arg[1])
        if not matches:
            transaction = Transaction()
        else:
            transaction = matches[0]
        all_transaction_ids.append(transaction.id)

    obsolete_transactions = journal_entry.transactions.exclude(id__in=all_transaction_ids)
    if obsolete_transactions.count():
        print(obsolete_transactions)
        obsolete_transactions.delete()


def set_inventory_transactions(model, date, *args, clear=True):
    args = [arg for arg in args if arg is not None]

    content_type = ContentType.objects.get_for_model(model)

    created = False
    try:
        journal_entry = JournalEntry.objects.get(content_type=content_type, object_id=model.id)
    except JournalEntry.DoesNotExist:

        if hasattr(model, 'voucher_id'):
            voucher_id = model.voucher_id
            voucher_no = model.voucher.voucher_no
        else:
            voucher_id = model.id
            voucher_no = model.voucher_no

        journal_entry = JournalEntry(content_type=content_type, object_id=model.id, date=date,
                                     source_voucher_id=voucher_id, source_voucher_no=voucher_no)
        journal_entry.save()
        created = True

    all_transaction_ids = []

    for arg in args:
        matches = journal_entry.transactions.filter(account=arg[1]) if not created else []
        diff = 0
        if not matches:
            transaction = Transaction()
        else:
            transaction = matches[0]
            diff = zero_for_none(transaction.cr_amount)
            diff -= zero_for_none(transaction.dr_amount)
        if arg[0] == 'dr':
            transaction.dr_amount = float(arg[2])
            transaction.cr_amount = None
            diff += float(arg[2])
        elif arg[0] == 'cr':
            transaction.cr_amount = float(arg[2])
            transaction.dr_amount = None
            diff -= float(arg[2])
        elif arg[0] == 'ob':
            transaction.dr_amount = float(arg[2])
            transaction.cr_amount = None
            diff += float(arg[2])
        else:
            raise Exception('Transactions can only be either "dr" or "cr".')
        transaction.account = arg[1]
        if isinstance(transaction.account.current_balance, str):
            transaction.account.current_balance = float(transaction.account.current_balance)
        transaction.account.current_balance += diff
        transaction.current_balance = transaction.account.current_balance
        transaction.account.save()
        journal_entry.transactions.add(transaction, bulk=False)
        alter(transaction.account, date, diff)
        all_transaction_ids.append(transaction.id)

    if clear:
        obsolete_transactions = journal_entry.transactions.exclude(id__in=all_transaction_ids)
        if obsolete_transactions.count():
            obsolete_transactions.delete()


class Item(models.Model):
<<<<<<< HEAD
    voucher_no = models.IntegerField(null=True, blank=True)
=======

    ACCOUNT_TYPE_CHOICES = [
        ('Global', 'Global'),
        ('Dedicated', 'Dedicated'),
        ('Category', 'Category'),
        ('Existing', 'Existing')
    ]

>>>>>>> 6fb1c6cb
    name = models.CharField(max_length=255)
    code = models.CharField(max_length=50, blank=True, null=True)
    unit = models.ForeignKey(Unit, blank=True, null=True, on_delete=models.SET_NULL)
    category = models.ForeignKey(Category, blank=True, null=True, on_delete=models.SET_NULL, related_name='items')
    description = models.TextField(blank=True, null=True)
    selling_price = models.FloatField(blank=True, null=True)
    cost_price = models.FloatField(blank=True, null=True)

    front_image = models.ImageField(blank=True, null=True, upload_to='item_front_images/')
    back_image = models.ImageField(blank=True, null=True, upload_to='item_back_images/')

    brand = models.ForeignKey(Brand, blank=True, null=True, related_name='items', on_delete=models.SET_NULL)

    tax_scheme = models.ForeignKey(TaxScheme, blank=True, null=True, related_name='items', on_delete=models.SET_NULL)

    account = models.OneToOneField(InventoryAccount, related_name='item', null=True, on_delete=models.CASCADE)

    sales_account = models.ForeignKey(Account, null=True, on_delete=models.SET_NULL, related_name='sales_item')
    sales_account_type = models.CharField(max_length=16, null=True, blank=True)
    dedicated_sales_account = models.ForeignKey(Account, null=True, on_delete=models.SET_NULL, related_name='sales_item_dedicated')

    purchase_account = models.ForeignKey(Account, null=True, on_delete=models.SET_NULL, related_name='purchase_item')
    purchase_account_type = models.CharField(max_length=16, null=True, blank=True)
    dedicated_purchase_account = models.ForeignKey(Account, null=True, on_delete=models.SET_NULL, related_name='purchase_item_dedicated')
    
    discount_allowed_account = models.ForeignKey(Account, blank=True, null=True, on_delete=models.SET_NULL,
                                                 related_name='discount_allowed_item')
    discount_allowed_account_type = models.CharField(max_length=16, null=True, blank=True)
    dedicated_discount_allowed_account = models.ForeignKey(Account, blank=True, null=True, on_delete=models.SET_NULL,
                                                 related_name='discount_allowed_item_dedicated')
    
    discount_received_account = models.ForeignKey(Account, blank=True, null=True, on_delete=models.SET_NULL,
                                                  related_name='discount_received_item')
    discount_received_account_type = models.CharField(max_length=16, null=True, blank=True)
    dedicated_discount_received_account = models.ForeignKey(Account, blank=True, null=True, on_delete=models.SET_NULL,
                                                  related_name='discount_received_item_dedicated')
    
    expense_account = models.ForeignKey(Account, blank=True, null=True, on_delete=models.SET_NULL,
                                        related_name='expense_item')
    fixed_asset_account = models.ForeignKey(Account, blank=True, null=True, on_delete=models.SET_NULL,
                                            related_name='fixed_asset_item')

    track_inventory = models.BooleanField(default=True)
    can_be_sold = models.BooleanField(default=True)
    can_be_purchased = models.BooleanField(default=True)
    fixed_asset = models.BooleanField(default=False)
    direct_expense = models.BooleanField(default=False)
    indirect_expense = models.BooleanField(default=False)

    extra_data = JSONField(null=True, default=dict)
    search_data = models.TextField(blank=True, null=True)

    created_at = models.DateTimeField(auto_now_add=True)
    updated_at = models.DateTimeField(auto_now=True)
    company = models.ForeignKey(Company, related_name='items', on_delete=models.CASCADE)

    def __str__(self):
        return self.name

    @property
    def expense(self):
        return self.direct_expense or self.indirect_expense

    @property
    def is_trackable(self):
        return self.track_inventory or self.fixed_asset

    @property
    def dr_account(self):
        if self.expense:
            return self.expense_account
        if self.fixed_asset:
            return self.fixed_asset_account
        return self.purchase_account

    def update_opening_balance(self, fiscal_year):
        date = fiscal_year.previous_day
        set_inventory_transactions(
            self,
            date,
            ['dr', self.account, self.account.opening_balance],
        )

    def get_source_id(self):
        # Used as transaction source for opening balance
        return self.id

    def save(self, *args, **kwargs):
        self.validate_unique()

        post_save = kwargs.pop('post_save', True)
        super().save(*args, **kwargs)

        if post_save:
            if not self.voucher_no:
                self.voucher_no = self.pk

            sales_account_name = self.name + ' (Sales)'
            discount_allowed_account_name = 'Discount Allowed - ' + self.name
            purchase_account_name = self.name + ' (Purchase)'
            discount_received_account_name = 'Discount Received - ' + self.name

            # Update dedicated accounts
            if self.dedicated_sales_account:
                if not self.dedicated_sales_account.name == sales_account_name:
                    self.dedicated_sales_account.name = sales_account_name
                    self.dedicated_sales_account.save()
            
            if self.dedicated_purchase_account:
                if not self.dedicated_purchase_account.name == purchase_account_name:
                    self.dedicated_purchase_account.name = purchase_account_name
                    self.dedicated_purchase_account.save()

            if self.dedicated_discount_allowed_account:
                if not self.dedicated_discount_allowed_account.name == discount_allowed_account_name:
                    self.dedicated_discount_allowed_account.name = discount_allowed_account_name
                    self.dedicated_discount_allowed_account.save()

            if self.dedicated_discount_received_account:
                if not self.dedicated_discount_received_account.name == discount_received_account_name:
                    self.dedicated_discount_received_account.name = discount_received_account_name
                    self.dedicated_discount_received_account.save()

            if self.can_be_sold:
                if not self.sales_account_id:
                    if not self.dedicated_sales_account:
                        account = Account(name=sales_account_name, company=self.company)
                        if self.category and self.category.sales_account_category_id:
                            account.category = self.category.sales_account_category
                        else:
                            account.add_category('Sales')
                        account.suggest_code(self)
                        account.save()
                        self.dedicated_sales_account = account
                    else:
                        account = self.dedicated_sales_account
                    self.sales_account = account
      
                if not self.discount_allowed_account_id:
                    if not self.dedicated_discount_allowed_account:
                        discount_allowed_account = Account(name=discount_allowed_account_name, company=self.company)
                        if self.category and self.category.discount_allowed_account_category_id:
                            discount_allowed_account.category = self.category.discount_allowed_account_category
                        else:
                            discount_allowed_account.add_category('Discount Expenses')
                        discount_allowed_account.suggest_code(self)
                        discount_allowed_account.save()
                        self.dedicated_discount_allowed_account = discount_allowed_account
                    else:
                        discount_allowed_account = self.dedicated_discount_allowed_account
                    self.discount_allowed_account = discount_allowed_account

            if self.can_be_purchased:
                if not self.purchase_account_id:
                    if not self.dedicated_purchase_account:
                        account = Account(name=purchase_account_name, company=self.company)
                        if self.category and self.category.purchase_account_category_id:
                            account.category = self.category.purchase_account_category
                        else:
                            account.add_category('Purchase')
                        account.suggest_code(self)
                        account.save()
                        self.dedicated_purchase_account = account
                    else:
                        account = self.dedicated_purchase_account
                    self.purchase_account = account

            if self.can_be_purchased or self.fixed_asset or self.expense:
                if not self.discount_received_account_id:
                    if not self.dedicated_discount_received_account:
                        discount_received_acc = Account(name=discount_received_account_name, company=self.company)
                        if self.category and self.category.discount_received_account_category_id:
                            discount_received_acc.category = self.category.discount_received_account_category
                        else:
                            discount_received_acc.add_category('Discount Income')
                        discount_received_acc.suggest_code(self)
                        discount_received_acc.save()
                        self.dedicated_discount_received_account = discount_received_acc
                    else:
                        discount_received_acc = self.dedicated_discount_received_account
                    self.discount_received_account = discount_received_acc

            if self.direct_expense or self.indirect_expense:
                if not self.expense_account_id:
                    expense_account = Account(name=self.name, company=self.company)
                    if self.direct_expense:
                        if self.category and self.category.direct_expense_account_category_id:
                            expense_account.category = self.category.direct_expense_account_category
                        else:
                            expense_account.add_category('Direct Expenses')
                    else:
                        if self.category and self.category.indirect_expense_account_category_id:
                            expense_account.category = self.category.indirect_expense_account_category
                        else:
                            expense_account.add_category('Indirect Expenses')
                    expense_account.suggest_code(self)
                    expense_account.save()
                    self.expense_account = expense_account
                elif self.expense_account.name != self.name:
                    self.expense_account.name = self.name
                    self.expense_account.save()

            if self.fixed_asset:
                if not self.fixed_asset_account_id:
                    fixed_asset_account = Account(name=self.name, company=self.company)
                    if self.category and self.category.fixed_asset_account_category_id:
                        fixed_asset_account.category = self.category.fixed_asset_account_category
                    else:
                        fixed_asset_account.add_category('Fixed Assets')
                    fixed_asset_account.suggest_code(self)
                    fixed_asset_account.save()
                    self.fixed_asset_account = fixed_asset_account
                elif self.fixed_asset_account.name != self.name:
                    self.fixed_asset_account.name = self.name
                    self.fixed_asset_account.save()

            if self.track_inventory or self.fixed_asset:
                if not self.account_id:
                    account = InventoryAccount(code=self.code, name=self.name, company_id=self.company_id)
                    account.save()
                    self.account = account
                elif self.account.name != self.name:
                    self.account.name = self.name
                    self.account.save()

            if self.category and self.category.extra_fields:
                search_data = []
                for field in self.category.extra_fields:
                    if type(field) in [dict, OrderedDict]:
                        if field.get('enable_search'):
                            if type(self.extra_data) in [dict, OrderedDict]:
                                search_data.append(str(self.extra_data.get(field.get('name'))))

                search_text = ', '.join(search_data)
                self.search_data = search_text

            if self.category:
                # TODO: Why is this required???
                # this triggers account category update
                self.category.save()
            else:
                if self.sales_account and self.sales_account.category.name != 'Sales':
                    self.sales_account.add_category('Sales')
                    self.sales_account.save()
                if self.discount_allowed_account and self.discount_allowed_account.category.name != 'Discount Expenses':
                    self.discount_allowed_account.add_category('Discount Expenses')
                    self.discount_allowed_account.save()
                if self.purchase_account and self.purchase_account.category.name != 'Purchase':
                    self.purchase_account.add_category('Purchase')
                    self.purchase_account.save()
                if self.discount_received_account and self.discount_received_account.category.name != 'Discount Income':
                    self.discount_received_account.add_category('Discount Income')
                    self.discount_received_account.save()
                if self.expense_account and self.direct_expense and self.expense_account.category.name != 'Direct Expenses':
                    self.expense_account.add_category('Direct Expenses')
                    self.expense_account.save()
                if self.expense_account and self.indirect_expense and self.expense_account.category.name != 'Indirect Expenses':
                    self.expense_account.add_category('Indirect Expenses')
                    self.expense_account.save()
                if self.fixed_asset and self.fixed_asset_account.category.name != 'Fixed Assets':
                    self.fixed_asset_account.add_category('Fixed Assets')
                    self.fixed_asset_account.save()

            # prevents recursion
            self.save(post_save=False)

    @property
    def remaining_stock(self):
        return self.purchase_rows.filter(remaining_quantity__gt=0).aggregate(rem_qt=Sum("remaining_quantity"))["rem_qt"]
    
    @property
    def available_stock_data(self):
        return self.purchase_rows.filter(remaining_quantity__gt=0).order_by("id").values("remaining_quantity", "rate")

    class Meta:
        unique_together = ('code', 'company',)


class InventorySetting(models.Model):
    company = models.OneToOneField(Company, on_delete=models.CASCADE, related_name='inventory_setting')

    enable_fifo = models.BooleanField(default=False)
    enable_negative_stock_check = models.BooleanField(default=False)

    def __str__(self) -> str:
        return 'Inventory Setting - {}'.format(self.company.name)<|MERGE_RESOLUTION|>--- conflicted
+++ resolved
@@ -516,9 +516,6 @@
 
 
 class Item(models.Model):
-<<<<<<< HEAD
-    voucher_no = models.IntegerField(null=True, blank=True)
-=======
 
     ACCOUNT_TYPE_CHOICES = [
         ('Global', 'Global'),
@@ -527,7 +524,6 @@
         ('Existing', 'Existing')
     ]
 
->>>>>>> 6fb1c6cb
     name = models.CharField(max_length=255)
     code = models.CharField(max_length=50, blank=True, null=True)
     unit = models.ForeignKey(Unit, blank=True, null=True, on_delete=models.SET_NULL)

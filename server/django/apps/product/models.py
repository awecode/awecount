from collections import OrderedDict

from django.contrib.contenttypes.fields import GenericForeignKey
from django.contrib.contenttypes.models import ContentType
from django.db import IntegrityError, models, transaction
from django.db.models import F, Func, JSONField, Sum, Window
from django.db.models.functions import Cast, Coalesce
from django.db.models.signals import pre_delete
from django.dispatch import receiver
from django.forms.models import model_to_dict
<<<<<<< HEAD
from django.utils import timezone
=======
>>>>>>> fcf09154

from apps.ledger.models import Account, Transaction as LedgerTransaction
from apps.ledger.models import Category as AccountCategory
from apps.tax.models import TaxScheme
from apps.users.models import Company
from awecount.libs import none_for_zero, zero_for_none
from django.core.validators import MinValueValidator


class Unit(models.Model):
    name = models.CharField(max_length=50)
    short_name = models.CharField(max_length=10, blank=True, null=True)
    company = models.ForeignKey(Company, on_delete=models.CASCADE)

    @staticmethod
    def create_default_units(company):
        units = [
            Unit(name="Piece(s)", short_name="pcs", company=company),
            Unit(name="Unit(s)", short_name="unit", company=company),
        ]
        return Unit.objects.bulk_create(units)

    def __str__(self):
        return self.short_name or self.name

    def save(self, *args, **kwargs):
        self.validate_unique()
        super().save(*args, **kwargs)

    class Meta:
        unique_together = ("short_name", "company")
        ordering = ["-id"]


LEDGER_TYPES = [
    ("dedicated", "Use dedicated account"),
    ("global", "Use global account"),
    ("existing", "Use existing account"),
    ("category", "Use category specific account"),
    ("creation", "Choose during item creation"),
]

ITEM_TYPES = (
    ("Tangible Sellable", "Tangible Sellable"),
    ("Intangible Sellable", "Intangible Sellable"),
    ("Expense", "Expense"),
    ("Asset", "Asset"),
)


class Brand(models.Model):
    name = models.CharField(max_length=255)
    description = models.TextField(blank=True, null=True)
    company = models.ForeignKey(
        Company, on_delete=models.CASCADE, related_name="brands"
    )

    def __str__(self):
        return self.name

    class Meta:
        ordering = ["-id"]


class Category(models.Model):
    name = models.CharField(max_length=255)
    code = models.CharField(max_length=50, blank=True, null=True)
    company = models.ForeignKey(Company, on_delete=models.CASCADE)
    default_unit = models.ForeignKey(
        Unit, blank=True, null=True, on_delete=models.SET_NULL
    )
    hs_code = models.PositiveIntegerField(blank=True, null=True, validators=[MinValueValidator(1000)],)
    default_tax_scheme = models.ForeignKey(
        TaxScheme,
        blank=True,
        null=True,
        related_name="categories",
        on_delete=models.SET_NULL,
    )

    sales_account = models.ForeignKey(
        Account,
        blank=True,
        null=True,
        on_delete=models.SET_NULL,
        related_name="sales_categories",
    )
    purchase_account = models.ForeignKey(
        Account,
        blank=True,
        null=True,
        on_delete=models.SET_NULL,
        related_name="purchase_categories",
    )
    discount_allowed_account = models.ForeignKey(
        Account,
        blank=True,
        null=True,
        on_delete=models.SET_NULL,
        related_name="discount_allowed_categories",
    )
    discount_received_account = models.ForeignKey(
        Account,
        blank=True,
        null=True,
        on_delete=models.SET_NULL,
        related_name="discount_received_categories",
    )

    sales_account_category = models.ForeignKey(
        AccountCategory,
        blank=True,
        null=True,
        on_delete=models.SET_NULL,
        related_name="sales_item_categories",
    )
    purchase_account_category = models.ForeignKey(
        AccountCategory,
        blank=True,
        null=True,
        on_delete=models.SET_NULL,
        related_name="purchase_item_categories",
    )
    discount_allowed_account_category = models.ForeignKey(
        AccountCategory,
        blank=True,
        null=True,
        on_delete=models.SET_NULL,
        related_name="discount_allowed_item_categories",
    )
    discount_received_account_category = models.ForeignKey(
        AccountCategory,
        blank=True,
        null=True,
        on_delete=models.SET_NULL,
        related_name="discount_received_item_categories",
    )
    fixed_asset_account_category = models.ForeignKey(
        AccountCategory,
        blank=True,
        null=True,
        on_delete=models.SET_NULL,
        related_name="fixed_asset_account_category",
    )
    direct_expense_account_category = models.ForeignKey(
        AccountCategory,
        blank=True,
        null=True,
        on_delete=models.SET_NULL,
        related_name="direct_expense_account_category",
    )
    indirect_expense_account_category = models.ForeignKey(
        AccountCategory,
        blank=True,
        null=True,
        on_delete=models.SET_NULL,
        related_name="indirect_expense_account_category",
    )

    items_sales_account_type = models.CharField(
        max_length=100, choices=LEDGER_TYPES, null=True, blank=True
    )
    items_purchase_account_type = models.CharField(
        max_length=100, choices=LEDGER_TYPES, null=True, blank=True
    )
    items_discount_allowed_account_type = models.CharField(
        max_length=100, choices=LEDGER_TYPES, null=True, blank=True
    )
    items_discount_received_account_type = models.CharField(
        max_length=100, choices=LEDGER_TYPES, null=True, blank=True
    )

    dedicated_sales_account = models.ForeignKey(
        Account,
        blank=True,
        null=True,
        on_delete=models.SET_NULL,
        related_name="sales_categories_dedicated",
    )
    dedicated_purchase_account = models.ForeignKey(
        Account,
        blank=True,
        null=True,
        on_delete=models.SET_NULL,
        related_name="purchase_categories_dedicated",
    )
    dedicated_discount_allowed_account = models.ForeignKey(
        Account,
        blank=True,
        null=True,
        on_delete=models.SET_NULL,
        related_name="discount_allowed_categories_dedicated",
    )
    dedicated_discount_received_account = models.ForeignKey(
        Account,
        blank=True,
        null=True,
        on_delete=models.SET_NULL,
        related_name="discount_received_categories_dedicated",
    )

    # type = models.CharField(max_length=20, choices=ITEM_TYPES)
    track_inventory = models.BooleanField(default=True)
    can_be_sold = models.BooleanField(default=True)
    can_be_purchased = models.BooleanField(default=True)
    fixed_asset = models.BooleanField(default=False)
    direct_expense = models.BooleanField(default=False)
    indirect_expense = models.BooleanField(default=False)

    extra_fields = JSONField(default=list, null=True, blank=True)
    # {'name': 'Author', 'type': 'Text/Number/Date/Long Text', 'enable_search': 'false/true'}

    use_account_subcategory = models.BooleanField(default=False)
    account_category = models.ForeignKey(
        AccountCategory,
        blank=True,
        null=True,
        related_name="item_categories",
        on_delete=models.SET_NULL,
    )

    # Required for module-wise permission check
    key = "InventoryCategory"

    def suggest_code(self, prefix=None):
        self.code = self.name.lower().replace(" ", "-")

    def get_account_category(self, default_category_name, prefix=""):
        if (
            default_category_name
            in ["Fixed Assets", "Direct Expenses", "Indirect Expenses"]
            and self.account_category_id
            and self.account_category
        ):
            parent_account_category = self.account_category
        else:
            parent_account_category = AccountCategory.objects.get(
                name=default_category_name, default=True, company=self.company
            )

        if self.use_account_subcategory:
            name = self.name
            if prefix:
                name = "{} - {}".format(prefix, name)
            account_category = AccountCategory(name=name, company=self.company)
            account_category.set_parent(parent_account_category)
            code = account_category.suggest_code(self, prefix="C")
            try:
                with transaction.atomic():
                    account_category.save()
            except IntegrityError:
                account_category = AccountCategory.objects.get(
                    code=code, company=self.company
                )
                if account_category.name != name:
                    account_category.name = name
                    account_category.save()
            return account_category
        else:
            return parent_account_category

    def save(self, *args, **kwargs):
        self.validate_unique()
        post_save = kwargs.pop("post_save", True)
        if not self.code:
            self.suggest_code()
        super().save(*args, **kwargs)

        if post_save:
            sales_account_name = self.name + " (Sales)"
            discount_allowed_account_name = "Discount Allowed - " + self.name
            purchase_account_name = self.name + " (Purchase)"
            discount_received_account_name = "Discount Received - " + self.name

            # Update dedicated accounts
            if self.dedicated_sales_account:
                if not self.dedicated_sales_account.name == sales_account_name:
                    self.dedicated_sales_account.name = sales_account_name
                    self.dedicated_sales_account.save()

            if self.dedicated_purchase_account:
                if not self.dedicated_purchase_account.name == purchase_account_name:
                    self.dedicated_purchase_account.name = purchase_account_name
                    self.dedicated_purchase_account.save()

            if self.dedicated_discount_allowed_account:
                if (
                    not self.dedicated_discount_allowed_account.name
                    == discount_allowed_account_name
                ):
                    self.dedicated_discount_allowed_account.name = (
                        discount_allowed_account_name
                    )
                    self.dedicated_discount_allowed_account.save()

            if self.dedicated_discount_received_account:
                if (
                    not self.dedicated_discount_received_account.name
                    == discount_received_account_name
                ):
                    self.dedicated_discount_received_account.name = (
                        discount_received_account_name
                    )
                    self.dedicated_discount_received_account.save()

            # if self.can_be_sold:
            if not self.sales_account:
                if not self.dedicated_sales_account:
                    ledger = Account(name=sales_account_name, company=self.company)
                    ledger.add_category("Sales")
                    # account_category = self.get_account_category("Sales", prefix="Sales")
                    # ledger.category = account_category
                    ledger.suggest_code(self, prefix="C")
                    ledger.save()
                    self.sales_account = ledger
                    self.dedicated_sales_account = ledger
                else:
                    self.sales_account = self.dedicated_sales_account

            if not self.discount_allowed_account:
                if not self.dedicated_discount_allowed_account:
                    discount_allowed_account = Account(
                        name=discount_allowed_account_name, company=self.company
                    )
                    discount_allowed_account.add_category("Discount Expenses")
                    # account_category = self.get_account_category('Discount Expenses', prefix='Discount Allowed')
                    # discount_allowed_account.category = account_category
                    discount_allowed_account.suggest_code(self, prefix="C")
                    discount_allowed_account.save()
                    self.discount_allowed_account = discount_allowed_account
                    self.dedicated_discount_allowed_account = discount_allowed_account
                else:
                    self.discount_allowed_account = (
                        self.dedicated_discount_allowed_account
                    )

            # if self.can_be_purchased:
            if not self.purchase_account:
                if not self.dedicated_purchase_account:
                    ledger = Account(name=purchase_account_name, company=self.company)
                    ledger.add_category("Purchase")
                    # account_category = self.get_account_category('Purchase', prefix='Purchase')
                    # ledger.category = account_category
                    ledger.suggest_code(self, prefix="C")
                    ledger.save()
                    self.purchase_account = ledger
                    self.dedicated_purchase_account = ledger
                else:
                    self.purchase_account = self.dedicated_purchase_account

            if not self.discount_received_account:
                if not self.dedicated_discount_received_account:
                    discount_received_account = Account(
                        name=discount_received_account_name, company=self.company
                    )
                    discount_received_account.add_category("Discount Income")
                    # account_category = self.get_account_category('Discount Income', prefix='Discount Received')
                    # discount_received_account.category = account_category
                    discount_received_account.suggest_code(self, prefix="C")
                    discount_received_account.save()
                    self.discount_received_account = discount_received_account
                    self.dedicated_discount_received_account = discount_received_account
                else:
                    self.discount_received_account = (
                        self.dedicated_discount_received_account
                    )

            # Set/Update account categories

            if self.can_be_sold:
                account_category = self.get_account_category("Sales", prefix="Sales")
                self.sales_account_category = account_category
                Account.objects.filter(sales_item__category=self).update(
                    category=account_category
                )
                account_category = self.get_account_category(
                    "Discount Expenses", prefix="Discount Allowed"
                )
                self.discount_allowed_account_category = account_category
                Account.objects.filter(discount_allowed_item__category=self).update(
                    category=account_category
                )

            if self.can_be_purchased:
                account_category = self.get_account_category(
                    "Purchase", prefix="Purchase"
                )
                self.purchase_account_category = account_category
                Account.objects.filter(purchase_item__category=self).update(
                    category=account_category
                )
                account_category = self.get_account_category(
                    "Discount Income", prefix="Discount Received"
                )
                self.discount_received_account_category = account_category
                Account.objects.filter(discount_received_item__category=self).update(
                    category=account_category
                )

            if self.direct_expense:
                account_category = self.get_account_category("Direct Expenses")
                self.direct_expense_account_category = account_category
                Account.objects.filter(expense_item__category=self).update(
                    category=account_category
                )
            elif self.indirect_expense:
                account_category = self.get_account_category("Indirect Expenses")
                self.indirect_expense_account_category = account_category
                Account.objects.filter(expense_item__category=self).update(
                    category=account_category
                )
            elif self.fixed_asset:
                account_category = self.get_account_category("Fixed Assets")
                self.fixed_asset_account_category = account_category
                Account.objects.filter(fixed_asset_item__category=self).update(
                    category=account_category
                )

            # TODO Optimize
            # AccountTransaction.objects.filter()
            # Maybe required if category is changed
            # from apps.voucher.models import PurchaseVoucher, SalesVoucher

            # for voucher in PurchaseVoucher.objects.filter(rows__item__category=self):
            #     voucher.apply_transactions()
            #
            # for voucher in SalesVoucher.objects.filter(rows__item__category=self):
            #     voucher.apply_transactions()

            # if self.use_account_subcategory and self.account_category_id and self.account_category:
            #     with transaction.atomic():
            #         AccountCategory.objects.rebuild()
            self.save(post_save=False)

    def apply_account_settings_to_items(self):
        sales_account = None
        discount_allowed_account = None
        purchase_account = None
        discount_received_account = None

        if self.can_be_sold:
            if self.items_sales_account_type == "global":
                sales_account = Account.objects.get(
                    name="Sales Account", default=True, company=self.company
                )
            elif self.items_sales_account_type == "existing":
                sales_account = self.sales_account
            elif self.items_sales_account_type == "category":
                if not self.dedicated_sales_account:
                    sales_account_name = self.name + " (Sales)"
                    ledger = Account(name=sales_account_name, company=self.company)
                    ledger.add_category("Sales")
                    ledger.suggest_code(self, prefix="C")
                    ledger.save()
                    sales_account = ledger
                else:
                    sales_account = self.dedicated_sales_account

            if self.items_discount_allowed_account_type == "global":
                discount_allowed_account = Account.objects.get(
                    name="Discount Expenses", default=True, company=self.company
                )
            elif self.items_discount_allowed_account_type == "existing":
                discount_allowed_account = self.discount_allowed_account
            elif self.items_discount_allowed_account_type == "category":
                if not self.dedicated_discount_allowed_account:
                    discount_allowed_account_name = "Discount Allowed - " + self.name
                    ledger = Account(
                        name=discount_allowed_account_name, company=self.company
                    )
                    ledger.add_category("Discount Expenses")
                    ledger.suggest_code(self, prefix="C")
                    ledger.save()
                    discount_allowed_account = ledger
                else:
                    discount_allowed_account = self.dedicated_discount_allowed_account

        if self.can_be_purchased:
            if self.items_purchase_account_type == "global":
                purchase_account = Account.objects.get(
                    name="Purchase Account", default=True, company=self.company
                )
            elif self.items_purchase_account_type == "existing":
                purchase_account = self.purchase_account
            elif self.items_purchase_account_type == "category":
                if not self.dedicated_purchase_account:
                    purchase_account_name = self.name + " (Purchase)"
                    ledger = Account(
                        name=purchase_account_name, company=self.company
                    )
                    ledger.add_category("Purchase")
                    ledger.suggest_code(self, prefix="C")
                    ledger.save()
                    purchase_account = ledger
                else:
                    purchase_account = self.dedicated_purchase_account

            if self.items_discount_received_account_type == "global":
                discount_received_account = Account.objects.get(
                    name="Discount Income", default=True, company=self.company
                )
            elif self.items_discount_received_account_type == "existing":
                discount_received_account = self.discount_received_account
            elif self.items_discount_received_account_type == "category":
                if not self.dedicated_discount_received_account:
                    discount_received_account_name = "Discount Received - " + self.name
                    ledger = Account(
                        name=discount_received_account_name, company=self.company
                    )
                    ledger.add_category("Discount expenses")
                    ledger.suggest_code(self, prefix="C")
                    ledger.save()
                    discount_received_account = ledger
                else:
                    discount_received_account = self.dedicated_discount_received_account
        # To prevent curcular import
        from apps.voucher.models import SalesVoucherRow, PurchaseVoucherRow, CreditNoteRow, DebitNoteRow

        update_fields = {}
        if sales_account is not None:
            update_fields["sales_account"] = sales_account
            update_fields["sales_account_type"] = self.items_sales_account_type
        if discount_allowed_account is not None:
            update_fields["discount_allowed_account"] = discount_allowed_account
            update_fields["discount_allowed_account_type"] = self.items_discount_allowed_account_type
        if purchase_account is not None:
            update_fields["purchase_account"] = purchase_account
            update_fields["purchase_account_type"] = self.items_purchase_account_type
        if discount_received_account is not None:
            update_fields["discount_received_account"] = discount_received_account
            update_fields["discount_received_account_type"] = self.items_discount_received_account_type
        if update_fields:
            items_list = Item.objects.filter(category=self, company=self.company).select_related(
                "sales_account", "purchase_account", "discount_allowed_account", "discount_received_account"
            )
            for item in items_list:
                sales_voucher_row_ids = SalesVoucherRow.objects.filter(item=item).values_list("id", flat=True)
                credit_note_row_ids = CreditNoteRow.objects.filter(item=item).values_list("id", flat=True)
                purchase_voucher_row_ids = PurchaseVoucherRow.objects.filter(item=item).values_list("id", flat=True)
                debit_note_row_ids = DebitNoteRow.objects.filter(item=item).values_list("id", flat=True)
                if (sales_account):
                    LedgerTransaction.objects.filter(
                        journal_entry__object_id__in=[*sales_voucher_row_ids, *credit_note_row_ids],
                        journal_entry__content_type__model__in=["salesvoucherrow", "creditnoterow"],
                        account= item.sales_account
                    ).update(account=sales_account)

                if (discount_allowed_account):
                    LedgerTransaction.objects.filter(
                        journal_entry__object_id__in=[*sales_voucher_row_ids, *credit_note_row_ids],
                        journal_entry__content_type__model__in=["salesvoucherrow", "creditnoterow"],
                        account= item.discount_allowed_account
                    ).update(account=discount_allowed_account)

                if (purchase_account):
                    LedgerTransaction.objects.filter(
                        journal_entry__object_id__in= [*purchase_voucher_row_ids, *debit_note_row_ids],
                        journal_entry__content_type__model__in=["purchasevoucherrow", "debitnoterow"],
                        account= item.purchase_account
                    ).update(account=purchase_account)

                if (discount_received_account):
                    LedgerTransaction.objects.filter(
                        journal_entry__object_id__in=[*purchase_voucher_row_ids, *debit_note_row_ids],
                        journal_entry__content_type__model__in=["purchasevoucherrow", "debitnoterow"],
                        account= item.discount_received_account
                    ).update(account=discount_received_account)

            Item.objects.filter(category=self, company=self.company).update(**update_fields)

        if "dedicated" in {
            self.items_sales_account_type,
            self.items_discount_allowed_account_type,
            self.items_purchase_account_type,
            self.items_discount_received_account_type,
        }:

            items_list = Item.objects.filter(category=self, company=self.company).select_related(
                "sales_account",
                "discount_allowed_account",
                "purchase_account",
                "discount_received_account",
                "dedicated_sales_account",
                "dedicated_discount_allowed_account",
                "dedicated_purchase_account",
                "dedicated_discount_received_account",
            )
            for item in items_list:
                sales_voucher_row_ids = SalesVoucherRow.objects.filter(item=item).values_list("id", flat=True)
                credit_note_row_ids = CreditNoteRow.objects.filter(item=item).values_list("id", flat=True)
                purchase_voucher_row_ids = PurchaseVoucherRow.objects.filter(item=item).values_list("id", flat=True)
                debit_note_row_ids = DebitNoteRow.objects.filter(item=item).values_list("id", flat=True)
                if self.can_be_sold:
                    if self.items_sales_account_type == "dedicated":
                        item.sales_account_type = "dedicated"
                        sales_ledger_transactions = LedgerTransaction.objects.filter(
                            journal_entry__object_id__in=[*sales_voucher_row_ids, *credit_note_row_ids],
                            journal_entry__content_type__model__in=["salesvoucherrow", "creditnoterow"],
                            account= item.sales_account
                        )
                        if not item.dedicated_sales_account:
                            sales_account_name = item.name + " (Sales)"
                            account = Account(name=sales_account_name, company=self.company)
                            if self.sales_account_category is not None:
                                account.category = self.sales_account_category
                            else:
                                account.add_category("Sales")
                            account.suggest_code(item)
                            account.save()
                            item.dedicated_sales_account = account
                            item.sales_account = account
                        else:
                            item.sales_account = item.dedicated_sales_account
                        sales_ledger_transactions.update(account=item.dedicated_sales_account)

                    if self.items_discount_allowed_account_type == "dedicated":
                        item.discount_allowed_account_type = "dedicated"
                        discount_allowed_transactions = LedgerTransaction.objects.filter(
                            journal_entry__object_id__in=[*sales_voucher_row_ids, *credit_note_row_ids],
                            journal_entry__content_type__model__in=["salesvoucherrow", "creditnoterow"],
                            account= item.discount_allowed_account
                        )
                        if not item.dedicated_discount_allowed_account:
                            discount_allowed_account_name = "Discount Allowed - " + item.name
                            account = Account(
                                name=discount_allowed_account_name, company=self.company
                            )
                            if self.discount_allowed_account_category is not None:
                                account.category = self.discount_allowed_account_category
                            else:
                                account.add_category("Discount expenses")
                            account.suggest_code(item)
                            account.save()
                            item.dedicated_discount_allowed_account = account
                            item.discount_allowed_account = account
                        else:
                            item.discount_allowed_account = item.dedicated_discount_allowed_account
                        discount_allowed_transactions.update(account=item.dedicated_discount_allowed_account)

                    if self.items_purchase_account_type == "dedicated":
                        item.purchase_account_type = "dedicated"
                        purchase_ledger_transactions = LedgerTransaction.objects.filter(
                            journal_entry__object_id__in=[*purchase_voucher_row_ids, *debit_note_row_ids],
                            journal_entry__content_type__model__in=["purchasevoucherrow", "debitnoterow"],
                            account= item.purchase_account
                        )
                        if not item.dedicated_purchase_account:
                            purchase_account_name = item.name + " (Purchase)"
                            account = Account(name=purchase_account_name, company=self.company)
                            if self.purchase_account_category is not None:
                                account.category = self.purchase_account_category
                            else:
                                account.add_category("Purchase")
                            account.suggest_code(item)
                            account.save()
                            item.dedicated_purchase_account = account
                            item.purchase_account = account
                        else:
                            item.purchase_account = item.dedicated_purchase_account
                        purchase_ledger_transactions.update(account=item.dedicated_purchase_account)

                    if self.items_discount_received_account_type == "dedicated":
                        item.discount_received_account_type = "dedicated"
                        discount_received_transactions = LedgerTransaction.objects.filter(
                            journal_entry__object_id__in=[*purchase_voucher_row_ids, *debit_note_row_ids],
                            journal_entry__content_type__model__in=["purchasevoucherrow", "debitnoterow"],
                            account= item.discount_received_account
                        )
                        if not item.dedicated_discount_received_account:
                            discount_received_account_name = "Discount Received - " + item.name
                            account = Account(
                                name=discount_received_account_name, company=self.company
                            )
                            if self.discount_received_account_category is not None:
                                account.category = self.discount_received_account_category
                            else:
                                account.add_category("Discount expenses")
                            account.suggest_code(item)
                            account.save()
                            item.dedicated_discount_received_account = account
                            item.discount_received_account = account
                        else:
                            item.discount_received_account = item.dedicated_discount_received_account
                        discount_received_transactions.update(account=item.dedicated_discount_received_account)
            # TODO: fileds can be filtered for optimization
            Item.objects.bulk_update(items_list, [
                "sales_account",
                "sales_account_type",
                "dedicated_sales_account",
                "discount_allowed_account",
                "discount_allowed_account_type",
                "dedicated_discount_allowed_account",
                "purchase_account",
                "purchase_account_type",
                "dedicated_purchase_account",
                "discount_received_account",
                "discount_received_account_type",
                "dedicated_discount_received_account"
            ])

    def __str__(self):
        return self.name

    class Meta:
        verbose_name_plural = "Categories"
        unique_together = (("code", "company"), ("name", "company"))


class InventoryAccount(models.Model):
    code = models.CharField(max_length=50, blank=True, null=True)
    name = models.CharField(max_length=255)
    account_no = models.PositiveIntegerField(blank=True, null=True)
    current_balance = models.FloatField(default=0)
    opening_balance = models.FloatField(default=0)
    opening_balance_rate = models.FloatField(blank=True, null=True)
    company = models.ForeignKey(
        Company, on_delete=models.CASCADE, related_name="inventory"
    )

    def __str__(self):
        return self.name

    @staticmethod
    def get_next_account_no():
        from django.db.models import Max

        max_voucher_no = InventoryAccount.objects.all().aggregate(Max("account_no"))[
            "account_no__max"
        ]
        if max_voucher_no:
            return max_voucher_no + 1
        else:
            return 1

    def get_category(self):
        try:
            item = self.item
        except:
            return None
        try:
            category = item.category
        except:
            return None
        return category

    @property
    def amounts(self):
        return Transaction.objects.filter(account=self).aggregate(
            dr=Sum("dr_amount"), cr=Sum("cr_amount")
        )

    def save(self, *args, **kwargs):
        if not self.account_no:
            self.account_no = self.get_next_account_no()
        super().save(*args, **kwargs)

    class Meta:
        ordering = ["-id"]


class JournalEntry(models.Model):
    date = models.DateField()
    content_type = models.ForeignKey(
        ContentType, related_name="inventory_journal_entries", on_delete=models.CASCADE
    )
    object_id = models.PositiveIntegerField()
    source = GenericForeignKey("content_type", "object_id")
    source_voucher_no = models.CharField(max_length=50, blank=True, null=True)
    source_voucher_id = models.PositiveIntegerField(blank=True, null=True)

    @staticmethod
    def get_for(source):
        try:
            return JournalEntry.objects.get(
                content_type=ContentType.objects.get_for_model(source),
                object_id=source.id,
            )
        except JournalEntry.DoesNotExist:
            return None

    def __str__(self):
        return (
            str(self.content_type)
            + ": "
            + str(self.object_id)
            + " ["
            + str(self.date)
            + "]"
        )

    class Meta:
        verbose_name_plural = "Inventory Journal Entries"


class Transaction(models.Model):
    account = models.ForeignKey(
        InventoryAccount, on_delete=models.CASCADE, related_name="transactions"
    )
    dr_amount = models.FloatField(null=True, blank=True)
    cr_amount = models.FloatField(null=True, blank=True)
    current_balance = models.FloatField(null=True, blank=True)
    journal_entry = models.ForeignKey(
        JournalEntry, related_name="transactions", on_delete=models.CASCADE
    )
    rate = models.FloatField(null=True, blank=True)
<<<<<<< HEAD
    remaining_quantity = models.IntegerField(null=True, blank=True)
=======
    remaining_quantity = models.PositiveIntegerField(null=True, blank=True)
>>>>>>> fcf09154
    consumption_data = models.JSONField(null=True, blank=True)
    fifo_inconsistency_quantity = models.FloatField(
        null=True, blank=True
    )  # This is the quantity that is not accounted for in the fifo, or say which is not consumed

    def __str__(self):
        return (
            str(self.account)
            + " ["
            + str(self.dr_amount)
            + " / "
            + str(self.cr_amount)
            + "]"
        )

    def total_dr_amount(self):
        dr_transctions = Transaction.objects.filter(
            account__name=self.account.name,
            cr_amount=None,
            journal_entry__journal__rate=self.journal_entry.source.rate,
        )
        total = 0
        for transaction in dr_transctions:
            total += transaction.dr_amount
        return total

    def total_dr_amount_without_rate(self):
        dr_transctions = Transaction.objects.filter(
            account__name=self.account.name, cr_amount=None
        )
        total = 0
        for transaction in dr_transctions:
            total += transaction.dr_amount
        return total

    def get_balance(self):
        return zero_for_none(self.dr_amount) - zero_for_none(self.cr_amount)


def alter(account, date, diff):
    Transaction.objects.filter(journal_entry__date__gt=date, account=account).update(
        current_balance=none_for_zero(
            zero_for_none(F("current_balance")) + zero_for_none(diff)
        )
    )


@receiver(pre_delete, sender=Transaction)
def _transaction_delete(sender, instance, **kwargs):
    transaction = instance
    if transaction.dr_amount:
        transaction.account.current_balance -= transaction.dr_amount

    if transaction.cr_amount:
        transaction.account.current_balance += transaction.cr_amount

    diff = float(zero_for_none(transaction.dr_amount)) - float(
        zero_for_none(transaction.cr_amount)
    )
    alter(transaction.account, transaction.journal_entry.date, diff)

    transaction.account.save()


def find_obsolete_transactions(model, date, *args):
    args = [arg for arg in args if arg is not None]

    try:
        journal_entry = JournalEntry.objects.get(
            content_type=ContentType.objects.get_for_model(model), object_id=model.id
        )
    except JournalEntry.DoesNotExist:
        if model.voucher.status not in ["Cancelled", "Draft"]:
            print("Not found", model, model.voucher.status, model.voucher.id)
        return

    all_transaction_ids = []
    for arg in args:
        matches = journal_entry.transactions.filter(account=arg[1])
        if not matches:
            transaction = Transaction()
        else:
            transaction = matches[0]
        all_transaction_ids.append(transaction.id)

    obsolete_transactions = journal_entry.transactions.exclude(
        id__in=all_transaction_ids
    )
    if obsolete_transactions.count():
        print(obsolete_transactions)
        obsolete_transactions.delete()


def fifo_avg(consumption_data, required_quantity):
    # sort consumption data by key
    consumption_data = OrderedDict(
        sorted(consumption_data.items(), key=lambda x: int(x[0]))
    )
    cumulative_quantity = 0
    cumulative_rate = 0

    # in fifo, we can't consume more than the total quantity
    # if the required quantity is more than the total quantity,
    # we'll calculate the average rate for the total quantity
    required_quantity = min(
        required_quantity, sum([x[0] for x in consumption_data.values()])
    )

    for quantity, rate in consumption_data.values():
        if cumulative_quantity + quantity <= required_quantity:
            cumulative_quantity += quantity
            cumulative_rate += quantity * rate
        else:
            remaining_quantity = required_quantity - cumulative_quantity
            cumulative_rate += remaining_quantity * rate
            break

    return cumulative_rate / required_quantity


def set_inventory_transactions(model, date, *args, clear=True):
    args = [arg for arg in args if arg is not None]

    content_type = ContentType.objects.get_for_model(model)

    created = False
    try:
        journal_entry = JournalEntry.objects.get(
            content_type=content_type, object_id=model.id
        )
    except JournalEntry.DoesNotExist:
        if hasattr(model, "voucher_id"):
            voucher_id = model.voucher_id
            voucher_no = model.voucher.voucher_no
        else:
            voucher_id = model.id
            voucher_no = model.voucher_no

        journal_entry = JournalEntry(
            content_type=content_type,
            object_id=model.id,
            date=date,
            source_voucher_id=voucher_id,
            source_voucher_no=voucher_no,
        )
        journal_entry.save()
        created = True

    all_transaction_ids = []

    for arg in args:
        matches = (
            journal_entry.transactions.filter(account=arg[1]) if not created else []
        )
        diff = 0
        if not matches:
            transaction = Transaction()
        else:
            transaction = matches[0]
            diff = zero_for_none(transaction.cr_amount)
            diff -= zero_for_none(transaction.dr_amount)
        if arg[0] in ["dr", "ob"]:
            transaction.cr_amount = None
            transaction.dr_amount = float(arg[2])
            transaction.remaining_quantity = float(arg[2])
            diff += float(arg[2])

            # check if a transaction with later date has been created
<<<<<<< HEAD
            # if yes, then we'll recalculate the fifo for all transactions referencing this transaction
            later_transactions = Transaction.objects.filter(
                account=arg[1],
                journal_entry__date__gt=date,
                remaining_quantity__lt=F("dr_amount"),
            ).values_list("id", flat=True)

            updated_txns = []

            for txn in Transaction.objects.filter(
                consumption_data__has_any_keys=list(later_transactions)
            ):
                txn.fifo_inconsistency_quantity = float(
                    txn.fifo_inconsistency_quantity
                ) + float(txn.consumption_data[str(transaction.id)][0])
                txn.consumption_data.pop(str(transaction.id))
                updated_txns.append(txn)

            Transaction.objects.bulk_update(
                updated_txns, ["fifo_inconsistency_quantity", "consumption_data"]
=======
            # if yes, then we'll recalculate the fifo for all transactions referencing transaction after this date
            future_dr_transactions = Transaction.objects.filter(
                account=arg[1],
                journal_entry__date__gt=date,
                dr_amount__gt=0,
            ).values_list("id", flat=True)

            future_dr_transactions = list(future_dr_transactions)

            # if the transaction is already created, then we'll add it to the list
            if transaction.id:
                future_dr_transactions.append(transaction.id)

            updated_txns = []

            dr_txns = {
                txn.id: txn
                for txn in Transaction.objects.filter(id__in=future_dr_transactions)
            }

            for txn in Transaction.objects.filter(
                consumption_data__has_any_keys=future_dr_transactions
            ):
                txn.fifo_inconsistency_quantity = zero_for_none(
                    txn.fifo_inconsistency_quantity
                )

                for key, value in list(txn.consumption_data.items()):
                    dr_txn = dr_txns[int(key)]
                    dr_txn.remaining_quantity += value[0]
                    updated_txns.append(dr_txn)
                    txn.fifo_inconsistency_quantity += value[0]
                    txn.consumption_data.pop(key)

                updated_txns.append(txn)

            Transaction.objects.bulk_update(
                updated_txns,
                [
                    "fifo_inconsistency_quantity",
                    "consumption_data",
                    "remaining_quantity",
                ],
>>>>>>> fcf09154
            )

            # check if the transaction is for Credit Note. If yes, then find the corresponding sales voucher row and transaction
            if content_type.model == "creditnoterow":
                t = Transaction.objects.get(
                    journal_entry__object_id=model.sales_row_data["id"],
                    journal_entry__content_type__model="salesvoucherrow",
                )
                arg[3] = fifo_avg(t.consumption_data, float(arg[2]))

        elif arg[0] == "cr":
            transaction.consumption_data = transaction.consumption_data or {}
            transaction.cr_amount = float(arg[2])
            transaction.dr_amount = None
            diff -= float(arg[2])

            # check first if the transaction is for Debit Note, as it requires different handling
            if content_type.model == "debitnoterow":
                # find the corresponding purchase voucher row and transaction

                t = Transaction.objects.get(
                    journal_entry__object_id=model.purchase_row_data["id"],
                    journal_entry__content_type__model="purchasevoucherrow",
                )
                t.remaining_quantity = t.dr_amount - float(arg[2])
                t.save()

                # here we assume that all transaction referencing this transaction has been affetcted and
                # we'll recalulate the fifo for all of them
                (
                    Transaction.objects.filter(
                        consumption_data__has_key=str(t.id)
                    ).update(
                        fifo_inconsistency_quantity=(
                            Coalesce(F("fifo_inconsistency_quantity"), 0)
                            + Cast(
                                F(f"consumption_data__{t.id}__0"), models.FloatField()
                            )
                        ),
                        consumption_data=F("consumption_data") - str(t.id),
                    ),
                )

                transaction.consumption_data[t.id] = [
                    float(arg[2]),
                    t.rate,
                ]

            else:
                if Transaction.objects.filter(
                    account=arg[1], cr_amount__gt=0, fifo_inconsistency_quantity__gt=0
                ).exists():
                    transaction.fifo_inconsistency_quantity = float(arg[2])
                else:
                    # check if transaction is for back date; if so, then will have to declare all credit transactions as fifo_inconsistency_quantity, and put the used quantity back to the respective dr transactions
<<<<<<< HEAD
                    later_transactions = Transaction.objects.filter(
=======
                    future_transactions = Transaction.objects.filter(
>>>>>>> fcf09154
                        account=arg[1], journal_entry__date__gt=date, cr_amount__gt=0
                    )

                    dr_ids = (
<<<<<<< HEAD
                        later_transactions.annotate(
=======
                        future_transactions.annotate(
>>>>>>> fcf09154
                            keys=Func(
                                F("consumption_data"), function="jsonb_object_keys"
                            )
                        )
                        .values_list("keys", flat=True)
                        .distinct()
                    )

<<<<<<< HEAD
                    dr_txns = {
                        txn.id: txn
                        for txn in Transaction.objects.filter(id__in=list(dr_ids))
=======
                    dr_ids = list(dr_ids)

                    if transaction.id:
                        dr_ids.extend(
                            [
                                key
                                for key in transaction.consumption_data.keys()
                                if key not in dr_ids
                            ]
                        )

                    dr_txns = {
                        txn.id: txn for txn in Transaction.objects.filter(id__in=dr_ids)
>>>>>>> fcf09154
                    }

                    updated_txns = []

<<<<<<< HEAD
                    for txn in later_transactions:
=======
                    for txn in future_transactions:
>>>>>>> fcf09154
                        txn.fifo_inconsistency_quantity = txn.cr_amount
                        for key, value in txn.consumption_data.items():
                            dr_txn = dr_txns[int(key)]
                            dr_txn.remaining_quantity += value[0]
                            updated_txns.append(dr_txn)
                        txn.consumption_data = {}
                        updated_txns.append(txn)

                    Transaction.objects.bulk_update(
                        updated_txns,
                        [
                            "fifo_inconsistency_quantity",
                            "consumption_data",
                            "remaining_quantity",
                        ],
                    )

                    # Consumption data
                    req_qty = float(arg[2])

                    base_txn_qs = (
                        Transaction.objects.filter(
                            account=arg[1], cr_amount=None, remaining_quantity__gt=0
                        )
                        .annotate(
                            running=Window(
                                expression=Sum("remaining_quantity"),
                                order_by=["journal_entry__date", "id"],
                            )
                        )
                        .order_by("journal_entry__date", "id")
                        .only("id", "remaining_quantity")
                    )

                    txn_qs = base_txn_qs.filter(running__lte=req_qty)
                    count = len(txn_qs)
                    if count:
                        updated_txns = []

                        # if the cumulative remaining quantity of the transactions is less than the required quantity fetch the next transaction as well

                        # the last transaction i.e. the one with the highest running (< req_qty)
                        txn_highest = txn_qs[count - 1]

                        if txn_highest.running < req_qty:
                            tx_next = base_txn_qs.filter(running__gt=req_qty).first()
                            req_qty -= txn_highest.running
                            if tx_next:
                                tx_next.remaining_quantity -= req_qty
                                updated_txns.append(tx_next)
                                transaction.consumption_data[tx_next.id] = [
                                    req_qty,
                                    tx_next.rate,
                                ]
                            else:
                                transaction.fifo_inconsistency_quantity = req_qty

                        for txn in txn_qs:
                            transaction.consumption_data[txn.id] = [
                                txn.remaining_quantity,
                                txn.rate,
                            ]

                        updated_txns += [
                            txn
                            for txn in txn_qs
                            if not setattr(txn, "remaining_quantity", 0)
                        ]

                        Transaction.objects.bulk_update(
                            updated_txns, ["remaining_quantity"]
                        )

                    else:  # possibly the required quantity is lesser than any cumulative remaining quantity
                        tx_next = base_txn_qs.filter(running__gt=req_qty).first()
                        if tx_next:
                            tx_next.remaining_quantity -= req_qty
                            tx_next.save()
                            transaction.consumption_data[tx_next.id] = [
                                req_qty,
                                tx_next.rate,
                            ]
                        else:
                            transaction.fifo_inconsistency_quantity = req_qty
        else:
            raise Exception('Transactions can only be either "dr" or "cr".')
        transaction.account = arg[1]
        if isinstance(transaction.account.current_balance, str):
            transaction.account.current_balance = float(
                transaction.account.current_balance
            )
        transaction.account.current_balance += diff
        transaction.current_balance = transaction.account.current_balance
        transaction.rate = arg[3]
        transaction.account.save()
        journal_entry.transactions.add(transaction, bulk=False)
        alter(transaction.account, date, diff)
        all_transaction_ids.append(transaction.id)

    if clear:
        obsolete_transactions = journal_entry.transactions.exclude(
            id__in=all_transaction_ids
        )
        if obsolete_transactions.count():
            obsolete_transactions.delete()


class TransatcionRemovalLog(models.Model):
    deleted_at = models.DateTimeField(auto_now_add=True)
    row_id = models.PositiveIntegerField(primary_key=True)
    transaction_type = models.CharField(
        max_length=50,
        choices=[
            ("Ledger", "Ledger"),
            ("Inventory", "Inventory"),
        ],
    )
    row_dump = models.JSONField(null=True, blank=True)


@receiver(pre_delete, sender=Transaction)
def _transaction_delete(sender, instance, **kwargs):
    # if a tarnsaction is deleted, find the transaction which has consumed from this transaction
    # and remove reference from it, and add the quantity to fifo_inconsistency_quantity
    # using the fifo_inconsistency_quantity field, we can find the transactions which
    # have been affected by this transaction and recalculate the fifo

    if instance.dr_amount:
        Transaction.objects.filter(consumption_data__has_key=str(instance.id)).update(
            fifo_inconsistency_quantity=(
                Coalesce(F("fifo_inconsistency_quantity"), 0)
                + Cast(F(f"consumption_data__{instance.id}__0"), models.FloatField())
            ),
            consumption_data=F("consumption_data") - str(instance.id),
        )

    if instance.cr_amount:
        later_transactions = Transaction.objects.filter(
            account=instance.account,
            journal_entry__date__gte=instance.journal_entry.date,
            id__gte=instance.id,
            cr_amount__gt=0,
        )

        dr_ids = (
            later_transactions.annotate(
                keys=Func(F("consumption_data"), function="jsonb_object_keys")
            )
            .values_list("keys", flat=True)
            .distinct()
        )

        dr_txns = {
            txn.id: txn for txn in Transaction.objects.filter(id__in=list(dr_ids))
        }

        updated_txns = []

        for txn in later_transactions:
            txn.fifo_inconsistency_quantity = txn.cr_amount
            for key, value in txn.consumption_data.items():
                dr_txn = dr_txns[int(key)]
                dr_txn.remaining_quantity += value[0]
                updated_txns.append(dr_txn)
            txn.consumption_data = {}
            if txn.id != instance.id:
                updated_txns.append(txn)

        Transaction.objects.bulk_update(
            updated_txns,
            [
                "fifo_inconsistency_quantity",
                "consumption_data",
                "remaining_quantity",
            ],
        )

    TransatcionRemovalLog.objects.create(
        row_id=instance.id,
        transaction_type="Inventory",
        row_dump=model_to_dict(instance),
    )


class Item(models.Model):
    ACCOUNT_TYPE_CHOICES = [
        ("global", "Global"),
        ("dedicated", "Dedicated"),
        ("category", "Category"),
        ("existing", "Existing"),
    ]

    name = models.CharField(max_length=255)
    code = models.CharField(max_length=50, blank=True, null=True)
    voucher_no = models.PositiveBigIntegerField(null=True, blank=True)
    unit = models.ForeignKey(Unit, blank=True, null=True, on_delete=models.SET_NULL)
    category = models.ForeignKey(
        Category, blank=True, null=True, on_delete=models.SET_NULL, related_name="items"
    )
    description = models.TextField(blank=True, null=True)
    selling_price = models.FloatField(blank=True, null=True)
    cost_price = models.FloatField(blank=True, null=True)

    front_image = models.ImageField(
        blank=True, null=True, upload_to="item_front_images/"
    )
    back_image = models.ImageField(blank=True, null=True, upload_to="item_back_images/")

    brand = models.ForeignKey(
        Brand, blank=True, null=True, related_name="items", on_delete=models.SET_NULL
    )

    tax_scheme = models.ForeignKey(
        TaxScheme,
        blank=True,
        null=True,
        related_name="items",
        on_delete=models.SET_NULL,
    )

    account = models.OneToOneField(
        InventoryAccount, related_name="item", null=True, on_delete=models.CASCADE
    )

    sales_account = models.ForeignKey(
        Account, null=True, on_delete=models.SET_NULL, related_name="sales_item"
    )
    sales_account_type = models.CharField(
        max_length=16, null=True, blank=True, choices=ACCOUNT_TYPE_CHOICES
    )
    dedicated_sales_account = models.ForeignKey(
        Account,
        null=True,
        blank=True,
        on_delete=models.SET_NULL,
        related_name="sales_item_dedicated",
    )

    purchase_account = models.ForeignKey(
        Account,
        null=True,
        blank=True,
        on_delete=models.SET_NULL,
        related_name="purchase_item",
    )
    purchase_account_type = models.CharField(
        max_length=16, null=True, blank=True, choices=ACCOUNT_TYPE_CHOICES
    )
    dedicated_purchase_account = models.ForeignKey(
        Account,
        null=True,
        blank=True,
        on_delete=models.SET_NULL,
        related_name="purchase_item_dedicated",
    )

    discount_allowed_account = models.ForeignKey(
        Account,
        blank=True,
        null=True,
        on_delete=models.SET_NULL,
        related_name="discount_allowed_item",
    )
    discount_allowed_account_type = models.CharField(
        max_length=16, null=True, blank=True, choices=ACCOUNT_TYPE_CHOICES
    )
    dedicated_discount_allowed_account = models.ForeignKey(
        Account,
        blank=True,
        null=True,
        on_delete=models.SET_NULL,
        related_name="discount_allowed_item_dedicated",
    )

    discount_received_account = models.ForeignKey(
        Account,
        blank=True,
        null=True,
        on_delete=models.SET_NULL,
        related_name="discount_received_item",
    )
    discount_received_account_type = models.CharField(
        max_length=16, null=True, blank=True, choices=ACCOUNT_TYPE_CHOICES
    )
    dedicated_discount_received_account = models.ForeignKey(
        Account,
        blank=True,
        null=True,
        on_delete=models.SET_NULL,
        related_name="discount_received_item_dedicated",
    )

    expense_account = models.ForeignKey(
        Account,
        blank=True,
        null=True,
        on_delete=models.SET_NULL,
        related_name="expense_item",
    )
    fixed_asset_account = models.ForeignKey(
        Account,
        blank=True,
        null=True,
        on_delete=models.SET_NULL,
        related_name="fixed_asset_item",
    )

    track_inventory = models.BooleanField(default=True)
    can_be_sold = models.BooleanField(default=True)
    can_be_purchased = models.BooleanField(default=True)
    fixed_asset = models.BooleanField(default=False)
    direct_expense = models.BooleanField(default=False)
    indirect_expense = models.BooleanField(default=False)

    extra_data = JSONField(null=True, blank=True, default=dict)
    search_data = models.TextField(blank=True, null=True)

    created_at = models.DateTimeField(auto_now_add=True)
    updated_at = models.DateTimeField(auto_now=True)
    company = models.ForeignKey(Company, related_name="items", on_delete=models.CASCADE)

    def __str__(self):
        return self.name

    @property
    def expense(self):
        return self.direct_expense or self.indirect_expense

    @property
    def is_trackable(self):
        return self.track_inventory or self.fixed_asset

    @property
    def dr_account(self):
        if self.expense:
            return self.expense_account
        if self.fixed_asset:
            return self.fixed_asset_account
        return self.purchase_account

    def update_opening_balance(self, fiscal_year):
        date = fiscal_year.previous_day
        set_inventory_transactions(
            self,
            date,
            [
                "dr",
                self.account,
                self.account.opening_balance,
                self.account.opening_balance_rate,
            ],
        )

    def get_source_id(self):
        # Used as transaction source for opening balance
        return self.id

    def save(self, *args, **kwargs):
        self.validate_unique()

        post_save = kwargs.pop("post_save", True)
        super().save(*args, **kwargs)

        if post_save:
            if not self.voucher_no:
                self.voucher_no = self.pk

            sales_account_name = self.name + " (Sales)"
            discount_allowed_account_name = "Discount Allowed - " + self.name
            purchase_account_name = self.name + " (Purchase)"
            discount_received_account_name = "Discount Received - " + self.name
            if not self.voucher_no:
                self.voucher_no = self.pk

            # Update dedicated accounts
            if self.dedicated_sales_account:
                if not self.dedicated_sales_account.name == sales_account_name:
                    self.dedicated_sales_account.name = sales_account_name
                    self.dedicated_sales_account.save()

            if self.dedicated_purchase_account:
                if not self.dedicated_purchase_account.name == purchase_account_name:
                    self.dedicated_purchase_account.name = purchase_account_name
                    self.dedicated_purchase_account.save()

            if self.dedicated_discount_allowed_account:
                if (
                    not self.dedicated_discount_allowed_account.name
                    == discount_allowed_account_name
                ):
                    self.dedicated_discount_allowed_account.name = (
                        discount_allowed_account_name
                    )
                    self.dedicated_discount_allowed_account.save()

            if self.dedicated_discount_received_account:
                if (
                    not self.dedicated_discount_received_account.name
                    == discount_received_account_name
                ):
                    self.dedicated_discount_received_account.name = (
                        discount_received_account_name
                    )
                    self.dedicated_discount_received_account.save()

            if self.can_be_sold:
                if not self.sales_account_id:
                    if not self.dedicated_sales_account:
                        account = Account(name=sales_account_name, company=self.company)
                        if self.category and self.category.sales_account_category_id:
                            account.category = self.category.sales_account_category
                        else:
                            account.add_category("Sales")
                        account.suggest_code(self)
                        account.save()
                        self.dedicated_sales_account = account
                        self.sales_account_type = "dedicated"
                    else:
                        account = self.dedicated_sales_account
                    self.sales_account = account

                if not self.discount_allowed_account_id:
                    if not self.dedicated_discount_allowed_account:
                        discount_allowed_account = Account(
                            name=discount_allowed_account_name, company=self.company
                        )
                        if (
                            self.category
                            and self.category.discount_allowed_account_category_id
                        ):
                            discount_allowed_account.category = (
                                self.category.discount_allowed_account_category
                            )
                        else:
                            discount_allowed_account.add_category("Discount Expenses")
                        discount_allowed_account.suggest_code(self)
                        discount_allowed_account.save()
                        self.dedicated_discount_allowed_account = (
                            discount_allowed_account
                        )
                        self.discount_allowed_account_type = "dedicated"
                    else:
                        discount_allowed_account = (
                            self.dedicated_discount_allowed_account
                        )
                    self.discount_allowed_account = discount_allowed_account

            if self.can_be_purchased:
                if not self.purchase_account_id:
                    if not self.dedicated_purchase_account:
                        account = Account(
                            name=purchase_account_name, company=self.company
                        )
                        if self.category and self.category.purchase_account_category_id:
                            account.category = self.category.purchase_account_category
                        else:
                            account.add_category("Purchase")
                        account.suggest_code(self)
                        account.save()
                        self.dedicated_purchase_account = account
                        self.purchase_account_type = "dedicated"
                    else:
                        account = self.dedicated_purchase_account
                    self.purchase_account = account

            if self.can_be_purchased or self.fixed_asset or self.expense:
                if not self.discount_received_account_id:
                    if not self.dedicated_discount_received_account:
                        discount_received_acc = Account(
                            name=discount_received_account_name, company=self.company
                        )
                        if (
                            self.category
                            and self.category.discount_received_account_category_id
                        ):
                            discount_received_acc.category = (
                                self.category.discount_received_account_category
                            )
                        else:
                            discount_received_acc.add_category("Discount Income")
                        discount_received_acc.suggest_code(self)
                        discount_received_acc.save()
                        self.dedicated_discount_received_account = discount_received_acc
                        self.discount_received_account_type = "dedicated"
                    else:
                        discount_received_acc = self.dedicated_discount_received_account
                    self.discount_received_account = discount_received_acc

            if self.direct_expense or self.indirect_expense:
                if not self.expense_account_id:
                    expense_account = Account(name=self.name, company=self.company)
                    if self.direct_expense:
                        if (
                            self.category
                            and self.category.direct_expense_account_category_id
                        ):
                            expense_account.category = (
                                self.category.direct_expense_account_category
                            )
                        else:
                            expense_account.add_category("Direct Expenses")
                    else:
                        if (
                            self.category
                            and self.category.indirect_expense_account_category_id
                        ):
                            expense_account.category = (
                                self.category.indirect_expense_account_category
                            )
                        else:
                            expense_account.add_category("Indirect Expenses")
                    expense_account.suggest_code(self)
                    expense_account.save()
                    self.expense_account = expense_account
                elif self.expense_account.name != self.name:
                    self.expense_account.name = self.name
                    self.expense_account.save()

            if self.fixed_asset:
                if not self.fixed_asset_account_id:
                    fixed_asset_account = Account(name=self.name, company=self.company)
                    if self.category and self.category.fixed_asset_account_category_id:
                        fixed_asset_account.category = (
                            self.category.fixed_asset_account_category
                        )
                    else:
                        fixed_asset_account.add_category("Fixed Assets")
                    fixed_asset_account.suggest_code(self)
                    fixed_asset_account.save()
                    self.fixed_asset_account = fixed_asset_account
                elif self.fixed_asset_account.name != self.name:
                    self.fixed_asset_account.name = self.name
                    self.fixed_asset_account.save()

            if self.track_inventory or self.fixed_asset:
                if not self.account_id:
                    account = InventoryAccount(
                        code=self.code, name=self.name, company_id=self.company_id
                    )
                    account.save()
                    self.account = account
                elif self.account.name != self.name:
                    self.account.name = self.name
                    self.account.save()

            if self.category and self.category.extra_fields:
                search_data = []
                for field in self.category.extra_fields:
                    if type(field) in [dict, OrderedDict]:
                        if field.get("enable_search"):
                            if type(self.extra_data) in [dict, OrderedDict]:
                                search_data.append(
                                    str(self.extra_data.get(field.get("name")))
                                )

                search_text = ", ".join(search_data)
                self.search_data = search_text

            if self.category:
                # TODO: Why is this required???
                # this triggers account category update
                self.category.save()
            else:
                if self.sales_account and self.sales_account.category.name != "Sales":
                    self.sales_account.add_category("Sales")
                    self.sales_account.save()
                if (
                    self.discount_allowed_account
                    and self.discount_allowed_account.category.name
                    != "Discount Expenses"
                ):
                    self.discount_allowed_account.add_category("Discount Expenses")
                    self.discount_allowed_account.save()
                if (
                    self.purchase_account
                    and self.purchase_account.category.name != "Purchase"
                ):
                    self.purchase_account.add_category("Purchase")
                    self.purchase_account.save()
                if (
                    self.discount_received_account
                    and self.discount_received_account.category.name
                    != "Discount Income"
                ):
                    self.discount_received_account.add_category("Discount Income")
                    self.discount_received_account.save()
                if (
                    self.expense_account
                    and self.direct_expense
                    and self.expense_account.category.name != "Direct Expenses"
                ):
                    self.expense_account.add_category("Direct Expenses")
                    self.expense_account.save()
                if (
                    self.expense_account
                    and self.indirect_expense
                    and self.expense_account.category.name != "Indirect Expenses"
                ):
                    self.expense_account.add_category("Indirect Expenses")
                    self.expense_account.save()
                if (
                    self.fixed_asset
                    and self.fixed_asset_account.category.name != "Fixed Assets"
                ):
                    self.fixed_asset_account.add_category("Fixed Assets")
                    self.fixed_asset_account.save()

            # prevents recursion
            self.save(post_save=False)

    # TODO: Why make a new property for this?
    @property
    def remaining_stock(self):
        return self.account.current_balance

    @property
    def available_stock_data(self):
        qs = (
            self.account.transactions.filter(remaining_quantity__gt=0)
            .order_by("journal_entry__date", "id")
            .values("remaining_quantity", "rate")
        )
        return list(qs)

    class Meta:
        unique_together = (
            "code",
            "company",
        )


class InventorySetting(models.Model):
    company = models.OneToOneField(
        Company, on_delete=models.CASCADE, related_name="inventory_setting"
    )

    enable_fifo = models.BooleanField(default=False)
    enable_negative_stock_check = models.BooleanField(default=False)

    def __str__(self) -> str:
        return "Inventory Setting - {}".format(self.company.name)


class BillOfMaterial(models.Model):
    company = models.ForeignKey(
        Company, on_delete=models.CASCADE, related_name="bill_of_material"
    )
    quantity = models.FloatField()
    unit = models.ForeignKey(Unit, on_delete=models.CASCADE)
    rate = models.FloatField()
    finished_product = models.ForeignKey(Item, on_delete=models.CASCADE, related_name="bill_of_material")
    remarks = models.TextField(blank=True, null=True)
    created_at = models.DateTimeField(default=timezone.now)

    def __str__(self) -> str:
        return self.finished_product.name
    

class BillOfMaterialRow(models.Model):
    bill_of_material = models.ForeignKey(BillOfMaterial, on_delete=models.CASCADE, related_name="rows")
    item = models.ForeignKey(Item, on_delete=models.CASCADE)
    quantity = models.FloatField()
    unit = models.ForeignKey(Unit, on_delete=models.CASCADE)

    def __str__(self) -> str:
        return "Bill of Material Row - {}".format(self.item.name)<|MERGE_RESOLUTION|>--- conflicted
+++ resolved
@@ -8,10 +8,7 @@
 from django.db.models.signals import pre_delete
 from django.dispatch import receiver
 from django.forms.models import model_to_dict
-<<<<<<< HEAD
 from django.utils import timezone
-=======
->>>>>>> fcf09154
 
 from apps.ledger.models import Account, Transaction as LedgerTransaction
 from apps.ledger.models import Category as AccountCategory
@@ -817,11 +814,7 @@
         JournalEntry, related_name="transactions", on_delete=models.CASCADE
     )
     rate = models.FloatField(null=True, blank=True)
-<<<<<<< HEAD
-    remaining_quantity = models.IntegerField(null=True, blank=True)
-=======
     remaining_quantity = models.PositiveIntegerField(null=True, blank=True)
->>>>>>> fcf09154
     consumption_data = models.JSONField(null=True, blank=True)
     fifo_inconsistency_quantity = models.FloatField(
         null=True, blank=True
@@ -990,28 +983,6 @@
             diff += float(arg[2])
 
             # check if a transaction with later date has been created
-<<<<<<< HEAD
-            # if yes, then we'll recalculate the fifo for all transactions referencing this transaction
-            later_transactions = Transaction.objects.filter(
-                account=arg[1],
-                journal_entry__date__gt=date,
-                remaining_quantity__lt=F("dr_amount"),
-            ).values_list("id", flat=True)
-
-            updated_txns = []
-
-            for txn in Transaction.objects.filter(
-                consumption_data__has_any_keys=list(later_transactions)
-            ):
-                txn.fifo_inconsistency_quantity = float(
-                    txn.fifo_inconsistency_quantity
-                ) + float(txn.consumption_data[str(transaction.id)][0])
-                txn.consumption_data.pop(str(transaction.id))
-                updated_txns.append(txn)
-
-            Transaction.objects.bulk_update(
-                updated_txns, ["fifo_inconsistency_quantity", "consumption_data"]
-=======
             # if yes, then we'll recalculate the fifo for all transactions referencing transaction after this date
             future_dr_transactions = Transaction.objects.filter(
                 account=arg[1],
@@ -1055,7 +1026,6 @@
                     "consumption_data",
                     "remaining_quantity",
                 ],
->>>>>>> fcf09154
             )
 
             # check if the transaction is for Credit Note. If yes, then find the corresponding sales voucher row and transaction
@@ -1111,20 +1081,12 @@
                     transaction.fifo_inconsistency_quantity = float(arg[2])
                 else:
                     # check if transaction is for back date; if so, then will have to declare all credit transactions as fifo_inconsistency_quantity, and put the used quantity back to the respective dr transactions
-<<<<<<< HEAD
-                    later_transactions = Transaction.objects.filter(
-=======
                     future_transactions = Transaction.objects.filter(
->>>>>>> fcf09154
                         account=arg[1], journal_entry__date__gt=date, cr_amount__gt=0
                     )
 
                     dr_ids = (
-<<<<<<< HEAD
-                        later_transactions.annotate(
-=======
                         future_transactions.annotate(
->>>>>>> fcf09154
                             keys=Func(
                                 F("consumption_data"), function="jsonb_object_keys"
                             )
@@ -1133,11 +1095,6 @@
                         .distinct()
                     )
 
-<<<<<<< HEAD
-                    dr_txns = {
-                        txn.id: txn
-                        for txn in Transaction.objects.filter(id__in=list(dr_ids))
-=======
                     dr_ids = list(dr_ids)
 
                     if transaction.id:
@@ -1151,16 +1108,11 @@
 
                     dr_txns = {
                         txn.id: txn for txn in Transaction.objects.filter(id__in=dr_ids)
->>>>>>> fcf09154
                     }
 
                     updated_txns = []
 
-<<<<<<< HEAD
-                    for txn in later_transactions:
-=======
                     for txn in future_transactions:
->>>>>>> fcf09154
                         txn.fifo_inconsistency_quantity = txn.cr_amount
                         for key, value in txn.consumption_data.items():
                             dr_txn = dr_txns[int(key)]

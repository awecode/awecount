--- conflicted
+++ resolved
@@ -3,11 +3,7 @@
 from django.contrib.contenttypes.fields import GenericForeignKey
 from django.contrib.contenttypes.models import ContentType
 from django.db import IntegrityError, models, transaction
-<<<<<<< HEAD
 from django.db.models import F, JSONField, Sum, Window
-=======
-from django.db.models import F, JSONField, Sum
->>>>>>> ede3b0b7
 from django.db.models.signals import pre_delete
 from django.dispatch import receiver
 
@@ -77,50 +73,6 @@
     name = models.CharField(max_length=255)
     code = models.CharField(max_length=50, blank=True, null=True)
     company = models.ForeignKey(Company, on_delete=models.CASCADE)
-<<<<<<< HEAD
-    default_unit = models.ForeignKey(Unit, blank=True, null=True, on_delete=models.SET_NULL)
-    default_tax_scheme = models.ForeignKey(TaxScheme, blank=True, null=True, related_name='categories',
-                                           on_delete=models.SET_NULL)
-
-    sales_account = models.ForeignKey(Account, blank=True, null=True, on_delete=models.SET_NULL,
-                                      related_name='sales_categories')
-    purchase_account = models.ForeignKey(Account, blank=True, null=True, on_delete=models.SET_NULL,
-                                         related_name='purchase_categories')
-    discount_allowed_account = models.ForeignKey(Account, blank=True, null=True, on_delete=models.SET_NULL,
-                                                 related_name='discount_allowed_categories')
-    discount_received_account = models.ForeignKey(Account, blank=True, null=True, on_delete=models.SET_NULL,
-                                                  related_name='discount_received_categories')
-
-    sales_account_category = models.ForeignKey(AccountCategory, blank=True, null=True, on_delete=models.SET_NULL,
-                                               related_name='sales_item_categories')
-    purchase_account_category = models.ForeignKey(AccountCategory, blank=True, null=True, on_delete=models.SET_NULL,
-                                                  related_name='purchase_item_categories')
-    discount_allowed_account_category = models.ForeignKey(AccountCategory, blank=True, null=True,
-                                                          on_delete=models.SET_NULL,
-                                                          related_name='discount_allowed_item_categories')
-    discount_received_account_category = models.ForeignKey(AccountCategory, blank=True, null=True,
-                                                           on_delete=models.SET_NULL,
-                                                           related_name='discount_received_item_categories')
-    fixed_asset_account_category = models.ForeignKey(AccountCategory, blank=True, null=True, on_delete=models.SET_NULL,
-                                                     related_name='fixed_asset_account_category')
-    direct_expense_account_category = models.ForeignKey(AccountCategory, blank=True, null=True,
-                                                        on_delete=models.SET_NULL,
-                                                        related_name='direct_expense_account_category')
-    indirect_expense_account_category = models.ForeignKey(AccountCategory, blank=True, null=True,
-                                                          on_delete=models.SET_NULL,
-                                                          related_name='indirect_expense_account_category')
-
-    items_sales_account_type = models.CharField(max_length=100, choices=LEDGER_TYPES, null=True, blank=True)
-    items_purchase_account_type = models.CharField(max_length=100, choices=LEDGER_TYPES, null=True, blank=True)
-    items_discount_allowed_account_type = models.CharField(max_length=100, choices=LEDGER_TYPES, null=True, blank=True)
-    items_discount_received_account_type = models.CharField(max_length=100, choices=LEDGER_TYPES, null=True, blank=True)
-
-    dedicated_sales_account = models.ForeignKey(Account, blank=True, null=True, on_delete=models.SET_NULL,related_name='sales_categories_dedicated')
-    dedicated_purchase_account = models.ForeignKey(Account, blank=True, null=True, on_delete=models.SET_NULL,related_name='purchase_categories_dedicated')
-    dedicated_discount_allowed_account = models.ForeignKey(Account, blank=True, null=True, on_delete=models.SET_NULL,related_name='discount_allowed_categories_dedicated')
-    dedicated_discount_received_account = models.ForeignKey(Account, blank=True, null=True, on_delete=models.SET_NULL,related_name='discount_received_categories_dedicated')
-
-=======
     default_unit = models.ForeignKey(
         Unit, blank=True, null=True, on_delete=models.SET_NULL
     )
@@ -252,7 +204,6 @@
         on_delete=models.SET_NULL,
         related_name="discount_received_categories_dedicated",
     )
->>>>>>> ede3b0b7
 
     # type = models.CharField(max_length=20, choices=ITEM_TYPES)
     track_inventory = models.BooleanField(default=True)
@@ -591,17 +542,9 @@
     dr_amount = models.FloatField(null=True, blank=True)
     cr_amount = models.FloatField(null=True, blank=True)
     current_balance = models.FloatField(null=True, blank=True)
-<<<<<<< HEAD
-    journal_entry = models.ForeignKey(JournalEntry, related_name='transactions', on_delete=models.CASCADE)
-    rate = models.FloatField(null=True, blank=True)
-    remaining_quantity = models.IntegerField(null=True, blank=True)
-    consumption_data = models.JSONField(null=True, blank=True)
-    fifo_inconsistency_quantity = models.IntegerField(null=True, blank=True) # This is the quantity that is not accounted for in the fifo, or say which is not consumed
-=======
     journal_entry = models.ForeignKey(
         JournalEntry, related_name="transactions", on_delete=models.CASCADE
     )
->>>>>>> ede3b0b7
 
     def __str__(self):
         return (
@@ -732,18 +675,12 @@
             transaction = matches[0]
             diff = zero_for_none(transaction.cr_amount)
             diff -= zero_for_none(transaction.dr_amount)
-<<<<<<< HEAD
-        if arg[0] in ['dr', 'ob']:
-=======
-        if arg[0] == "dr":
-            transaction.dr_amount = float(arg[2])
->>>>>>> ede3b0b7
+        if arg[0] in ["dr", "ob"]:
             transaction.cr_amount = None
             transaction.dr_amount = float(arg[2])
             transaction.remaining_quantity = float(arg[2])
             diff += float(arg[2])
-<<<<<<< HEAD
-        elif arg[0] == 'cr':
+        elif arg[0] == "cr":
             transaction.consumption_data = transaction.consumption_data or {}
             transaction.cr_amount = float(arg[2])
             transaction.dr_amount = None
@@ -752,31 +689,45 @@
             # Consumption data
             req_qty = float(arg[2])
 
-            base_txn_qs = Transaction.objects.filter(account=arg[1], cr_amount=None, remaining_quantity__gt=0)\
-                            .annotate(running=Window(expression=Sum('remaining_quantity'), order_by=['journal_entry__date', 'id'])) \
-                            .order_by('journal_entry__date', 'id').only('id', 'remaining_quantity')
+            base_txn_qs = (
+                Transaction.objects.filter(
+                    account=arg[1], cr_amount=None, remaining_quantity__gt=0
+                )
+                .annotate(
+                    running=Window(
+                        expression=Sum("remaining_quantity"),
+                        order_by=["journal_entry__date", "id"],
+                    )
+                )
+                .order_by("journal_entry__date", "id")
+                .only("id", "remaining_quantity")
+            )
 
             txn_qs = base_txn_qs.filter(running__lte=req_qty)
             count = len(txn_qs)
             if count:
-                updated_txns = [txn for txn in txn_qs if not setattr(txn, 'remaining_quantity', 0)]
+                updated_txns = [
+                    txn for txn in txn_qs if not setattr(txn, "remaining_quantity", 0)
+                ]
 
                 # if the cumulative remaining quantity of the transactions is less than the required quantity fetch the next transaction as well
-                txn_highest = txn_qs[count-1]  # the last transaction i.e. the one with the highest running (< req_qty)
+                txn_highest = txn_qs[
+                    count - 1
+                ]  # the last transaction i.e. the one with the highest running (< req_qty)
                 if txn_highest.running < req_qty:
                     tx_next = base_txn_qs.filter(running__gt=req_qty).first()
                     req_qty -= txn_highest.running
                     if tx_next:
                         tx_next.remaining_quantity -= req_qty
                         updated_txns.append(tx_next)
-                        transaction.consumption_data[tx_next.id] : req_qty
+                        transaction.consumption_data[tx_next.id]: req_qty
                     else:
                         transaction.fifo_inconsistency_quantity = req_qty
 
                 for txn in txn_qs:
                     transaction.consumption_data[txn.id] = txn.remaining_quantity
 
-                Transaction.objects.bulk_update(updated_txns, ['remaining_quantity'])
+                Transaction.objects.bulk_update(updated_txns, ["remaining_quantity"])
 
             else:
                 # possibly the required quantity is lesser than any cumulative remaining quantity
@@ -784,19 +735,9 @@
                 if tx_next:
                     tx_next.remaining_quantity -= req_qty
                     tx_next.save()
-                    transaction.consumption_data[tx_next.id] =  req_qty
+                    transaction.consumption_data[tx_next.id] = req_qty
                 else:
                     transaction.fifo_inconsistency_quantity = req_qty
-=======
-        elif arg[0] == "cr":
-            transaction.cr_amount = float(arg[2])
-            transaction.dr_amount = None
-            diff -= float(arg[2])
-        elif arg[0] == "ob":
-            transaction.dr_amount = float(arg[2])
-            transaction.cr_amount = None
-            diff += float(arg[2])
->>>>>>> ede3b0b7
         else:
             raise Exception('Transactions can only be either "dr" or "cr".')
         transaction.account = arg[1]
@@ -827,12 +768,13 @@
     quantity = models.FloatField()
     is_resolved = models.BooleanField(default=False)
 
+
 @receiver(pre_delete, sender=Transaction)
 def _transaction_delete(sender, instance, **kwargs):
     FifoInconsistencyLog.objects.create(
         content_type=instance.journal_entry.content_type,
         transaction_id=instance.id,
-        quantity=instance.dr_amount or instance.cr_amount
+        quantity=instance.dr_amount or instance.cr_amount,
     )
 
 
@@ -997,11 +939,13 @@
         set_inventory_transactions(
             self,
             date,
-<<<<<<< HEAD
-            ['dr', self.account, self.account.opening_balance, self.account.opening_balance_rate],
-=======
             ["dr", self.account, self.account.opening_balance],
->>>>>>> ede3b0b7
+            [
+                "dr",
+                self.account,
+                self.account.opening_balance,
+                self.account.opening_balance_rate,
+            ],
         )
 
     def get_source_id(self):
@@ -1275,26 +1219,12 @@
 
     @property
     def available_stock_data(self):
-<<<<<<< HEAD
-        qs = self.account.transactions.filter(remaining_quantity__gt=0).order_by("journal_entry__date", "id").values("remaining_quantity", "rate")
+        qs = (
+            self.account.transactions.filter(remaining_quantity__gt=0)
+            .order_by("journal_entry__date", "id")
+            .values("remaining_quantity", "rate")
+        )
         return list(qs)
-=======
-        data = list(
-            self.purchase_rows.filter(remaining_quantity__gt=0)
-            .order_by("id")
-            .values("remaining_quantity", "rate")
-        )
-        if self.account:
-            ob = self.account.opening_quantity
-            if ob:
-                obj = {
-                    "remaining_quantity": ob,
-                    "rate": self.account.opening_balance_rate,
-                }
-                data.insert(0, obj)
-
-        return data
->>>>>>> ede3b0b7
 
     class Meta:
         unique_together = (

from collections import OrderedDict

from django.contrib.contenttypes.fields import GenericForeignKey
from django.contrib.contenttypes.models import ContentType
from django.db import models, IntegrityError, transaction
from django.db.models import F, Sum, JSONField
from django.db.models.signals import pre_delete
from django.dispatch import receiver

from apps.ledger.models import Account, Category as AccountCategory
from apps.tax.models import TaxScheme
from apps.users.models import Company
from awecount.libs import none_for_zero, zero_for_none


class Unit(models.Model):
    name = models.CharField(max_length=50)
    short_name = models.CharField(max_length=10, blank=True, null=True)
    company = models.ForeignKey(Company, on_delete=models.CASCADE)

    @staticmethod
    def create_default_units(company):
        units = [
            Unit(name='Piece(s)', short_name='pcs', company=company),
            Unit(name='Unit(s)', short_name='unit', company=company),
        ]
        return Unit.objects.bulk_create(units)

    def __str__(self):
        return self.short_name or self.name

    def save(self, *args, **kwargs):
        self.validate_unique()
        super().save(*args, **kwargs)

    class Meta:
        unique_together = ('short_name', 'company')
        ordering = ['-id']


<<<<<<< HEAD
# LEDGER_TYPES = (
#     ('dedicated', 'Use Dedicated Ledger'),
#     ('category', 'Use Category\'s Ledger'),
#     ('global', 'Use Global Ledger'),
# )

LEDGER_TYPES = [
    ('dedicated', 'Use Dedicated Ledger'),
    ('global', 'Use Global Ledger'),
    ('existing', 'Use Existing Ledger'),
=======
LEDGER_TYPES = [
    ('dedicated', 'Use dedicated account'),
    ('global', 'Use global account'),
    ('existing', 'Use existing account'),
    ('category', 'Use category specific account'),
    ('creation', 'Choose during item creation'),
>>>>>>> 7c4610ec
]

ITEM_TYPES = (
    ('Tangible Sellable', 'Tangible Sellable'),
    ('Intangible Sellable', 'Intangible Sellable'),
    ('Expense', 'Expense'),
    ('Asset', 'Asset'),
)


class Brand(models.Model):
    name = models.CharField(max_length=255)
    description = models.TextField(blank=True, null=True)
    company = models.ForeignKey(Company, on_delete=models.CASCADE, related_name='brands')

    def __str__(self):
        return self.name
    
    class Meta:
        ordering = ['-id']


class Category(models.Model):
    name = models.CharField(max_length=255)
    code = models.CharField(max_length=50, blank=True, null=True)
    company = models.ForeignKey(Company, on_delete=models.CASCADE)
    default_unit = models.ForeignKey(Unit, blank=True, null=True, on_delete=models.SET_NULL)
    default_tax_scheme = models.ForeignKey(TaxScheme, blank=True, null=True, related_name='categories',
                                           on_delete=models.SET_NULL)

    sales_account = models.ForeignKey(Account, blank=True, null=True, on_delete=models.SET_NULL,
                                      related_name='sales_categories')
    purchase_account = models.ForeignKey(Account, blank=True, null=True, on_delete=models.SET_NULL,
                                         related_name='purchase_categories')
    discount_allowed_account = models.ForeignKey(Account, blank=True, null=True, on_delete=models.SET_NULL,
                                                 related_name='discount_allowed_categories')
    discount_received_account = models.ForeignKey(Account, blank=True, null=True, on_delete=models.SET_NULL,
                                                  related_name='discount_received_categories')

    sales_account_category = models.ForeignKey(AccountCategory, blank=True, null=True, on_delete=models.SET_NULL,
                                               related_name='sales_item_categories')
    purchase_account_category = models.ForeignKey(AccountCategory, blank=True, null=True, on_delete=models.SET_NULL,
                                                  related_name='purchase_item_categories')
    discount_allowed_account_category = models.ForeignKey(AccountCategory, blank=True, null=True,
                                                          on_delete=models.SET_NULL,
                                                          related_name='discount_allowed_item_categories')
    discount_received_account_category = models.ForeignKey(AccountCategory, blank=True, null=True,
                                                           on_delete=models.SET_NULL,
                                                           related_name='discount_received_item_categories')
    fixed_asset_account_category = models.ForeignKey(AccountCategory, blank=True, null=True, on_delete=models.SET_NULL,
                                                     related_name='fixed_asset_account_category')
    direct_expense_account_category = models.ForeignKey(AccountCategory, blank=True, null=True,
                                                        on_delete=models.SET_NULL,
                                                        related_name='direct_expense_account_category')
    indirect_expense_account_category = models.ForeignKey(AccountCategory, blank=True, null=True,
                                                          on_delete=models.SET_NULL,
                                                          related_name='indirect_expense_account_category')

    items_sales_account_type = models.CharField(max_length=100, choices=LEDGER_TYPES, null=True, blank=True)
    items_purchase_account_type = models.CharField(max_length=100, choices=LEDGER_TYPES, null=True, blank=True)
    items_discount_allowed_account_type = models.CharField(max_length=100, choices=LEDGER_TYPES, null=True, blank=True)
    items_discount_received_account_type = models.CharField(max_length=100, choices=LEDGER_TYPES, null=True, blank=True)

    dedicated_sales_account = models.ForeignKey(Account, blank=True, null=True, on_delete=models.SET_NULL,related_name='sales_categories_dedicated')
    dedicated_purchase_account = models.ForeignKey(Account, blank=True, null=True, on_delete=models.SET_NULL,related_name='purchase_categories_dedicated')
    dedicated_discount_allowed_account = models.ForeignKey(Account, blank=True, null=True, on_delete=models.SET_NULL,related_name='discount_allowed_categories_dedicated')
    dedicated_discount_received_account = models.ForeignKey(Account, blank=True, null=True, on_delete=models.SET_NULL,related_name='discount_received_categories_dedicated') 


    # type = models.CharField(max_length=20, choices=ITEM_TYPES)
    track_inventory = models.BooleanField(default=True)
    can_be_sold = models.BooleanField(default=True)
    can_be_purchased = models.BooleanField(default=True)
    fixed_asset = models.BooleanField(default=False)
    direct_expense = models.BooleanField(default=False)
    indirect_expense = models.BooleanField(default=False)

    extra_fields = JSONField(default=list, null=True, blank=True)
    # {'name': 'Author', 'type': 'Text/Number/Date/Long Text', 'enable_search': 'false/true'}

    use_account_subcategory = models.BooleanField(default=False)
    account_category = models.ForeignKey(AccountCategory, blank=True, null=True, related_name='item_categories',
                                         on_delete=models.SET_NULL)

    # Required for module-wise permission check
    key = 'InventoryCategory'

    def suggest_code(self, prefix=None):
        self.code = self.name.lower().replace(" ", "-")

    def get_account_category(self, default_category_name, prefix=''):
        if default_category_name in ['Fixed Assets', 'Direct Expenses',
                                     'Indirect Expenses'] and self.account_category_id and self.account_category:
            parent_account_category = self.account_category
        else:
            parent_account_category = AccountCategory.objects.get(name=default_category_name, default=True,
                                                                  company=self.company)

        if self.use_account_subcategory:
            name = self.name
            if prefix:
                name = '{} - {}'.format(prefix, name)
            account_category = AccountCategory(name=name, company=self.company)
            account_category.set_parent(parent_account_category)
            code = account_category.suggest_code(self, prefix='C')
            try:
                with transaction.atomic():
                    account_category.save()
            except IntegrityError:
                account_category = AccountCategory.objects.get(code=code, company=self.company)
                if account_category.name != name:
                    account_category.name = name
                    account_category.save()
            return account_category
        else:
            return parent_account_category

    def save(self, *args, **kwargs):
        self.validate_unique()

        post_save = kwargs.pop('post_save', True)
        if not self.code:
            self.suggest_code()
        super().save(*args, **kwargs)

        if post_save:
            sales_account_name = self.name + ' (Sales)'
            discount_allowed_account_name = 'Discount Allowed - ' + self.name
            purchase_account_name = self.name + ' (Purchase)'
            discount_received_account_name = 'Discount Received - ' + self.name

            # Update dedicated accounts
            if self.dedicated_sales_account:
                if not self.dedicated_sales_account.name == sales_account_name:
                    self.dedicated_sales_account.name = sales_account_name
                    self.dedicated_sales_account.save()
            
            if self.dedicated_purchase_account:
                if not self.dedicated_purchase_account.name == purchase_account_name:
                    self.dedicated_purchase_account.name = purchase_account_name
                    self.dedicated_purchase_account.save()

            if self.dedicated_discount_allowed_account:
                if not self.dedicated_discount_allowed_account.name == discount_allowed_account_name:
                    self.dedicated_discount_allowed_account.name = discount_allowed_account_name
                    self.dedicated_discount_allowed_account.save()

            if self.dedicated_discount_received_account:
                if not self.dedicated_discount_received_account.name == discount_received_account_name:
                    self.dedicated_discount_received_account.name = discount_received_account_name
                    self.dedicated_discount_received_account.save()

<<<<<<< HEAD
            if self.can_be_sold:
                if not self.sales_account:
                    if not self.dedicated_sales_account:
                        ledger = Account(name=sales_account_name, company=self.company)
                        ledger.add_category('Sales')
                        # account_category = self.get_account_category("Sales", prefix="Sales")
                        # ledger.category = account_category
                        ledger.suggest_code(self, prefix='C')
                        ledger.save()
                        self.sales_account = ledger
                        self.dedicated_sales_account = ledger
                    else:
                        self.sales_account = self.dedicated_sales_account

                if not self.discount_allowed_account:
                    if not self.dedicated_discount_allowed_account:
                        discount_allowed_account = Account(name=discount_allowed_account_name, company=self.company)
                        discount_allowed_account.add_category('Discount Expenses')
                        # account_category = self.get_account_category('Discount Expenses', prefix='Discount Allowed')
                        # discount_allowed_account.category = account_category
                        discount_allowed_account.suggest_code(self, prefix='C')
                        discount_allowed_account.save()
                        self.discount_allowed_account = discount_allowed_account
                        self.dedicated_discount_allowed_account = discount_allowed_account
                    else:
                        self.discount_allowed_account = self.dedicated_discount_allowed_account

            if self.can_be_purchased:                 
                if not self.purchase_account:
                    if not self.dedicated_purchase_account:
                        ledger = Account(name=purchase_account_name, company=self.company)
                        ledger.add_category('Purchase')
                        # account_category = self.get_account_category('Purchase', prefix='Purchase')
                        # ledger.category = account_category
                        ledger.suggest_code(self, prefix='C')
                        ledger.save()
                        self.purchase_account = ledger
                        self.dedicated_purchase_account = ledger
                    else:
                        self.purchase_account = self.dedicated_purchase_account
            
                if not self.discount_received_account:
                    if not self.dedicated_discount_received_account:
                        discount_received_account = Account(name=discount_received_account_name, company=self.company)
                        discount_received_account.add_category('Discount Income')
                        # account_category = self.get_account_category('Discount Income', prefix='Discount Received')
                        # discount_received_account.category = account_category
                        discount_received_account.suggest_code(self, prefix='C')
                        discount_received_account.save()
                        self.discount_received_account = discount_received_account
                        self.dedicated_discount_received_account = discount_received_account
                    else:
                        self.discount_received_account = self.dedicated_discount_received_account
=======
            # if self.can_be_sold:
            if not self.sales_account:
                if not self.dedicated_sales_account:
                    ledger = Account(name=sales_account_name, company=self.company)
                    ledger.add_category('Sales')
                    # account_category = self.get_account_category("Sales", prefix="Sales")
                    # ledger.category = account_category
                    ledger.suggest_code(self, prefix='C')
                    ledger.save()
                    self.sales_account = ledger
                    self.dedicated_sales_account = ledger
                else:
                    self.sales_account = self.dedicated_sales_account

            if not self.discount_allowed_account:
                if not self.dedicated_discount_allowed_account:
                    discount_allowed_account = Account(name=discount_allowed_account_name, company=self.company)
                    discount_allowed_account.add_category('Discount Expenses')
                    # account_category = self.get_account_category('Discount Expenses', prefix='Discount Allowed')
                    # discount_allowed_account.category = account_category
                    discount_allowed_account.suggest_code(self, prefix='C')
                    discount_allowed_account.save()
                    self.discount_allowed_account = discount_allowed_account
                    self.dedicated_discount_allowed_account = discount_allowed_account
                else:
                    self.discount_allowed_account = self.dedicated_discount_allowed_account

            # if self.can_be_purchased:                 
            if not self.purchase_account:
                if not self.dedicated_purchase_account:
                    ledger = Account(name=purchase_account_name, company=self.company)
                    ledger.add_category('Purchase')
                    # account_category = self.get_account_category('Purchase', prefix='Purchase')
                    # ledger.category = account_category
                    ledger.suggest_code(self, prefix='C')
                    ledger.save()
                    self.purchase_account = ledger
                    self.dedicated_purchase_account = ledger
                else:
                    self.purchase_account = self.dedicated_purchase_account
            
            if not self.discount_received_account:
                if not self.dedicated_discount_received_account:
                    discount_received_account = Account(name=discount_received_account_name, company=self.company)
                    discount_received_account.add_category('Discount Income')
                    # account_category = self.get_account_category('Discount Income', prefix='Discount Received')
                    # discount_received_account.category = account_category
                    discount_received_account.suggest_code(self, prefix='C')
                    discount_received_account.save()
                    self.discount_received_account = discount_received_account
                    self.dedicated_discount_received_account = discount_received_account
                else:
                    self.discount_received_account = self.dedicated_discount_received_account
>>>>>>> 7c4610ec

            # Set/Update account categories

            if self.can_be_sold:
                account_category = self.get_account_category('Sales', prefix='Sales')
                self.sales_account_category = account_category
                Account.objects.filter(sales_item__category=self).update(category=account_category)
                account_category = self.get_account_category('Discount Expenses', prefix='Discount Allowed')
                self.discount_allowed_account_category = account_category
                Account.objects.filter(discount_allowed_item__category=self).update(category=account_category)

            if self.can_be_purchased:
                account_category = self.get_account_category('Purchase', prefix='Purchase')
                self.purchase_account_category = account_category
                Account.objects.filter(purchase_item__category=self).update(category=account_category)
                account_category = self.get_account_category('Discount Income', prefix='Discount Received')
                self.discount_received_account_category = account_category
                Account.objects.filter(discount_received_item__category=self).update(category=account_category)

            if self.direct_expense:
                account_category = self.get_account_category('Direct Expenses')
                self.direct_expense_account_category = account_category
                Account.objects.filter(expense_item__category=self).update(category=account_category)
            elif self.indirect_expense:
                account_category = self.get_account_category('Indirect Expenses')
                self.indirect_expense_account_category = account_category
                Account.objects.filter(expense_item__category=self).update(category=account_category)
            elif self.fixed_asset:
                account_category = self.get_account_category('Fixed Assets')
                self.fixed_asset_account_category = account_category
                Account.objects.filter(fixed_asset_item__category=self).update(category=account_category)

            # TODO Optimize
            # AccountTransaction.objects.filter()
            # Maybe required if category is changed
            # from apps.voucher.models import PurchaseVoucher, SalesVoucher

            # for voucher in PurchaseVoucher.objects.filter(rows__item__category=self):
            #     voucher.apply_transactions()
            # 
            # for voucher in SalesVoucher.objects.filter(rows__item__category=self):
            #     voucher.apply_transactions()

            # if self.use_account_subcategory and self.account_category_id and self.account_category:
            #     with transaction.atomic():
            #         AccountCategory.objects.rebuild()

            self.save(post_save=False)

    def __str__(self):
        return self.name

    class Meta:
        verbose_name_plural = 'Categories'
        unique_together = (('code', 'company'), ('name', 'company'))


class InventoryAccount(models.Model):
    code = models.CharField(max_length=50, blank=True, null=True)
    name = models.CharField(max_length=255)
    account_no = models.PositiveIntegerField(blank=True, null=True)
    current_balance = models.FloatField(default=0)
    opening_balance = models.FloatField(default=0)
    company = models.ForeignKey(Company, on_delete=models.CASCADE, related_name='inventory')

    def __str__(self):
        return self.name

    @staticmethod
    def get_next_account_no():
        from django.db.models import Max

        max_voucher_no = InventoryAccount.objects.all().aggregate(Max('account_no'))['account_no__max']
        if max_voucher_no:
            return max_voucher_no + 1
        else:
            return 1

    def get_category(self):
        try:
            item = self.item
        except:
            return None
        try:
            category = item.category
        except:
            return None
        return category

    @property
    def amounts(self):
        return Transaction.objects.filter(account=self).aggregate(dr=Sum('dr_amount'), cr=Sum('cr_amount'))

    def save(self, *args, **kwargs):
        if not self.account_no:
            self.account_no = self.get_next_account_no()
        super().save(*args, **kwargs)

    class Meta:
        ordering = ['-id']


class JournalEntry(models.Model):
    date = models.DateField()
    content_type = models.ForeignKey(ContentType, related_name='inventory_journal_entries', on_delete=models.CASCADE)
    object_id = models.PositiveIntegerField()
    source = GenericForeignKey('content_type', 'object_id')
    source_voucher_no = models.CharField(max_length=50, blank=True, null=True)
    source_voucher_id = models.PositiveIntegerField(blank=True, null=True)

    @staticmethod
    def get_for(source):
        try:
            return JournalEntry.objects.get(content_type=ContentType.objects.get_for_model(source), object_id=source.id)
        except JournalEntry.DoesNotExist:
            return None

    def __str__(self):
        return str(self.content_type) + ': ' + str(self.object_id) + ' [' + str(self.date) + ']'

    class Meta:
        verbose_name_plural = u'Inventory Journal Entries'


class Transaction(models.Model):
    account = models.ForeignKey(InventoryAccount, on_delete=models.CASCADE, related_name='transactions')
    dr_amount = models.FloatField(null=True, blank=True)
    cr_amount = models.FloatField(null=True, blank=True)
    current_balance = models.FloatField(null=True, blank=True)
    journal_entry = models.ForeignKey(JournalEntry, related_name='transactions', on_delete=models.CASCADE)

    def __str__(self):
        return str(self.account) + ' [' + str(self.dr_amount) + ' / ' + str(self.cr_amount) + ']'

    def total_dr_amount(self):
        dr_transctions = Transaction.objects.filter(account__name=self.account.name, cr_amount=None,
                                                    journal_entry__journal__rate=self.journal_entry.source.rate)
        total = 0
        for transaction in dr_transctions:
            total += transaction.dr_amount
        return total

    def total_dr_amount_without_rate(self):
        dr_transctions = Transaction.objects.filter(account__name=self.account.name, cr_amount=None)
        total = 0
        for transaction in dr_transctions:
            total += transaction.dr_amount
        return total

    def get_balance(self):
        return zero_for_none(self.dr_amount) - zero_for_none(self.cr_amount)


def alter(account, date, diff):
    Transaction.objects.filter(journal_entry__date__gt=date, account=account).update(
        current_balance=none_for_zero(zero_for_none(F('current_balance')) + zero_for_none(diff)))


@receiver(pre_delete, sender=Transaction)
def _transaction_delete(sender, instance, **kwargs):
    transaction = instance
    if transaction.dr_amount:
        transaction.account.current_balance -= transaction.dr_amount

    if transaction.cr_amount:
        transaction.account.current_balance += transaction.cr_amount

    diff = float(zero_for_none(transaction.dr_amount)) - float(zero_for_none(transaction.cr_amount))
    alter(transaction.account, transaction.journal_entry.date, diff)

    transaction.account.save()


def find_obsolete_transactions(model, date, *args):
    args = [arg for arg in args if arg is not None]

    try:
        journal_entry = JournalEntry.objects.get(content_type=ContentType.objects.get_for_model(model),
                                                 object_id=model.id)
    except JournalEntry.DoesNotExist:
        if model.voucher.status not in ['Cancelled', 'Draft']:
            print('Not found', model, model.voucher.status, model.voucher.id)
        return

    all_transaction_ids = []
    for arg in args:
        matches = journal_entry.transactions.filter(account=arg[1])
        if not matches:
            transaction = Transaction()
        else:
            transaction = matches[0]
        all_transaction_ids.append(transaction.id)

    obsolete_transactions = journal_entry.transactions.exclude(id__in=all_transaction_ids)
    if obsolete_transactions.count():
        print(obsolete_transactions)
        obsolete_transactions.delete()


def set_inventory_transactions(model, date, *args, clear=True):
    args = [arg for arg in args if arg is not None]

    content_type = ContentType.objects.get_for_model(model)

    created = False
    try:
        journal_entry = JournalEntry.objects.get(content_type=content_type, object_id=model.id)
    except JournalEntry.DoesNotExist:

        if hasattr(model, 'voucher_id'):
            voucher_id = model.voucher_id
            voucher_no = model.voucher.voucher_no
        else:
            voucher_id = model.id
            voucher_no = model.voucher_no

        journal_entry = JournalEntry(content_type=content_type, object_id=model.id, date=date,
                                     source_voucher_id=voucher_id, source_voucher_no=voucher_no)
        journal_entry.save()
        created = True

    all_transaction_ids = []

    for arg in args:
        matches = journal_entry.transactions.filter(account=arg[1]) if not created else []
        diff = 0
        if not matches:
            transaction = Transaction()
        else:
            transaction = matches[0]
            diff = zero_for_none(transaction.cr_amount)
            diff -= zero_for_none(transaction.dr_amount)
        if arg[0] == 'dr':
            transaction.dr_amount = float(arg[2])
            transaction.cr_amount = None
            diff += float(arg[2])
        elif arg[0] == 'cr':
            transaction.cr_amount = float(arg[2])
            transaction.dr_amount = None
            diff -= float(arg[2])
        elif arg[0] == 'ob':
            transaction.dr_amount = float(arg[2])
            transaction.cr_amount = None
            diff += float(arg[2])
        else:
            raise Exception('Transactions can only be either "dr" or "cr".')
        transaction.account = arg[1]
        if isinstance(transaction.account.current_balance, str):
            transaction.account.current_balance = float(transaction.account.current_balance)
        transaction.account.current_balance += diff
        transaction.current_balance = transaction.account.current_balance
        transaction.account.save()
        journal_entry.transactions.add(transaction, bulk=False)
        alter(transaction.account, date, diff)
        all_transaction_ids.append(transaction.id)

    if clear:
        obsolete_transactions = journal_entry.transactions.exclude(id__in=all_transaction_ids)
        if obsolete_transactions.count():
            obsolete_transactions.delete()


class Item(models.Model):

    ACCOUNT_TYPE_CHOICES = [
        ('Global', 'Global'),
        ('Dedicated', 'Dedicated'),
        ('Category', 'Category'),
        ('Existing', 'Existing')
    ]

    name = models.CharField(max_length=255)
    code = models.CharField(max_length=50, blank=True, null=True)
    voucher_no = models.PositiveBigIntegerField(null=True, blank=True)
    unit = models.ForeignKey(Unit, blank=True, null=True, on_delete=models.SET_NULL)
    category = models.ForeignKey(Category, blank=True, null=True, on_delete=models.SET_NULL, related_name='items')
    description = models.TextField(blank=True, null=True)
    selling_price = models.FloatField(blank=True, null=True)
    cost_price = models.FloatField(blank=True, null=True)

    front_image = models.ImageField(blank=True, null=True, upload_to='item_front_images/')
    back_image = models.ImageField(blank=True, null=True, upload_to='item_back_images/')

    brand = models.ForeignKey(Brand, blank=True, null=True, related_name='items', on_delete=models.SET_NULL)

    tax_scheme = models.ForeignKey(TaxScheme, blank=True, null=True, related_name='items', on_delete=models.SET_NULL)

    account = models.OneToOneField(InventoryAccount, related_name='item', null=True, on_delete=models.CASCADE)

    sales_account = models.ForeignKey(Account, null=True, on_delete=models.SET_NULL, related_name='sales_item')
    sales_account_type = models.CharField(max_length=16, null=True, blank=True)
    dedicated_sales_account = models.ForeignKey(Account, null=True, on_delete=models.SET_NULL, related_name='sales_item_dedicated')

    purchase_account = models.ForeignKey(Account, null=True, on_delete=models.SET_NULL, related_name='purchase_item')
    purchase_account_type = models.CharField(max_length=16, null=True, blank=True)
    dedicated_purchase_account = models.ForeignKey(Account, null=True, on_delete=models.SET_NULL, related_name='purchase_item_dedicated')
    
    discount_allowed_account = models.ForeignKey(Account, blank=True, null=True, on_delete=models.SET_NULL,
                                                 related_name='discount_allowed_item')
    discount_allowed_account_type = models.CharField(max_length=16, null=True, blank=True)
    dedicated_discount_allowed_account = models.ForeignKey(Account, blank=True, null=True, on_delete=models.SET_NULL,
                                                 related_name='discount_allowed_item_dedicated')
    
    discount_received_account = models.ForeignKey(Account, blank=True, null=True, on_delete=models.SET_NULL,
                                                  related_name='discount_received_item')
    discount_received_account_type = models.CharField(max_length=16, null=True, blank=True)
    dedicated_discount_received_account = models.ForeignKey(Account, blank=True, null=True, on_delete=models.SET_NULL,
                                                  related_name='discount_received_item_dedicated')
    
    expense_account = models.ForeignKey(Account, blank=True, null=True, on_delete=models.SET_NULL,
                                        related_name='expense_item')
    fixed_asset_account = models.ForeignKey(Account, blank=True, null=True, on_delete=models.SET_NULL,
                                            related_name='fixed_asset_item')

    track_inventory = models.BooleanField(default=True)
    can_be_sold = models.BooleanField(default=True)
    can_be_purchased = models.BooleanField(default=True)
    fixed_asset = models.BooleanField(default=False)
    direct_expense = models.BooleanField(default=False)
    indirect_expense = models.BooleanField(default=False)

    extra_data = JSONField(null=True, default=dict)
    search_data = models.TextField(blank=True, null=True)

    created_at = models.DateTimeField(auto_now_add=True)
    updated_at = models.DateTimeField(auto_now=True)
    company = models.ForeignKey(Company, related_name='items', on_delete=models.CASCADE)

    def __str__(self):
        return self.name

    @property
    def expense(self):
        return self.direct_expense or self.indirect_expense

    @property
    def is_trackable(self):
        return self.track_inventory or self.fixed_asset

    @property
    def dr_account(self):
        if self.expense:
            return self.expense_account
        if self.fixed_asset:
            return self.fixed_asset_account
        return self.purchase_account

    def update_opening_balance(self, fiscal_year):
        date = fiscal_year.previous_day
        set_inventory_transactions(
            self,
            date,
            ['dr', self.account, self.account.opening_balance],
        )

    def get_source_id(self):
        # Used as transaction source for opening balance
        return self.id

    def save(self, *args, **kwargs):
        self.validate_unique()

        post_save = kwargs.pop('post_save', True)
        super().save(*args, **kwargs)

        if post_save:

            sales_account_name = self.name + ' (Sales)'
            discount_allowed_account_name = 'Discount Allowed - ' + self.name
            purchase_account_name = self.name + ' (Purchase)'
            discount_received_account_name = 'Discount Received - ' + self.name
            if not self.voucher_no:
                self.voucher_no = self.pk

<<<<<<< HEAD
            sales_account_name = self.name + ' (Sales)'
            discount_allowed_account_name = 'Discount Allowed - ' + self.name
            purchase_account_name = self.name + ' (Purchase)'
            discount_received_account_name = 'Discount Received - ' + self.name

=======
>>>>>>> 7c4610ec
            # Update dedicated accounts
            if self.dedicated_sales_account:
                if not self.dedicated_sales_account.name == sales_account_name:
                    self.dedicated_sales_account.name = sales_account_name
                    self.dedicated_sales_account.save()
            
            if self.dedicated_purchase_account:
                if not self.dedicated_purchase_account.name == purchase_account_name:
                    self.dedicated_purchase_account.name = purchase_account_name
                    self.dedicated_purchase_account.save()

            if self.dedicated_discount_allowed_account:
                if not self.dedicated_discount_allowed_account.name == discount_allowed_account_name:
                    self.dedicated_discount_allowed_account.name = discount_allowed_account_name
                    self.dedicated_discount_allowed_account.save()

            if self.dedicated_discount_received_account:
                if not self.dedicated_discount_received_account.name == discount_received_account_name:
                    self.dedicated_discount_received_account.name = discount_received_account_name
                    self.dedicated_discount_received_account.save()

            if self.can_be_sold:
                if not self.sales_account_id:
                    if not self.dedicated_sales_account:
                        account = Account(name=sales_account_name, company=self.company)
                        if self.category and self.category.sales_account_category_id:
                            account.category = self.category.sales_account_category
                        else:
                            account.add_category('Sales')
                        account.suggest_code(self)
                        account.save()
                        self.dedicated_sales_account = account
<<<<<<< HEAD
=======
                        self.sales_account_type = "Dedicated"
>>>>>>> 7c4610ec
                    else:
                        account = self.dedicated_sales_account
                    self.sales_account = account
      
                if not self.discount_allowed_account_id:
                    if not self.dedicated_discount_allowed_account:
                        discount_allowed_account = Account(name=discount_allowed_account_name, company=self.company)
                        if self.category and self.category.discount_allowed_account_category_id:
                            discount_allowed_account.category = self.category.discount_allowed_account_category
                        else:
                            discount_allowed_account.add_category('Discount Expenses')
                        discount_allowed_account.suggest_code(self)
                        discount_allowed_account.save()
                        self.dedicated_discount_allowed_account = discount_allowed_account
<<<<<<< HEAD
=======
                        self.discount_allowed_account_type = "Dedicated"
>>>>>>> 7c4610ec
                    else:
                        discount_allowed_account = self.dedicated_discount_allowed_account
                    self.discount_allowed_account = discount_allowed_account

            if self.can_be_purchased:
                if not self.purchase_account_id:
                    if not self.dedicated_purchase_account:
                        account = Account(name=purchase_account_name, company=self.company)
                        if self.category and self.category.purchase_account_category_id:
                            account.category = self.category.purchase_account_category
                        else:
                            account.add_category('Purchase')
                        account.suggest_code(self)
                        account.save()
                        self.dedicated_purchase_account = account
<<<<<<< HEAD
=======
                        self.purchase_account_type = "Dedicated"
>>>>>>> 7c4610ec
                    else:
                        account = self.dedicated_purchase_account
                    self.purchase_account = account

            if self.can_be_purchased or self.fixed_asset or self.expense:
                if not self.discount_received_account_id:
                    if not self.dedicated_discount_received_account:
                        discount_received_acc = Account(name=discount_received_account_name, company=self.company)
                        if self.category and self.category.discount_received_account_category_id:
                            discount_received_acc.category = self.category.discount_received_account_category
                        else:
                            discount_received_acc.add_category('Discount Income')
                        discount_received_acc.suggest_code(self)
                        discount_received_acc.save()
                        self.dedicated_discount_received_account = discount_received_acc
<<<<<<< HEAD
=======
                        self.discount_received_account_type = "Dedicated"
>>>>>>> 7c4610ec
                    else:
                        discount_received_acc = self.dedicated_discount_received_account
                    self.discount_received_account = discount_received_acc

            if self.direct_expense or self.indirect_expense:
                if not self.expense_account_id:
                    expense_account = Account(name=self.name, company=self.company)
                    if self.direct_expense:
                        if self.category and self.category.direct_expense_account_category_id:
                            expense_account.category = self.category.direct_expense_account_category
                        else:
                            expense_account.add_category('Direct Expenses')
                    else:
                        if self.category and self.category.indirect_expense_account_category_id:
                            expense_account.category = self.category.indirect_expense_account_category
                        else:
                            expense_account.add_category('Indirect Expenses')
                    expense_account.suggest_code(self)
                    expense_account.save()
                    self.expense_account = expense_account
                elif self.expense_account.name != self.name:
                    self.expense_account.name = self.name
                    self.expense_account.save()

            if self.fixed_asset:
                if not self.fixed_asset_account_id:
                    fixed_asset_account = Account(name=self.name, company=self.company)
                    if self.category and self.category.fixed_asset_account_category_id:
                        fixed_asset_account.category = self.category.fixed_asset_account_category
                    else:
                        fixed_asset_account.add_category('Fixed Assets')
                    fixed_asset_account.suggest_code(self)
                    fixed_asset_account.save()
                    self.fixed_asset_account = fixed_asset_account
                elif self.fixed_asset_account.name != self.name:
                    self.fixed_asset_account.name = self.name
                    self.fixed_asset_account.save()

            if self.track_inventory or self.fixed_asset:
                if not self.account_id:
                    account = InventoryAccount(code=self.code, name=self.name, company_id=self.company_id)
                    account.save()
                    self.account = account
                elif self.account.name != self.name:
                    self.account.name = self.name
                    self.account.save()

            if self.category and self.category.extra_fields:
                search_data = []
                for field in self.category.extra_fields:
                    if type(field) in [dict, OrderedDict]:
                        if field.get('enable_search'):
                            if type(self.extra_data) in [dict, OrderedDict]:
                                search_data.append(str(self.extra_data.get(field.get('name'))))

                search_text = ', '.join(search_data)
                self.search_data = search_text

            if self.category:
                # TODO: Why is this required???
                # this triggers account category update
                self.category.save()
            else:
                if self.sales_account and self.sales_account.category.name != 'Sales':
                    self.sales_account.add_category('Sales')
                    self.sales_account.save()
                if self.discount_allowed_account and self.discount_allowed_account.category.name != 'Discount Expenses':
                    self.discount_allowed_account.add_category('Discount Expenses')
                    self.discount_allowed_account.save()
                if self.purchase_account and self.purchase_account.category.name != 'Purchase':
                    self.purchase_account.add_category('Purchase')
                    self.purchase_account.save()
                if self.discount_received_account and self.discount_received_account.category.name != 'Discount Income':
                    self.discount_received_account.add_category('Discount Income')
                    self.discount_received_account.save()
                if self.expense_account and self.direct_expense and self.expense_account.category.name != 'Direct Expenses':
                    self.expense_account.add_category('Direct Expenses')
                    self.expense_account.save()
                if self.expense_account and self.indirect_expense and self.expense_account.category.name != 'Indirect Expenses':
                    self.expense_account.add_category('Indirect Expenses')
                    self.expense_account.save()
                if self.fixed_asset and self.fixed_asset_account.category.name != 'Fixed Assets':
                    self.fixed_asset_account.add_category('Fixed Assets')
                    self.fixed_asset_account.save()

            # prevents recursion
            self.save(post_save=False)

    @property
    def remaining_stock(self):
        return self.purchase_rows.filter(remaining_quantity__gt=0).aggregate(rem_qt=Sum("remaining_quantity"))["rem_qt"]
    
    @property
    def available_stock_data(self):
        return self.purchase_rows.filter(remaining_quantity__gt=0).order_by("id").values("remaining_quantity", "rate")

    class Meta:
        unique_together = ('code', 'company',)


class InventorySetting(models.Model):
    company = models.OneToOneField(Company, on_delete=models.CASCADE, related_name='inventory_setting')

    enable_fifo = models.BooleanField(default=False)
    enable_negative_stock_check = models.BooleanField(default=False)

    def __str__(self) -> str:
        return 'Inventory Setting - {}'.format(self.company.name)<|MERGE_RESOLUTION|>--- conflicted
+++ resolved
@@ -38,25 +38,12 @@
         ordering = ['-id']
 
 
-<<<<<<< HEAD
-# LEDGER_TYPES = (
-#     ('dedicated', 'Use Dedicated Ledger'),
-#     ('category', 'Use Category\'s Ledger'),
-#     ('global', 'Use Global Ledger'),
-# )
-
-LEDGER_TYPES = [
-    ('dedicated', 'Use Dedicated Ledger'),
-    ('global', 'Use Global Ledger'),
-    ('existing', 'Use Existing Ledger'),
-=======
 LEDGER_TYPES = [
     ('dedicated', 'Use dedicated account'),
     ('global', 'Use global account'),
     ('existing', 'Use existing account'),
     ('category', 'Use category specific account'),
     ('creation', 'Choose during item creation'),
->>>>>>> 7c4610ec
 ]
 
 ITEM_TYPES = (
@@ -209,61 +196,6 @@
                     self.dedicated_discount_received_account.name = discount_received_account_name
                     self.dedicated_discount_received_account.save()
 
-<<<<<<< HEAD
-            if self.can_be_sold:
-                if not self.sales_account:
-                    if not self.dedicated_sales_account:
-                        ledger = Account(name=sales_account_name, company=self.company)
-                        ledger.add_category('Sales')
-                        # account_category = self.get_account_category("Sales", prefix="Sales")
-                        # ledger.category = account_category
-                        ledger.suggest_code(self, prefix='C')
-                        ledger.save()
-                        self.sales_account = ledger
-                        self.dedicated_sales_account = ledger
-                    else:
-                        self.sales_account = self.dedicated_sales_account
-
-                if not self.discount_allowed_account:
-                    if not self.dedicated_discount_allowed_account:
-                        discount_allowed_account = Account(name=discount_allowed_account_name, company=self.company)
-                        discount_allowed_account.add_category('Discount Expenses')
-                        # account_category = self.get_account_category('Discount Expenses', prefix='Discount Allowed')
-                        # discount_allowed_account.category = account_category
-                        discount_allowed_account.suggest_code(self, prefix='C')
-                        discount_allowed_account.save()
-                        self.discount_allowed_account = discount_allowed_account
-                        self.dedicated_discount_allowed_account = discount_allowed_account
-                    else:
-                        self.discount_allowed_account = self.dedicated_discount_allowed_account
-
-            if self.can_be_purchased:                 
-                if not self.purchase_account:
-                    if not self.dedicated_purchase_account:
-                        ledger = Account(name=purchase_account_name, company=self.company)
-                        ledger.add_category('Purchase')
-                        # account_category = self.get_account_category('Purchase', prefix='Purchase')
-                        # ledger.category = account_category
-                        ledger.suggest_code(self, prefix='C')
-                        ledger.save()
-                        self.purchase_account = ledger
-                        self.dedicated_purchase_account = ledger
-                    else:
-                        self.purchase_account = self.dedicated_purchase_account
-            
-                if not self.discount_received_account:
-                    if not self.dedicated_discount_received_account:
-                        discount_received_account = Account(name=discount_received_account_name, company=self.company)
-                        discount_received_account.add_category('Discount Income')
-                        # account_category = self.get_account_category('Discount Income', prefix='Discount Received')
-                        # discount_received_account.category = account_category
-                        discount_received_account.suggest_code(self, prefix='C')
-                        discount_received_account.save()
-                        self.discount_received_account = discount_received_account
-                        self.dedicated_discount_received_account = discount_received_account
-                    else:
-                        self.discount_received_account = self.dedicated_discount_received_account
-=======
             # if self.can_be_sold:
             if not self.sales_account:
                 if not self.dedicated_sales_account:
@@ -317,7 +249,6 @@
                     self.dedicated_discount_received_account = discount_received_account
                 else:
                     self.discount_received_account = self.dedicated_discount_received_account
->>>>>>> 7c4610ec
 
             # Set/Update account categories
 
@@ -684,6 +615,8 @@
         super().save(*args, **kwargs)
 
         if post_save:
+            if not self.voucher_no:
+                self.voucher_no = self.pk
 
             sales_account_name = self.name + ' (Sales)'
             discount_allowed_account_name = 'Discount Allowed - ' + self.name
@@ -692,14 +625,6 @@
             if not self.voucher_no:
                 self.voucher_no = self.pk
 
-<<<<<<< HEAD
-            sales_account_name = self.name + ' (Sales)'
-            discount_allowed_account_name = 'Discount Allowed - ' + self.name
-            purchase_account_name = self.name + ' (Purchase)'
-            discount_received_account_name = 'Discount Received - ' + self.name
-
-=======
->>>>>>> 7c4610ec
             # Update dedicated accounts
             if self.dedicated_sales_account:
                 if not self.dedicated_sales_account.name == sales_account_name:
@@ -732,10 +657,7 @@
                         account.suggest_code(self)
                         account.save()
                         self.dedicated_sales_account = account
-<<<<<<< HEAD
-=======
                         self.sales_account_type = "Dedicated"
->>>>>>> 7c4610ec
                     else:
                         account = self.dedicated_sales_account
                     self.sales_account = account
@@ -750,10 +672,7 @@
                         discount_allowed_account.suggest_code(self)
                         discount_allowed_account.save()
                         self.dedicated_discount_allowed_account = discount_allowed_account
-<<<<<<< HEAD
-=======
                         self.discount_allowed_account_type = "Dedicated"
->>>>>>> 7c4610ec
                     else:
                         discount_allowed_account = self.dedicated_discount_allowed_account
                     self.discount_allowed_account = discount_allowed_account
@@ -769,10 +688,7 @@
                         account.suggest_code(self)
                         account.save()
                         self.dedicated_purchase_account = account
-<<<<<<< HEAD
-=======
                         self.purchase_account_type = "Dedicated"
->>>>>>> 7c4610ec
                     else:
                         account = self.dedicated_purchase_account
                     self.purchase_account = account
@@ -788,10 +704,7 @@
                         discount_received_acc.suggest_code(self)
                         discount_received_acc.save()
                         self.dedicated_discount_received_account = discount_received_acc
-<<<<<<< HEAD
-=======
                         self.discount_received_account_type = "Dedicated"
->>>>>>> 7c4610ec
                     else:
                         discount_received_acc = self.dedicated_discount_received_account
                     self.discount_received_account = discount_received_acc

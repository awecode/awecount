from collections import OrderedDict

from django.contrib.contenttypes.fields import GenericForeignKey
from django.contrib.contenttypes.models import ContentType
from django.db import models, IntegrityError, transaction
from django.db.models import F, Sum, JSONField
from django.db.models.signals import pre_delete
from django.dispatch import receiver

from apps.ledger.models import Account, Category as AccountCategory
from apps.tax.models import TaxScheme
from apps.users.models import Company
from awecount.libs import none_for_zero, zero_for_none


class Unit(models.Model):
    name = models.CharField(max_length=50)
    short_name = models.CharField(max_length=10, blank=True, null=True)
    company = models.ForeignKey(Company, on_delete=models.CASCADE)

    @staticmethod
    def create_default_units(company):
        units = [
            Unit(name='Piece(s)', short_name='pcs', company=company),
            Unit(name='Unit(s)', short_name='unit', company=company),
        ]
        return Unit.objects.bulk_create(units)

    def __str__(self):
        return self.short_name or self.name

    def save(self, *args, **kwargs):
        self.validate_unique()
        super().save(*args, **kwargs)

    class Meta:
        unique_together = ('short_name', 'company')
        ordering = ['-id']


# LEDGER_TYPES = (
#     ('dedicated', 'Use Dedicated Ledger'),
#     ('category', 'Use Category\'s Ledger'),
#     ('global', 'Use Global Ledger'),
# )

LEDGER_TYPES = [
    ('dedicated', 'Use Dedicated Ledger'),
    ('global', 'Use Global Ledger'),
    ('existing', 'Use Existing Ledger'),
]

ITEM_TYPES = (
    ('Tangible Sellable', 'Tangible Sellable'),
    ('Intangible Sellable', 'Intangible Sellable'),
    ('Expense', 'Expense'),
    ('Asset', 'Asset'),
)


class Brand(models.Model):
    name = models.CharField(max_length=255)
    description = models.TextField(blank=True, null=True)
    company = models.ForeignKey(Company, on_delete=models.CASCADE, related_name='brands')

    def __str__(self):
        return self.name
    
    class Meta:
        ordering = ['-id']


class Category(models.Model):
    name = models.CharField(max_length=255)
<<<<<<< HEAD
    code = models.CharField(max_length=50, null=True, blank=True)
=======
    code = models.CharField(max_length=50, blank=True, null=True)
>>>>>>> a2cf797a
    company = models.ForeignKey(Company, on_delete=models.CASCADE)
    default_unit = models.ForeignKey(Unit, blank=True, null=True, on_delete=models.SET_NULL)
    default_tax_scheme = models.ForeignKey(TaxScheme, blank=True, null=True, related_name='categories',
                                           on_delete=models.SET_NULL)

    sales_account = models.ForeignKey(Account, blank=True, null=True, on_delete=models.SET_NULL,
                                      related_name='sales_categories')
    purchase_account = models.ForeignKey(Account, blank=True, null=True, on_delete=models.SET_NULL,
                                         related_name='purchase_categories')
    discount_allowed_account = models.ForeignKey(Account, blank=True, null=True, on_delete=models.SET_NULL,
                                                 related_name='discount_allowed_categories')
    discount_received_account = models.ForeignKey(Account, blank=True, null=True, on_delete=models.SET_NULL,
                                                  related_name='discount_received_categories')

    sales_account_category = models.ForeignKey(AccountCategory, blank=True, null=True, on_delete=models.SET_NULL,
                                               related_name='sales_item_categories')
    purchase_account_category = models.ForeignKey(AccountCategory, blank=True, null=True, on_delete=models.SET_NULL,
                                                  related_name='purchase_item_categories')
    discount_allowed_account_category = models.ForeignKey(AccountCategory, blank=True, null=True,
                                                          on_delete=models.SET_NULL,
                                                          related_name='discount_allowed_item_categories')
    discount_received_account_category = models.ForeignKey(AccountCategory, blank=True, null=True,
                                                           on_delete=models.SET_NULL,
                                                           related_name='discount_received_item_categories')
    fixed_asset_account_category = models.ForeignKey(AccountCategory, blank=True, null=True, on_delete=models.SET_NULL,
                                                     related_name='fixed_asset_account_category')
    direct_expense_account_category = models.ForeignKey(AccountCategory, blank=True, null=True,
                                                        on_delete=models.SET_NULL,
                                                        related_name='direct_expense_account_category')
    indirect_expense_account_category = models.ForeignKey(AccountCategory, blank=True, null=True,
                                                          on_delete=models.SET_NULL,
                                                          related_name='indirect_expense_account_category')

    items_sales_account_type = models.CharField(max_length=100, choices=LEDGER_TYPES, null=True, blank=True)
    items_purchase_account_type = models.CharField(max_length=100, choices=LEDGER_TYPES, null=True, blank=True)
    items_discount_allowed_account_type = models.CharField(max_length=100, choices=LEDGER_TYPES, null=True, blank=True)
    items_discount_received_account_type = models.CharField(max_length=100, choices=LEDGER_TYPES, null=True, blank=True)

    dedicated_sales_account = models.ForeignKey(Account, blank=True, null=True, on_delete=models.SET_NULL,related_name='sales_categories_dedicated')
    dedicated_purchase_account = models.ForeignKey(Account, blank=True, null=True, on_delete=models.SET_NULL,related_name='purchase_categories_dedicated')
    dedicated_discount_allowed_account = models.ForeignKey(Account, blank=True, null=True, on_delete=models.SET_NULL,related_name='discount_allowed_categories_dedicated')
    dedicated_discount_received_account = models.ForeignKey(Account, blank=True, null=True, on_delete=models.SET_NULL,related_name='discount_received_categories_dedicated') 


    # type = models.CharField(max_length=20, choices=ITEM_TYPES)
    track_inventory = models.BooleanField(default=True)
    can_be_sold = models.BooleanField(default=True)
    can_be_purchased = models.BooleanField(default=True)
    fixed_asset = models.BooleanField(default=False)
    direct_expense = models.BooleanField(default=False)
    indirect_expense = models.BooleanField(default=False)

    extra_fields = JSONField(default=list, null=True, blank=True)
    # {'name': 'Author', 'type': 'Text/Number/Date/Long Text', 'enable_search': 'false/true'}

    use_account_subcategory = models.BooleanField(default=False)
    account_category = models.ForeignKey(AccountCategory, blank=True, null=True, related_name='item_categories',
                                         on_delete=models.SET_NULL)

    # Required for module-wise permission check
    key = 'InventoryCategory'

    def suggest_code(self, prefix=None):
        self.code = self.name.lower().replace(" ", "-")

    def get_account_category(self, default_category_name, prefix=''):
        if default_category_name in ['Fixed Assets', 'Direct Expenses',
                                     'Indirect Expenses'] and self.account_category_id and self.account_category:
            parent_account_category = self.account_category
        else:
            parent_account_category = AccountCategory.objects.get(name=default_category_name, default=True,
                                                                  company=self.company)

        if self.use_account_subcategory:
            name = self.name
            if prefix:
                name = '{} - {}'.format(prefix, name)
            account_category = AccountCategory(name=name, company=self.company)
            account_category.set_parent(parent_account_category)
            code = account_category.suggest_code(self, prefix='C')
            try:
                with transaction.atomic():
                    account_category.save()
            except IntegrityError:
                account_category = AccountCategory.objects.get(code=code, company=self.company)
                if account_category.name != name:
                    account_category.name = name
                    account_category.save()
            return account_category
        else:
            return parent_account_category

    def save(self, *args, **kwargs):
        self.validate_unique()

        post_save = kwargs.pop('post_save', True)
        if not self.code:
            self.suggest_code()
        super().save(*args, **kwargs)

        if post_save:
            sales_account_name = self.name + ' (Sales)'
            discount_allowed_account_name = 'Discount Allowed - ' + self.name
            purchase_account_name = self.name + ' (Purchase)'
            discount_received_account_name = 'Discount Received - ' + self.name

            # Update dedicated accounts
            if self.dedicated_sales_account:
                if not self.dedicated_sales_account.name == sales_account_name:
                    self.dedicated_sales_account.name = sales_account_name
                    self.dedicated_sales_account.save()
            
            if self.dedicated_purchase_account:
                if not self.dedicated_purchase_account.name == purchase_account_name:
                    self.dedicated_purchase_account.name = purchase_account_name
                    self.dedicated_purchase_account.save()

            if self.dedicated_discount_allowed_account:
                if not self.dedicated_discount_allowed_account.name == discount_allowed_account_name:
                    self.dedicated_discount_allowed_account.name = discount_allowed_account_name
                    self.dedicated_discount_allowed_account.save()

            if self.dedicated_discount_received_account:
                if not self.dedicated_discount_received_account.name == discount_received_account_name:
                    self.dedicated_discount_received_account.name = discount_received_account_name
                    self.dedicated_discount_received_account.save()

            if self.can_be_sold:
                if not self.sales_account:
                    if not self.dedicated_sales_account:
                        ledger = Account(name=sales_account_name, company=self.company)
                        ledger.add_category('Sales')
                        # account_category = self.get_account_category("Sales", prefix="Sales")
                        # ledger.category = account_category
                        ledger.suggest_code(self, prefix='C')
                        ledger.save()
                        self.sales_account = ledger
                        self.dedicated_sales_account = ledger
                    else:
                        self.sales_account = self.dedicated_sales_account

                if not self.discount_allowed_account:
                    if not self.dedicated_discount_allowed_account:
                        discount_allowed_account = Account(name=discount_allowed_account_name, company=self.company)
                        discount_allowed_account.add_category('Discount Expenses')
                        # account_category = self.get_account_category('Discount Expenses', prefix='Discount Allowed')
                        # discount_allowed_account.category = account_category
                        discount_allowed_account.suggest_code(self, prefix='C')
                        discount_allowed_account.save()
                        self.discount_allowed_account = discount_allowed_account
                        self.dedicated_discount_allowed_account = discount_allowed_account
                    else:
                        self.discount_allowed_account = self.dedicated_discount_allowed_account

            if self.can_be_purchased:                 
                if not self.purchase_account:
                    if not self.dedicated_purchase_account:
                        ledger = Account(name=purchase_account_name, company=self.company)
                        ledger.add_category('Purchase')
                        # account_category = self.get_account_category('Purchase', prefix='Purchase')
                        # ledger.category = account_category
                        ledger.suggest_code(self, prefix='C')
                        ledger.save()
                        self.purchase_account = ledger
                        self.dedicated_purchase_account = ledger
                    else:
                        self.purchase_account = self.dedicated_purchase_account
            
                if not self.discount_received_account:
                    if not self.dedicated_discount_received_account:
                        discount_received_account = Account(name=discount_received_account_name, company=self.company)
                        discount_received_account.add_category('Discount Income')
                        # account_category = self.get_account_category('Discount Income', prefix='Discount Received')
                        # discount_received_account.category = account_category
                        discount_received_account.suggest_code(self, prefix='C')
                        discount_received_account.save()
                        self.discount_received_account = discount_received_account
                        self.dedicated_discount_received_account = discount_received_account
                    else:
                        self.discount_received_account = self.dedicated_discount_received_account

            # Set/Update account categories

            if self.can_be_sold:
                account_category = self.get_account_category('Sales', prefix='Sales')
                self.sales_account_category = account_category
                Account.objects.filter(sales_item__category=self).update(category=account_category)
                account_category = self.get_account_category('Discount Expenses', prefix='Discount Allowed')
                self.discount_allowed_account_category = account_category
                Account.objects.filter(discount_allowed_item__category=self).update(category=account_category)

            if self.can_be_purchased:
                account_category = self.get_account_category('Purchase', prefix='Purchase')
                self.purchase_account_category = account_category
                Account.objects.filter(purchase_item__category=self).update(category=account_category)
                account_category = self.get_account_category('Discount Income', prefix='Discount Received')
                self.discount_received_account_category = account_category
                Account.objects.filter(discount_received_item__category=self).update(category=account_category)

            if self.direct_expense:
                account_category = self.get_account_category('Direct Expenses')
                self.direct_expense_account_category = account_category
                Account.objects.filter(expense_item__category=self).update(category=account_category)
            elif self.indirect_expense:
                account_category = self.get_account_category('Indirect Expenses')
                self.indirect_expense_account_category = account_category
                Account.objects.filter(expense_item__category=self).update(category=account_category)
            elif self.fixed_asset:
                account_category = self.get_account_category('Fixed Assets')
                self.fixed_asset_account_category = account_category
                Account.objects.filter(fixed_asset_item__category=self).update(category=account_category)

            # TODO Optimize
            # AccountTransaction.objects.filter()
            # Maybe required if category is changed
            # from apps.voucher.models import PurchaseVoucher, SalesVoucher

            # for voucher in PurchaseVoucher.objects.filter(rows__item__category=self):
            #     voucher.apply_transactions()
            # 
            # for voucher in SalesVoucher.objects.filter(rows__item__category=self):
            #     voucher.apply_transactions()

            # if self.use_account_subcategory and self.account_category_id and self.account_category:
            #     with transaction.atomic():
            #         AccountCategory.objects.rebuild()

            self.save(post_save=False)

    def __str__(self):
        return self.name

    class Meta:
        verbose_name_plural = 'Categories'
        unique_together = (('code', 'company'), ('name', 'company'))


class InventoryAccount(models.Model):
    code = models.CharField(max_length=50, blank=True, null=True)
    name = models.CharField(max_length=255)
    account_no = models.PositiveIntegerField(blank=True, null=True)
    current_balance = models.FloatField(default=0)
    opening_balance = models.FloatField(default=0)
    company = models.ForeignKey(Company, on_delete=models.CASCADE, related_name='inventory')

    def __str__(self):
        return self.name

    @staticmethod
    def get_next_account_no():
        from django.db.models import Max

        max_voucher_no = InventoryAccount.objects.all().aggregate(Max('account_no'))['account_no__max']
        if max_voucher_no:
            return max_voucher_no + 1
        else:
            return 1

    def get_category(self):
        try:
            item = self.item
        except:
            return None
        try:
            category = item.category
        except:
            return None
        return category

    @property
    def amounts(self):
        return Transaction.objects.filter(account=self).aggregate(dr=Sum('dr_amount'), cr=Sum('cr_amount'))

    def save(self, *args, **kwargs):
        if not self.account_no:
            self.account_no = self.get_next_account_no()
        super().save(*args, **kwargs)

    class Meta:
        ordering = ['-id']


class JournalEntry(models.Model):
    date = models.DateField()
    content_type = models.ForeignKey(ContentType, related_name='inventory_journal_entries', on_delete=models.CASCADE)
    object_id = models.PositiveIntegerField()
    source = GenericForeignKey('content_type', 'object_id')
    source_voucher_no = models.CharField(max_length=50, blank=True, null=True)
    source_voucher_id = models.PositiveIntegerField(blank=True, null=True)

    @staticmethod
    def get_for(source):
        try:
            return JournalEntry.objects.get(content_type=ContentType.objects.get_for_model(source), object_id=source.id)
        except JournalEntry.DoesNotExist:
            return None

    def __str__(self):
        return str(self.content_type) + ': ' + str(self.object_id) + ' [' + str(self.date) + ']'

    class Meta:
        verbose_name_plural = u'Inventory Journal Entries'


class Transaction(models.Model):
    account = models.ForeignKey(InventoryAccount, on_delete=models.CASCADE, related_name='transactions')
    dr_amount = models.FloatField(null=True, blank=True)
    cr_amount = models.FloatField(null=True, blank=True)
    current_balance = models.FloatField(null=True, blank=True)
    journal_entry = models.ForeignKey(JournalEntry, related_name='transactions', on_delete=models.CASCADE)

    def __str__(self):
        return str(self.account) + ' [' + str(self.dr_amount) + ' / ' + str(self.cr_amount) + ']'

    def total_dr_amount(self):
        dr_transctions = Transaction.objects.filter(account__name=self.account.name, cr_amount=None,
                                                    journal_entry__journal__rate=self.journal_entry.source.rate)
        total = 0
        for transaction in dr_transctions:
            total += transaction.dr_amount
        return total

    def total_dr_amount_without_rate(self):
        dr_transctions = Transaction.objects.filter(account__name=self.account.name, cr_amount=None)
        total = 0
        for transaction in dr_transctions:
            total += transaction.dr_amount
        return total

    def get_balance(self):
        return zero_for_none(self.dr_amount) - zero_for_none(self.cr_amount)


def alter(account, date, diff):
    Transaction.objects.filter(journal_entry__date__gt=date, account=account).update(
        current_balance=none_for_zero(zero_for_none(F('current_balance')) + zero_for_none(diff)))


@receiver(pre_delete, sender=Transaction)
def _transaction_delete(sender, instance, **kwargs):
    transaction = instance
    if transaction.dr_amount:
        transaction.account.current_balance -= transaction.dr_amount

    if transaction.cr_amount:
        transaction.account.current_balance += transaction.cr_amount

    diff = float(zero_for_none(transaction.dr_amount)) - float(zero_for_none(transaction.cr_amount))
    alter(transaction.account, transaction.journal_entry.date, diff)

    transaction.account.save()


def find_obsolete_transactions(model, date, *args):
    args = [arg for arg in args if arg is not None]

    try:
        journal_entry = JournalEntry.objects.get(content_type=ContentType.objects.get_for_model(model),
                                                 object_id=model.id)
    except JournalEntry.DoesNotExist:
        if model.voucher.status not in ['Cancelled', 'Draft']:
            print('Not found', model, model.voucher.status, model.voucher.id)
        return

    all_transaction_ids = []
    for arg in args:
        matches = journal_entry.transactions.filter(account=arg[1])
        if not matches:
            transaction = Transaction()
        else:
            transaction = matches[0]
        all_transaction_ids.append(transaction.id)

    obsolete_transactions = journal_entry.transactions.exclude(id__in=all_transaction_ids)
    if obsolete_transactions.count():
        print(obsolete_transactions)
        obsolete_transactions.delete()


def set_inventory_transactions(model, date, *args, clear=True):
    args = [arg for arg in args if arg is not None]

    content_type = ContentType.objects.get_for_model(model)

    created = False
    try:
        journal_entry = JournalEntry.objects.get(content_type=content_type, object_id=model.id)
    except JournalEntry.DoesNotExist:

        if hasattr(model, 'voucher_id'):
            voucher_id = model.voucher_id
            voucher_no = model.voucher.voucher_no
        else:
            voucher_id = model.id
            voucher_no = model.voucher_no

        journal_entry = JournalEntry(content_type=content_type, object_id=model.id, date=date,
                                     source_voucher_id=voucher_id, source_voucher_no=voucher_no)
        journal_entry.save()
        created = True

    all_transaction_ids = []

    for arg in args:
        matches = journal_entry.transactions.filter(account=arg[1]) if not created else []
        diff = 0
        if not matches:
            transaction = Transaction()
        else:
            transaction = matches[0]
            diff = zero_for_none(transaction.cr_amount)
            diff -= zero_for_none(transaction.dr_amount)
        if arg[0] == 'dr':
            transaction.dr_amount = float(arg[2])
            transaction.cr_amount = None
            diff += float(arg[2])
        elif arg[0] == 'cr':
            transaction.cr_amount = float(arg[2])
            transaction.dr_amount = None
            diff -= float(arg[2])
        elif arg[0] == 'ob':
            transaction.dr_amount = float(arg[2])
            transaction.cr_amount = None
            diff += float(arg[2])
        else:
            raise Exception('Transactions can only be either "dr" or "cr".')
        transaction.account = arg[1]
        if isinstance(transaction.account.current_balance, str):
            transaction.account.current_balance = float(transaction.account.current_balance)
        transaction.account.current_balance += diff
        transaction.current_balance = transaction.account.current_balance
        transaction.account.save()
        journal_entry.transactions.add(transaction, bulk=False)
        alter(transaction.account, date, diff)
        all_transaction_ids.append(transaction.id)

    if clear:
        obsolete_transactions = journal_entry.transactions.exclude(id__in=all_transaction_ids)
        if obsolete_transactions.count():
            obsolete_transactions.delete()


class Item(models.Model):

    ACCOUNT_TYPE_CHOICES = [
        ('Global', 'Global'),
        ('Dedicated', 'Dedicated'),
        ('Category', 'Category'),
        ('Existing', 'Existing')
    ]

    name = models.CharField(max_length=255)
    code = models.CharField(max_length=50, blank=True, null=True)
<<<<<<< HEAD
=======
    voucher_no = models.PositiveBigIntegerField(null=True, blank=True)
>>>>>>> a2cf797a
    unit = models.ForeignKey(Unit, blank=True, null=True, on_delete=models.SET_NULL)
    category = models.ForeignKey(Category, blank=True, null=True, on_delete=models.SET_NULL, related_name='items')
    description = models.TextField(blank=True, null=True)
    selling_price = models.FloatField(blank=True, null=True)
    cost_price = models.FloatField(blank=True, null=True)

    front_image = models.ImageField(blank=True, null=True, upload_to='item_front_images/')
    back_image = models.ImageField(blank=True, null=True, upload_to='item_back_images/')

    brand = models.ForeignKey(Brand, blank=True, null=True, related_name='items', on_delete=models.SET_NULL)

    tax_scheme = models.ForeignKey(TaxScheme, blank=True, null=True, related_name='items', on_delete=models.SET_NULL)

    account = models.OneToOneField(InventoryAccount, related_name='item', null=True, on_delete=models.CASCADE)

    sales_account = models.ForeignKey(Account, null=True, on_delete=models.SET_NULL, related_name='sales_item')
    sales_account_type = models.CharField(max_length=16, null=True, blank=True)
    dedicated_sales_account = models.ForeignKey(Account, null=True, on_delete=models.SET_NULL, related_name='sales_item_dedicated')

    purchase_account = models.ForeignKey(Account, null=True, on_delete=models.SET_NULL, related_name='purchase_item')
    purchase_account_type = models.CharField(max_length=16, null=True, blank=True)
    dedicated_purchase_account = models.ForeignKey(Account, null=True, on_delete=models.SET_NULL, related_name='purchase_item_dedicated')
    
    discount_allowed_account = models.ForeignKey(Account, blank=True, null=True, on_delete=models.SET_NULL,
                                                 related_name='discount_allowed_item')
    discount_allowed_account_type = models.CharField(max_length=16, null=True, blank=True)
    dedicated_discount_allowed_account = models.ForeignKey(Account, blank=True, null=True, on_delete=models.SET_NULL,
                                                 related_name='discount_allowed_item_dedicated')
    
    discount_received_account = models.ForeignKey(Account, blank=True, null=True, on_delete=models.SET_NULL,
                                                  related_name='discount_received_item')
    discount_received_account_type = models.CharField(max_length=16, null=True, blank=True)
    dedicated_discount_received_account = models.ForeignKey(Account, blank=True, null=True, on_delete=models.SET_NULL,
                                                  related_name='discount_received_item_dedicated')
    
    expense_account = models.ForeignKey(Account, blank=True, null=True, on_delete=models.SET_NULL,
                                        related_name='expense_item')
    fixed_asset_account = models.ForeignKey(Account, blank=True, null=True, on_delete=models.SET_NULL,
                                            related_name='fixed_asset_item')

    track_inventory = models.BooleanField(default=True)
    can_be_sold = models.BooleanField(default=True)
    can_be_purchased = models.BooleanField(default=True)
    fixed_asset = models.BooleanField(default=False)
    direct_expense = models.BooleanField(default=False)
    indirect_expense = models.BooleanField(default=False)

    extra_data = JSONField(null=True, default=dict)
    search_data = models.TextField(blank=True, null=True)

    created_at = models.DateTimeField(auto_now_add=True)
    updated_at = models.DateTimeField(auto_now=True)
    company = models.ForeignKey(Company, related_name='items', on_delete=models.CASCADE)

    def __str__(self):
        return self.name

    @property
    def expense(self):
        return self.direct_expense or self.indirect_expense

    @property
    def is_trackable(self):
        return self.track_inventory or self.fixed_asset

    @property
    def dr_account(self):
        if self.expense:
            return self.expense_account
        if self.fixed_asset:
            return self.fixed_asset_account
        return self.purchase_account

    def update_opening_balance(self, fiscal_year):
        date = fiscal_year.previous_day
        set_inventory_transactions(
            self,
            date,
            ['dr', self.account, self.account.opening_balance],
        )

    def get_source_id(self):
        # Used as transaction source for opening balance
        return self.id

    def save(self, *args, **kwargs):
        self.validate_unique()

        post_save = kwargs.pop('post_save', True)
        super().save(*args, **kwargs)

        if post_save:
<<<<<<< HEAD

            sales_account_name = self.name + ' (Sales)'
            discount_allowed_account_name = 'Discount Allowed - ' + self.name
            purchase_account_name = self.name + ' (Purchase)'
            discount_received_account_name = 'Discount Received - ' + self.name

            # Update dedicated accounts
            if self.dedicated_sales_account:
                if not self.dedicated_sales_account.name == sales_account_name:
                    self.dedicated_sales_account.name = sales_account_name
                    self.dedicated_sales_account.save()
            
            if self.dedicated_purchase_account:
                if not self.dedicated_purchase_account.name == purchase_account_name:
                    self.dedicated_purchase_account.name = purchase_account_name
                    self.dedicated_purchase_account.save()

            if self.dedicated_discount_allowed_account:
                if not self.dedicated_discount_allowed_account.name == discount_allowed_account_name:
                    self.dedicated_discount_allowed_account.name = discount_allowed_account_name
                    self.dedicated_discount_allowed_account.save()

            if self.dedicated_discount_received_account:
                if not self.dedicated_discount_received_account.name == discount_received_account_name:
                    self.dedicated_discount_received_account.name = discount_received_account_name
                    self.dedicated_discount_received_account.save()

=======
            if not self.voucher_no:
                self.voucher_no = self.pk
>>>>>>> a2cf797a
            if self.can_be_sold:
                if not self.sales_account_id:
                    if not self.dedicated_sales_account:
                        account = Account(name=sales_account_name, company=self.company)
                        if self.category and self.category.sales_account_category_id:
                            account.category = self.category.sales_account_category
                        else:
                            account.add_category('Sales')
                        account.suggest_code(self)
                        account.save()
                        self.dedicated_sales_account = account
                    else:
                        account = self.dedicated_sales_account
                    self.sales_account = account
      
                if not self.discount_allowed_account_id:
                    if not self.dedicated_discount_allowed_account:
                        discount_allowed_account = Account(name=discount_allowed_account_name, company=self.company)
                        if self.category and self.category.discount_allowed_account_category_id:
                            discount_allowed_account.category = self.category.discount_allowed_account_category
                        else:
                            discount_allowed_account.add_category('Discount Expenses')
                        discount_allowed_account.suggest_code(self)
                        discount_allowed_account.save()
                        self.dedicated_discount_allowed_account = discount_allowed_account
                    else:
                        discount_allowed_account = self.dedicated_discount_allowed_account
                    self.discount_allowed_account = discount_allowed_account

            if self.can_be_purchased:
                if not self.purchase_account_id:
                    if not self.dedicated_purchase_account:
                        account = Account(name=purchase_account_name, company=self.company)
                        if self.category and self.category.purchase_account_category_id:
                            account.category = self.category.purchase_account_category
                        else:
                            account.add_category('Purchase')
                        account.suggest_code(self)
                        account.save()
                        self.dedicated_purchase_account = account
                    else:
                        account = self.dedicated_purchase_account
                    self.purchase_account = account

            if self.can_be_purchased or self.fixed_asset or self.expense:
                if not self.discount_received_account_id:
                    if not self.dedicated_discount_received_account:
                        discount_received_acc = Account(name=discount_received_account_name, company=self.company)
                        if self.category and self.category.discount_received_account_category_id:
                            discount_received_acc.category = self.category.discount_received_account_category
                        else:
                            discount_received_acc.add_category('Discount Income')
                        discount_received_acc.suggest_code(self)
                        discount_received_acc.save()
                        self.dedicated_discount_received_account = discount_received_acc
                    else:
                        discount_received_acc = self.dedicated_discount_received_account
                    self.discount_received_account = discount_received_acc

            if self.direct_expense or self.indirect_expense:
                if not self.expense_account_id:
                    expense_account = Account(name=self.name, company=self.company)
                    if self.direct_expense:
                        if self.category and self.category.direct_expense_account_category_id:
                            expense_account.category = self.category.direct_expense_account_category
                        else:
                            expense_account.add_category('Direct Expenses')
                    else:
                        if self.category and self.category.indirect_expense_account_category_id:
                            expense_account.category = self.category.indirect_expense_account_category
                        else:
                            expense_account.add_category('Indirect Expenses')
                    expense_account.suggest_code(self)
                    expense_account.save()
                    self.expense_account = expense_account
                elif self.expense_account.name != self.name:
                    self.expense_account.name = self.name
                    self.expense_account.save()

            if self.fixed_asset:
                if not self.fixed_asset_account_id:
                    fixed_asset_account = Account(name=self.name, company=self.company)
                    if self.category and self.category.fixed_asset_account_category_id:
                        fixed_asset_account.category = self.category.fixed_asset_account_category
                    else:
                        fixed_asset_account.add_category('Fixed Assets')
                    fixed_asset_account.suggest_code(self)
                    fixed_asset_account.save()
                    self.fixed_asset_account = fixed_asset_account
                elif self.fixed_asset_account.name != self.name:
                    self.fixed_asset_account.name = self.name
                    self.fixed_asset_account.save()

            if self.track_inventory or self.fixed_asset:
                if not self.account_id:
                    account = InventoryAccount(code=self.code, name=self.name, company_id=self.company_id)
                    account.save()
                    self.account = account
                elif self.account.name != self.name:
                    self.account.name = self.name
                    self.account.save()

            if self.category and self.category.extra_fields:
                search_data = []
                for field in self.category.extra_fields:
                    if type(field) in [dict, OrderedDict]:
                        if field.get('enable_search'):
                            if type(self.extra_data) in [dict, OrderedDict]:
                                search_data.append(str(self.extra_data.get(field.get('name'))))

                search_text = ', '.join(search_data)
                self.search_data = search_text

            if self.category:
                # this triggers account category update
                self.category.save()
            else:
                if self.sales_account and self.sales_account.category.name != 'Sales':
                    self.sales_account.add_category('Sales')
                    self.sales_account.save()
                if self.discount_allowed_account and self.discount_allowed_account.category.name != 'Discount Expenses':
                    self.discount_allowed_account.add_category('Discount Expenses')
                    self.discount_allowed_account.save()
                if self.purchase_account and self.purchase_account.category.name != 'Purchase':
                    self.purchase_account.add_category('Purchase')
                    self.purchase_account.save()
                if self.discount_received_account and self.discount_received_account.category.name != 'Discount Income':
                    self.discount_received_account.add_category('Discount Income')
                    self.discount_received_account.save()
                if self.expense_account and self.direct_expense and self.expense_account.category.name != 'Direct Expenses':
                    self.expense_account.add_category('Direct Expenses')
                    self.expense_account.save()
                if self.expense_account and self.indirect_expense and self.expense_account.category.name != 'Indirect Expenses':
                    self.expense_account.add_category('Indirect Expenses')
                    self.expense_account.save()
                if self.fixed_asset and self.fixed_asset_account.category.name != 'Fixed Assets':
                    self.fixed_asset_account.add_category('Fixed Assets')
                    self.fixed_asset_account.save()

            # prevents recursion
            self.save(post_save=False)

    class Meta:
        unique_together = ('code', 'company',)<|MERGE_RESOLUTION|>--- conflicted
+++ resolved
@@ -72,11 +72,7 @@
 
 class Category(models.Model):
     name = models.CharField(max_length=255)
-<<<<<<< HEAD
-    code = models.CharField(max_length=50, null=True, blank=True)
-=======
     code = models.CharField(max_length=50, blank=True, null=True)
->>>>>>> a2cf797a
     company = models.ForeignKey(Company, on_delete=models.CASCADE)
     default_unit = models.ForeignKey(Unit, blank=True, null=True, on_delete=models.SET_NULL)
     default_tax_scheme = models.ForeignKey(TaxScheme, blank=True, null=True, related_name='categories',
@@ -530,10 +526,7 @@
 
     name = models.CharField(max_length=255)
     code = models.CharField(max_length=50, blank=True, null=True)
-<<<<<<< HEAD
-=======
     voucher_no = models.PositiveBigIntegerField(null=True, blank=True)
->>>>>>> a2cf797a
     unit = models.ForeignKey(Unit, blank=True, null=True, on_delete=models.SET_NULL)
     category = models.ForeignKey(Category, blank=True, null=True, on_delete=models.SET_NULL, related_name='items')
     description = models.TextField(blank=True, null=True)
@@ -626,12 +619,27 @@
         super().save(*args, **kwargs)
 
         if post_save:
-<<<<<<< HEAD
 
             sales_account_name = self.name + ' (Sales)'
             discount_allowed_account_name = 'Discount Allowed - ' + self.name
             purchase_account_name = self.name + ' (Purchase)'
             discount_received_account_name = 'Discount Received - ' + self.name
+            if not self.voucher_no:
+                self.voucher_no = self.pk
+            if self.can_be_sold:
+                name = self.name + ' (Sales)'
+                if not self.sales_account_id:
+                    account = Account(name=name, company=self.company)
+                    if self.category and self.category.sales_account_category_id:
+                        account.category = self.category.sales_account_category
+                    else:
+                        account.add_category('Sales')
+                    account.suggest_code(self)
+                    account.save()
+                    self.sales_account = account
+                # elif self.sales_account.name != name:
+                #     self.sales_account.name = name
+                #     self.sales_account.save()
 
             # Update dedicated accounts
             if self.dedicated_sales_account:
@@ -654,10 +662,6 @@
                     self.dedicated_discount_received_account.name = discount_received_account_name
                     self.dedicated_discount_received_account.save()
 
-=======
-            if not self.voucher_no:
-                self.voucher_no = self.pk
->>>>>>> a2cf797a
             if self.can_be_sold:
                 if not self.sales_account_id:
                     if not self.dedicated_sales_account:

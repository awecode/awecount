from django.core.files.base import ContentFile
from rest_framework import serializers
from rest_framework.exceptions import ValidationError

from apps.ledger.models import Account
from apps.ledger.serializers import AccountBalanceSerializer
from apps.tax.serializers import TaxSchemeSerializer
from awecount.libs.Base64FileField import Base64FileField
from awecount.libs.CustomViewSet import GenericSerializer
<<<<<<< HEAD
from .models import InventorySetting, Item, Unit, Category as InventoryCategory, Brand, InventoryAccount, JournalEntry, Category, \
    Transaction
=======
from .models import (
    Item,
    Unit,
    Category as InventoryCategory,
    Brand,
    InventoryAccount,
    JournalEntry,
    Category,
    Transaction,
)
>>>>>>> 7c4610ec


class ItemSerializer(serializers.ModelSerializer):
    tax_scheme_id = serializers.IntegerField(required=False, allow_null=True)
    unit_id = serializers.IntegerField(required=False, allow_null=True)
    extra_fields = serializers.ReadOnlyField(source="category.extra_fields")
    front_image = Base64FileField(required=False, allow_null=True)
    back_image = Base64FileField(required=False, allow_null=True)

    def validate_cost_price(self, attr):
        if attr and attr < 0:
            raise ValidationError("Cost price cannot be negative.")
        return attr

    def validate_selling_price(self, attr):
        if attr and attr < 0:
            raise ValidationError("Selling price cannot be negative.")
        return attr

    def validate(self, attrs):
        # if (
        #     attrs.get("purchase_account_type") == "Category"
        #     or attrs.get("sales_account_type") == "Category"
        #     or attrs.get("discount_received_account_type") == "Category"
        #     or attrs.get("discount_allowed_account_type") == "Category"
        # ) and not attrs.get("category"):
        #     raise serializers.ValidationError(
        #         {"category": ["Category must be selected to use category account."]}
        #     )

        type_account_tuples = [
            ("sales_account_type", "sales_account"),
            ("purchase_account_type", "purchase_account"),
            ("discount_received_account_type", "discount_received_account"),
            ("discount_allowed_account_type", "discount_allowed_account"),
        ]

        id_required = ["global", "category", "existing"]

        for obj in type_account_tuples:
            if attrs.get(obj[0]):
                if attrs.get(obj[0]).lower() in id_required and not attrs.get(obj[1]):
                    raise ValidationError({obj[1]: ["This field cannot be empty."]})

        return attrs

    @staticmethod
    def base64_check(validated_data, attributes):
        for attr in attributes:
            if validated_data.get(attr) and not isinstance(
                validated_data.get(attr), ContentFile
            ):
                validated_data.pop(attr)
        return validated_data

    def update(self, instance, validated_data):
        validated_data = self.base64_check(
            validated_data, ["front_image", "back_image"]
        )
        return super().update(instance, validated_data)

    class Meta:
        model = Item
        exclude = (
            "company",
            "tax_scheme",
            "unit",
        )


class ItemSalesSerializer(serializers.ModelSerializer):
    rate = serializers.ReadOnlyField(source="selling_price")
    is_trackable = serializers.ReadOnlyField()

    class Meta:
        model = Item
        fields = (
            "id",
            "name",
            "unit_id",
            "rate",
            "tax_scheme_id",
            "code",
            "description",
            "is_trackable",
        )


class ItemOpeningSerializer(serializers.ModelSerializer):
    name = serializers.ReadOnlyField(source="item.name")
    item_id = serializers.ReadOnlyField(source="item.id")

    class Meta:
        model = InventoryAccount
        fields = (
            "id",
            "name",
            "item_id",
            "opening_balance",
        )


class ItemPOSSerializer(serializers.ModelSerializer):
    rate = serializers.ReadOnlyField(source="selling_price")

    class Meta:
        model = Item
        fields = ("id", "name", "unit_id", "rate", "tax_scheme_id", "code")


class ItemPurchaseSerializer(serializers.ModelSerializer):
    rate = serializers.ReadOnlyField(source="cost_price")
    is_trackable = serializers.ReadOnlyField()

    class Meta:
        model = Item
        fields = (
            "id",
            "name",
            "unit_id",
            "rate",
            "tax_scheme_id",
            "description",
            "is_trackable",
            "track_inventory",
        )


class BookSerializer(ItemSerializer):
    def create(self, validated_data):
        request = self.context["request"]
        category = Category.objects.filter(
            name="Book", company=request.user.company
        ).first()
        if not category:
            raise ValidationError({"detail": 'Please create "Book" category first!'})
        validated_data["category"] = category

        if category.items_purchase_account_type == "global":
            validated_data["purchase_account"] = Account.objects.get(
                name="Purchase Account", default=True
            )

        if category.items_sales_account_type == "global":
            validated_data["sales_account"] = Account.objects.get(
                name="Sales Account", default=True
            )

        if category.items_discount_allowed_account_type == "global":
            validated_data["discount_allowed_account"] = Account.objects.get(
                name="Discount Expenses", default=True
            )

        if category.items_discount_received_account_type == "global":
            validated_data["discount_received_account"] = Account.objects.get(
                name="Discount Income", default=True
            )

        instance = super(BookSerializer, self).create(validated_data)
        return instance


class UnitSerializer(serializers.ModelSerializer):
    class Meta:
        model = Unit
        exclude = ("company",)


class InventoryCategorySerializer(serializers.ModelSerializer):
    default_unit_id = serializers.IntegerField(required=False, allow_null=True)
    default_tax_scheme_id = serializers.IntegerField(required=False, allow_null=True)

    def validate(self, attrs):
        type_account_tuples = [
            ("items_sales_account_type", "sales_account"),
            ("items_purchase_account_type", "purchase_account"),
            ("item_discount_received_account_type", "discount_received_account"),
            ("item_sdiscount_allowed_account_type", "discount_allowed_account"),
        ]

        id_required = ["global", "existing"]

        for obj in type_account_tuples:
            if attrs.get(obj[0]):
                if attrs.get(obj[0]).lower() in id_required and not attrs.get(obj[1]):
                    raise ValidationError({obj[1]: ["This field cannot be empty."]})

        return attrs

    class Meta:
        model = InventoryCategory
        exclude = (
            "company",
            "default_unit",
            "default_tax_scheme",
            "sales_account_category",
            "purchase_account_category",
            "discount_allowed_account_category",
            "discount_received_account_category",
            "fixed_asset_account_category",
            "direct_expense_account_category",
            "indirect_expense_account_category",
        )


class InventoryCategoryTrialBalanceSerializer(serializers.ModelSerializer):
    class Meta:
        model = InventoryCategory
        fields = ("name", "id", "can_be_sold", "can_be_purchased", "fixed_asset")


class BrandSerializer(serializers.ModelSerializer):
    class Meta:
        model = Brand
        exclude = ("company",)


class InventoryAccountSerializer(serializers.ModelSerializer):
    class Meta:
        model = InventoryAccount
        fields = (
            "account_no",
            "code",
            "current_balance",
            "id",
            "name",
            "opening_balance",
            "item",
        )


class InventoryAccountBalanceSerializer(serializers.ModelSerializer):
    class Meta:
        model = InventoryAccount
        fields = ("id", "amounts")


class ItemDetailSerializer(serializers.ModelSerializer):
    brand = BrandSerializer()
    category = InventoryCategorySerializer()
    unit = UnitSerializer()
    account = InventoryAccountBalanceSerializer()

    discount_allowed_account = AccountBalanceSerializer()
    discount_received_account = AccountBalanceSerializer()

    sales_account = AccountBalanceSerializer()
    purchase_account = AccountBalanceSerializer()
    expense_account = AccountBalanceSerializer()
    fixed_asset_account = AccountBalanceSerializer()
    tax_scheme = TaxSchemeSerializer()

    class Meta:
        model = Item
        exclude = ("company",)


class ItemListSerializer(serializers.ModelSerializer):
    category = GenericSerializer()

    class Meta:
        model = Item
        fields = ("id", "name", "category", "cost_price", "selling_price", "code")


class ItemListMinSerializer(serializers.ModelSerializer):
    name = serializers.SerializerMethodField()

    def get_name(self, obj):
        return f"{obj.name} ({obj.code})"

    class Meta:
        model = Item
        fields = ["id", "name", "code"]


class JournalEntrySerializer(serializers.ModelSerializer):
    dr_amount = serializers.SerializerMethodField()
    cr_amount = serializers.SerializerMethodField()
    balance = serializers.SerializerMethodField()
    voucher_type = serializers.SerializerMethodField()
    voucher_no = serializers.ReadOnlyField(source="source.get_voucher_no")
    source_id = serializers.ReadOnlyField(source="source.get_source_id")

    def get_voucher_type(self, obj):
        v_type = obj.content_type.name
        if v_type[-4:] == " row":
            v_type = v_type[:-3]
        if v_type[-11:] == " particular":
            v_type = v_type[:-10]
        if v_type == "account":
            return "Opening Balance"
        return v_type.title()

    def transaction(self, obj):
        account = self.context.get("account", None)
        try:
            transactions = [
                transaction
                for transaction in obj.transactions.all()
                if transaction.account.id == account.id
            ]
            if transactions:
                return transactions[0]
        except Exception as e:
            return

    def get_dr_amount(self, obj):
        amount = "-"
        transaction = self.transaction(obj)
        if transaction:
            amount = transaction.dr_amount
        return amount

    def get_cr_amount(self, obj):
        amount = "-"
        transaction = self.transaction(obj)
        if transaction:
            amount = transaction.cr_amount
        return amount

    def get_balance(self, obj):
        amount = "-"
        transaction = self.transaction(obj)
        if transaction:
            amount = transaction.get_balance()
        return amount

    class Meta:
        model = JournalEntry
        fields = "__all__"


class TransactionEntrySerializer(serializers.ModelSerializer):
    date = serializers.ReadOnlyField(source="journal_entry.date")
    source_type = serializers.SerializerMethodField()
    source_id = serializers.ReadOnlyField(source="journal_entry.source.get_source_id")

    # voucher_no is too expensive on DB -
    voucher_no = serializers.ReadOnlyField(source="journal_entry.source.get_voucher_no")

    def get_source_type(self, obj):
        v_type = obj.journal_entry.content_type.name
        if v_type[-4:] == " row":
            v_type = v_type[:-3]
        if v_type[-11:] == " particular":
            v_type = v_type[:-10]
        if v_type == "account":
            return "Opening Balance"
        return v_type.strip().title()

    class Meta:
        model = Transaction
        fields = (
<<<<<<< HEAD
            'id', 'dr_amount', 'cr_amount', 'current_balance', 'date', 'source_type', 'account_id', 'source_id',
            'voucher_no')


class InventorySettingCreateSerializer(serializers.ModelSerializer):
    class Meta:
        model = InventorySetting
        exclude = ['company']
=======
            "id",
            "dr_amount",
            "cr_amount",
            "current_balance",
            "date",
            "source_type",
            "account_id",
            "source_id",
            "voucher_no",
        )
>>>>>>> 7c4610ec
<|MERGE_RESOLUTION|>--- conflicted
+++ resolved
@@ -7,11 +7,8 @@
 from apps.tax.serializers import TaxSchemeSerializer
 from awecount.libs.Base64FileField import Base64FileField
 from awecount.libs.CustomViewSet import GenericSerializer
-<<<<<<< HEAD
-from .models import InventorySetting, Item, Unit, Category as InventoryCategory, Brand, InventoryAccount, JournalEntry, Category, \
-    Transaction
-=======
 from .models import (
+    InventorySetting,
     Item,
     Unit,
     Category as InventoryCategory,
@@ -21,7 +18,6 @@
     Category,
     Transaction,
 )
->>>>>>> 7c4610ec
 
 
 class ItemSerializer(serializers.ModelSerializer):
@@ -376,7 +372,6 @@
     class Meta:
         model = Transaction
         fields = (
-<<<<<<< HEAD
             'id', 'dr_amount', 'cr_amount', 'current_balance', 'date', 'source_type', 'account_id', 'source_id',
             'voucher_no')
 
@@ -384,8 +379,7 @@
 class InventorySettingCreateSerializer(serializers.ModelSerializer):
     class Meta:
         model = InventorySetting
-        exclude = ['company']
-=======
+        exclude = ['company'
             "id",
             "dr_amount",
             "cr_amount",
@@ -395,5 +389,4 @@
             "account_id",
             "source_id",
             "voucher_no",
-        )
->>>>>>> 7c4610ec
+        ]
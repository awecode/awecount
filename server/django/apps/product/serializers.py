from django.core.files.base import ContentFile
from rest_framework import serializers
from rest_framework.exceptions import ValidationError

from apps.ledger.models import Account
from apps.ledger.serializers import AccountBalanceSerializer
from apps.tax.serializers import TaxSchemeSerializer
from awecount.libs.Base64FileField import Base64FileField
from awecount.libs.CustomViewSet import GenericSerializer
<<<<<<< HEAD
from .models import (
    InventorySetting,
    Item,
    Unit,
    Category as InventoryCategory,
    Brand,
    InventoryAccount,
    JournalEntry,
    Category,
    Transaction,
)
=======
from .models import InventorySetting, Item, Unit, Category as InventoryCategory, Brand, InventoryAccount, JournalEntry, Category, \
    Transaction
>>>>>>> 93994fdf


class ItemSerializer(serializers.ModelSerializer):
    tax_scheme_id = serializers.IntegerField(required=False, allow_null=True)
    unit_id = serializers.IntegerField(required=False, allow_null=True)
    extra_fields = serializers.ReadOnlyField(source="category.extra_fields")
    front_image = Base64FileField(required=False, allow_null=True)
    back_image = Base64FileField(required=False, allow_null=True)

    def validate_cost_price(self, attr):
        if attr and attr < 0:
            raise ValidationError("Cost price cannot be negative.")
        return attr

    def validate_selling_price(self, attr):
        if attr and attr < 0:
            raise ValidationError("Selling price cannot be negative.")
        return attr

    def validate(self, attrs):
        # if (
        #     attrs.get("purchase_account_type") == "Category"
        #     or attrs.get("sales_account_type") == "Category"
        #     or attrs.get("discount_received_account_type") == "Category"
        #     or attrs.get("discount_allowed_account_type") == "Category"
        # ) and not attrs.get("category"):
        #     raise serializers.ValidationError(
        #         {"category": ["Category must be selected to use category account."]}
        #     )

        type_account_tuples = [
            ("sales_account_type", "sales_account"),
            ("purchase_account_type", "purchase_account"),
            ("discount_received_account_type", "discount_received_account"),
            ("discount_allowed_account_type", "discount_allowed_account"),
        ]

        id_required = ["global", "category", "existing"]

        for obj in type_account_tuples:
            if attrs.get(obj[0]):
                if attrs.get(obj[0]).lower() in id_required and not attrs.get(obj[1]):
                    raise ValidationError({obj[1]: ["This field cannot be empty."]})

        return attrs

    @staticmethod
    def base64_check(validated_data, attributes):
        for attr in attributes:
            if validated_data.get(attr) and not isinstance(
                validated_data.get(attr), ContentFile
            ):
                validated_data.pop(attr)
        return validated_data

    def update(self, instance, validated_data):
        validated_data = self.base64_check(
            validated_data, ["front_image", "back_image"]
        )
        return super().update(instance, validated_data)

    class Meta:
        model = Item
        exclude = (
            "company",
            "tax_scheme",
            "unit",
        )


class ItemSalesSerializer(serializers.ModelSerializer):
    rate = serializers.ReadOnlyField(source="selling_price")
    is_trackable = serializers.ReadOnlyField()

    class Meta:
        model = Item
        fields = (
            "id",
            "name",
            "unit_id",
            "rate",
            "tax_scheme_id",
            "code",
            "description",
            "is_trackable",
        )


class ItemOpeningSerializer(serializers.ModelSerializer):
    name = serializers.ReadOnlyField(source="item.name")
    item_id = serializers.ReadOnlyField(source="item.id")

    class Meta:
        model = InventoryAccount
        fields = (
            "id",
            "name",
            "item_id",
            "opening_balance",
        )


class ItemPOSSerializer(serializers.ModelSerializer):
    rate = serializers.ReadOnlyField(source="selling_price")

    class Meta:
        model = Item
        fields = ("id", "name", "unit_id", "rate", "tax_scheme_id", "code")


class ItemPurchaseSerializer(serializers.ModelSerializer):
    rate = serializers.ReadOnlyField(source="cost_price")
    is_trackable = serializers.ReadOnlyField()

    class Meta:
        model = Item
        fields = (
            "id",
            "name",
            "unit_id",
            "rate",
            "tax_scheme_id",
            "description",
            "is_trackable",
            "track_inventory",
        )


class BookSerializer(ItemSerializer):
    def create(self, validated_data):
        request = self.context["request"]
        category = Category.objects.filter(
            name="Book", company=request.user.company
        ).first()
        if not category:
            raise ValidationError({"detail": 'Please create "Book" category first!'})
        validated_data["category"] = category

        if category.items_purchase_account_type == "global":
            validated_data["purchase_account"] = Account.objects.get(
                name="Purchase Account", default=True
            )

        if category.items_sales_account_type == "global":
            validated_data["sales_account"] = Account.objects.get(
                name="Sales Account", default=True
            )

        if category.items_discount_allowed_account_type == "global":
            validated_data["discount_allowed_account"] = Account.objects.get(
                name="Discount Expenses", default=True
            )

        if category.items_discount_received_account_type == "global":
            validated_data["discount_received_account"] = Account.objects.get(
                name="Discount Income", default=True
            )

        instance = super(BookSerializer, self).create(validated_data)
        return instance


class UnitSerializer(serializers.ModelSerializer):
    class Meta:
        model = Unit
        exclude = ("company",)


class InventoryCategorySerializer(serializers.ModelSerializer):
    default_unit_id = serializers.IntegerField(required=False, allow_null=True)
    default_tax_scheme_id = serializers.IntegerField(required=False, allow_null=True)

    def validate(self, attrs):
        type_account_tuples = [
            ("items_sales_account_type", "sales_account"),
            ("items_purchase_account_type", "purchase_account"),
            ("item_discount_received_account_type", "discount_received_account"),
            ("item_sdiscount_allowed_account_type", "discount_allowed_account"),
        ]

        id_required = ["global", "existing"]

        for obj in type_account_tuples:
            if attrs.get(obj[0]):
                if attrs.get(obj[0]).lower() in id_required and not attrs.get(obj[1]):
                    raise ValidationError({obj[1]: ["This field cannot be empty."]})

        return attrs

    class Meta:
        model = InventoryCategory
        exclude = (
            "company",
            "default_unit",
            "default_tax_scheme",
            "sales_account_category",
            "purchase_account_category",
            "discount_allowed_account_category",
            "discount_received_account_category",
            "fixed_asset_account_category",
            "direct_expense_account_category",
            "indirect_expense_account_category",
        )


class InventoryCategoryTrialBalanceSerializer(serializers.ModelSerializer):
    class Meta:
        model = InventoryCategory
        fields = ("name", "id", "can_be_sold", "can_be_purchased", "fixed_asset")


class BrandSerializer(serializers.ModelSerializer):
    class Meta:
        model = Brand
        exclude = ("company",)


class InventoryAccountSerializer(serializers.ModelSerializer):
    class Meta:
        model = InventoryAccount
        fields = (
            "account_no",
            "code",
            "current_balance",
            "id",
            "name",
            "opening_balance",
            "item",
        )


class InventoryAccountBalanceSerializer(serializers.ModelSerializer):
    class Meta:
        model = InventoryAccount
        fields = ("id", "amounts")


class ItemDetailSerializer(serializers.ModelSerializer):
    brand = BrandSerializer()
    category = InventoryCategorySerializer()
    unit = UnitSerializer()
    account = InventoryAccountBalanceSerializer()

    discount_allowed_account = AccountBalanceSerializer()
    discount_received_account = AccountBalanceSerializer()

    sales_account = AccountBalanceSerializer()
    purchase_account = AccountBalanceSerializer()
    expense_account = AccountBalanceSerializer()
    fixed_asset_account = AccountBalanceSerializer()
    tax_scheme = TaxSchemeSerializer()

    class Meta:
        model = Item
        exclude = ("company",)


class ItemListSerializer(serializers.ModelSerializer):
    category = GenericSerializer()

    class Meta:
        model = Item
        fields = ("id", "name", "category", "cost_price", "selling_price", "code")


class ItemListMinSerializer(serializers.ModelSerializer):
    name = serializers.SerializerMethodField()

    def get_name(self, obj):
        return f"{obj.name} ({obj.code})"

    class Meta:
        model = Item
        fields = ["id", "name", "code"]


class JournalEntrySerializer(serializers.ModelSerializer):
    dr_amount = serializers.SerializerMethodField()
    cr_amount = serializers.SerializerMethodField()
    balance = serializers.SerializerMethodField()
    voucher_type = serializers.SerializerMethodField()
    voucher_no = serializers.ReadOnlyField(source="source.get_voucher_no")
    source_id = serializers.ReadOnlyField(source="source.get_source_id")

    def get_voucher_type(self, obj):
        v_type = obj.content_type.name
        if v_type[-4:] == " row":
            v_type = v_type[:-3]
        if v_type[-11:] == " particular":
            v_type = v_type[:-10]
        if v_type == "account":
            return "Opening Balance"
        return v_type.title()

    def transaction(self, obj):
        account = self.context.get("account", None)
        try:
            transactions = [
                transaction
                for transaction in obj.transactions.all()
                if transaction.account.id == account.id
            ]
            if transactions:
                return transactions[0]
        except Exception as e:
            return

    def get_dr_amount(self, obj):
        amount = "-"
        transaction = self.transaction(obj)
        if transaction:
            amount = transaction.dr_amount
        return amount

    def get_cr_amount(self, obj):
        amount = "-"
        transaction = self.transaction(obj)
        if transaction:
            amount = transaction.cr_amount
        return amount

    def get_balance(self, obj):
        amount = "-"
        transaction = self.transaction(obj)
        if transaction:
            amount = transaction.get_balance()
        return amount

    class Meta:
        model = JournalEntry
        fields = "__all__"


class TransactionEntrySerializer(serializers.ModelSerializer):
    date = serializers.ReadOnlyField(source="journal_entry.date")
    source_type = serializers.SerializerMethodField()
    source_id = serializers.ReadOnlyField(source="journal_entry.source.get_source_id")

    # voucher_no is too expensive on DB -
    voucher_no = serializers.ReadOnlyField(source="journal_entry.source.get_voucher_no")

    def get_source_type(self, obj):
        v_type = obj.journal_entry.content_type.name
        if v_type[-4:] == " row":
            v_type = v_type[:-3]
        if v_type[-11:] == " particular":
            v_type = v_type[:-10]
        if v_type == "account":
            return "Opening Balance"
        return v_type.strip().title()

    class Meta:
        model = Transaction
        fields = (
            'id', 'dr_amount', 'cr_amount', 'current_balance', 'date', 'source_type', 'account_id', 'source_id',
            'voucher_no')


class InventorySettingCreateSerializer(serializers.ModelSerializer):
    class Meta:
        model = InventorySetting
<<<<<<< HEAD
        exclude = ['company'
            "id",
            "dr_amount",
            "cr_amount",
            "current_balance",
            "date",
            "source_type",
            "account_id",
            "source_id",
            "voucher_no",
        ]
=======
        exclude = ['company']
>>>>>>> 93994fdf
<|MERGE_RESOLUTION|>--- conflicted
+++ resolved
@@ -7,7 +7,6 @@
 from apps.tax.serializers import TaxSchemeSerializer
 from awecount.libs.Base64FileField import Base64FileField
 from awecount.libs.CustomViewSet import GenericSerializer
-<<<<<<< HEAD
 from .models import (
     InventorySetting,
     Item,
@@ -19,10 +18,6 @@
     Category,
     Transaction,
 )
-=======
-from .models import InventorySetting, Item, Unit, Category as InventoryCategory, Brand, InventoryAccount, JournalEntry, Category, \
-    Transaction
->>>>>>> 93994fdf
 
 
 class ItemSerializer(serializers.ModelSerializer):
@@ -384,18 +379,4 @@
 class InventorySettingCreateSerializer(serializers.ModelSerializer):
     class Meta:
         model = InventorySetting
-<<<<<<< HEAD
-        exclude = ['company'
-            "id",
-            "dr_amount",
-            "cr_amount",
-            "current_balance",
-            "date",
-            "source_type",
-            "account_id",
-            "source_id",
-            "voucher_no",
-        ]
-=======
-        exclude = ['company']
->>>>>>> 93994fdf
+        exclude = ['company']
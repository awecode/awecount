--- conflicted
+++ resolved
@@ -527,9 +527,8 @@
                         purchase_account.suggest_code(item)
                         accounts_to_create.append(purchase_account)
                         item.purchase_account = purchase_account
-                        item.purchase_account_type = 'dedicated'
+                        item.purchase_account_type = "dedicated"
                         item.dedicated_purchase_account = purchase_account
-
 
                         name = "Discount Received - " + item.name
                         discount_received_acc = Account(name=name, company=item.company)
@@ -537,7 +536,7 @@
                         discount_received_acc.suggest_code(item)
                         accounts_to_create.append(discount_received_acc)
                         item.discount_received_account = discount_received_acc
-                        item.discount_received_account_type = 'dedicated'
+                        item.discount_received_account_type = "dedicated"
                         item.dedicated_discount_received_account = discount_received_acc
 
                     if item.can_be_sold:
@@ -547,7 +546,7 @@
                         sales_account.suggest_code(item)
                         accounts_to_create.append(sales_account)
                         item.sales_account = sales_account
-                        item.sales_account_type = 'dedicated'
+                        item.sales_account_type = "dedicated"
                         item.dedicated_sales_account = sales_account
 
                         name = "Discount Allowed - " + item.name
@@ -558,19 +557,14 @@
                         discount_allowed_account.suggest_code(item)
                         accounts_to_create.append(discount_allowed_account)
                         item.discount_allowed_account = discount_allowed_account
-                        item.discount_allowed_account_type = 'dedicated'
-                        item.dedicated_discount_allowed_account = discount_allowed_account
+                        item.discount_allowed_account_type = "dedicated"
+                        item.dedicated_discount_allowed_account = (
+                            discount_allowed_account
+                        )
 
                     items_to_update.append(item)
 
                 Account.objects.bulk_create(accounts_to_create, batch_size=1000)
-<<<<<<< HEAD
-                Item.objects.bulk_update(items_to_update, fields=[
-                    "purchase_account", "sales_account", "discount_received_account", "discount_allowed_account", "purchase_account_type",
-                    "dedicated_purchase_account", "discount_received_account_type","dedicated_discount_received_account","sales_account_type",
-                    "dedicated_sales_account", "discount_allowed_account_type", "dedicated_discount_allowed_account"
-                ])
-=======
                 Item.objects.bulk_update(
                     items_to_update,
                     fields=[
@@ -578,9 +572,16 @@
                         "sales_account",
                         "discount_received_account",
                         "discount_allowed_account",
+                        "purchase_account_type",
+                        "dedicated_purchase_account",
+                        "discount_received_account_type",
+                        "dedicated_discount_received_account",
+                        "sales_account_type",
+                        "dedicated_sales_account",
+                        "discount_allowed_account_type",
+                        "dedicated_discount_allowed_account",
                     ],
                 )
->>>>>>> f093b4f5
 
             except IntegrityError as e:
                 code = e.args[0].split("=(")[1].split(")")[0].split(",")[0]

--- conflicted
+++ resolved
@@ -5,8 +5,5 @@
 .~lock.*
 env/
 *.xlsx
-<<<<<<< HEAD
-=======
 
->>>>>>> 460138d6
 temp.*
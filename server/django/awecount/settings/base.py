--- conflicted
+++ resolved
@@ -462,15 +462,12 @@
     "Liabilities": "LIABILITIES",
     "Equity": "EQUITY",
     "Opening Balance Difference": "OPEN-BAL-DIFF",
-<<<<<<< HEAD
     "Direct Income": "DIR-INCOME",
     "Indirect Income": "IND-INCOME",
     "Interest Income": "INT-INCOME",
     "Interest Expenses": "INT-EXP",
     "Landed Cost": "LANDED-COST",
-=======
     "Additional Cost": "ADD-COST",
->>>>>>> e352590f
 }
 
 # Bank reconciliation settings
